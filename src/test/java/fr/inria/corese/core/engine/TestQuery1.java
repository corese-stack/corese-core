package fr.inria.corese.core.engine;

import static fr.inria.corese.core.util.Property.Value.LOAD_IN_DEFAULT_GRAPH;
import static fr.inria.corese.core.util.Property.Value.SPARQL_COMPLIANT;
import static org.junit.Assert.assertEquals;
import static org.junit.Assert.assertTrue;

import java.io.File;
import java.io.FileWriter;
import java.io.IOException;
import java.io.InputStream;
import java.net.MalformedURLException;
import java.net.URISyntaxException;
import java.util.ArrayList;

import javax.xml.parsers.ParserConfigurationException;

import org.junit.AfterClass;
import org.junit.Assert;
import org.junit.BeforeClass;
import org.junit.Test;
import org.xml.sax.SAXException;

import fr.inria.corese.core.Graph;
import fr.inria.corese.core.GraphStore;
import fr.inria.corese.core.compiler.eval.QuerySolver;
import fr.inria.corese.core.compiler.result.XMLResult;
import fr.inria.corese.core.kgram.api.core.DatatypeValue;
import fr.inria.corese.core.kgram.api.core.Edge;
import fr.inria.corese.core.kgram.api.core.ExprType;
import fr.inria.corese.core.kgram.api.core.Node;
import fr.inria.corese.core.kgram.api.core.PointerType;
import fr.inria.corese.core.kgram.core.Mapping;
import fr.inria.corese.core.kgram.core.Mappings;
import fr.inria.corese.core.kgram.core.Query;
import fr.inria.corese.core.kgram.event.StatListener;
import fr.inria.corese.core.load.Load;
import fr.inria.corese.core.load.LoadException;
import fr.inria.corese.core.load.QueryLoad;
import fr.inria.corese.core.logic.RDFS;
import fr.inria.corese.core.print.JSONLDFormat;
import fr.inria.corese.core.print.NTriplesFormat;
import fr.inria.corese.core.print.ResultFormat;
import fr.inria.corese.core.print.XMLFormat;
import fr.inria.corese.core.producer.DataFilter;
import fr.inria.corese.core.producer.DataFilterFactory;
import fr.inria.corese.core.query.QueryEngine;
import fr.inria.corese.core.query.QueryProcess;
import fr.inria.corese.core.sparql.api.IDatatype;
import fr.inria.corese.core.sparql.datatype.DatatypeMap;
import fr.inria.corese.core.sparql.datatype.RDF;
import fr.inria.corese.core.sparql.datatype.extension.CoresePointer;
import fr.inria.corese.core.sparql.exceptions.EngineException;
import fr.inria.corese.core.sparql.exceptions.LDScriptException;
import fr.inria.corese.core.sparql.exceptions.UndefinedExpressionException;
import fr.inria.corese.core.sparql.storage.api.IStorage;
import fr.inria.corese.core.sparql.storage.api.Parameters;
import fr.inria.corese.core.sparql.triple.function.term.Binding;
import fr.inria.corese.core.sparql.triple.parser.ASTQuery;
import fr.inria.corese.core.sparql.triple.parser.Access;
import fr.inria.corese.core.sparql.triple.parser.Access.Feature;
import fr.inria.corese.core.sparql.triple.parser.Context;
import fr.inria.corese.core.sparql.triple.parser.Dataset;
import fr.inria.corese.core.sparql.triple.parser.NSManager;
import fr.inria.corese.core.transform.Loader;
import fr.inria.corese.core.transform.Transformer;
import fr.inria.corese.core.util.Property;
import fr.inria.corese.core.util.SPINProcess;

public class TestQuery1 {
    // private static org.slf4j.Logger logger =
    // LoggerFactory.getLogger(TestQuery1.class);

    static String data = TestQuery1.class.getResource("/data-test/").getPath();
    // static String QUERY = TestQuery1.class.getResource("query/").getPath();
    // static String test = TestQuery1.class.getResource("test/").getPath();
    // static String text = TestQuery1.class.getResource("text/").getPath();

    private static final String FOAF = "http://xmlns.com/foaf/0.1/";
    // private static final String SPIN_PREF = "prefix sp: <" + NSManager.SPIN +
    // ">\n";
    private static final String FOAF_PREF = "prefix foaf: <http://xmlns.com/foaf/0.1/>\n";
    // private static final String SQL_PREF = "prefix sql:
    // <http://ns.inria.fr/ast/sql#>\n";
    static Graph graph;

    private static final String localRDF = data + "rdf.2014.ttl";
    private static final String localRDFS = data + "rdfs.2014.ttl";

    @BeforeClass
    static public void init() {
        // Query.STD_PLAN = Query.PLAN_RULE_BASED;
        // Property.set(GRAPH_NODE_AS_DATATYPE, true);
        Property.set(LOAD_IN_DEFAULT_GRAPH, true);
        // Property.set(INTERPRETER_TEST, true);
        // Graph.DEFAULT_GRAPH_MODE = Graph.DEFAULT_GRAPH;

        QueryProcess.definePrefix("c", "http://www.inria.fr/acacia/comma#");
        // QueryProcess.definePrefix("foaf", "http://xmlns.com/foaf/0.1/");

        graph = Graph.create(true);
        // graph.setOptimize(true);

        Load ld = Load.create(graph);
        try {
            init(graph, ld);
        } catch (LoadException ex) {
        }
        // Option.isOption = false;
        // QueryProcess.setJoin(true);
        // fr.inria.corese.core.compiler.parser.Transformer.ISBGP = !true;
        // QueryProcess.setPlanDefault(Query.QP_HEURISTICS_BASED);

        QueryProcess.testAlgebra(!true);
        Property.set(LOAD_IN_DEFAULT_GRAPH, false);

        // QueryProcess.setSolverVisitorName("fr.inria.corese.test.engine.MyVisitor");
        // QueryProcess.setVisitorable(true);
    }

    @AfterClass
    static public void finish() {
        // after2();
    }

    static void before() {
        Graph g = Graph.create();
        QueryProcess exec = QueryProcess.create(g);

        String q = "@public {"
                + "@error function us:error(?e, ?x , ?y) { "
                + "xt:print('****************** error') ; "
                + "xt:print(java:getAST(xt:query())) ;"
                + "xt:display( ?e, ?x, ?y) ; "
                + "error() "
                + "}"
                + "}";

        try {
            exec.compile(q);
        } catch (EngineException ex) {
        }

        QuerySolver.setVisitorable(true);
    }

    static void before2() {
        Graph g = Graph.create();
        QueryProcess exec = QueryProcess.create(g);

        QuerySolver.setVisitorable(true);
        IDatatype map = DatatypeMap.map();
        map.set(DatatypeMap.newResource(NSManager.USER, "error"), DatatypeMap.newList());
        DatatypeMap.setPublicDatatypeValue(map);

        String q = "@public {"

                + "@error "
                + "function us:error(?e, ?x , ?y) { "
                + "us:recerror(?e, ?x, ?y) ; "
                + "error() "
                + "}"

                + "@filter "
                + "function us:filter(?g, ?e, ?b) { "
                // + "xt:print(?e);"
                + "us:record(?e) ;"
                + "?b "
                + "}"

                + "@select "
                + "function us:select(?e, ?b) { "
                // + "xt:print(?e);"
                + "us:record(?e) ;"
                + "?b "
                + "}"

                + "function us:map() { ds:getPublicDatatypeValue(true) }"

                + "function us:record(?e) {"
                + "if (java:isTerm(?e)) {"
                + "xt:set(us:map(), java:getLabel(?e), coalesce(1 + xt:get(us:map(), java:getLabel(?e)), 1)) ;"
                + "let (( | ?l) = ?e) {"
                + "for (?ee in ?e) {"
                + "us:record(?ee)"
                + "}"
                + "}"
                + "}"
                + "}"

                + "function us:recerror(?e, ?x, ?y) {"
                + "xt:add(xt:get(us:map(), us:error), xt:list(?e, ?x, ?y))"
                + "}"

                + "}"

        ;
        try {
            exec.compile(q);
        } catch (EngineException ex) {
        }

    }

    static void init(Graph g, Load ld) throws LoadException {
        ld.parse(TestQuery1.class.getResourceAsStream("/data-test/comma/comma.rdfs"));
        ld.parse(TestQuery1.class.getResourceAsStream("/data-test/comma/model.rdf"));
        ld.parseDir(TestQuery1.class.getResource("/data-test/comma/data").getPath());
    }

    Graph getGraph() {
        return graph;
    }

    public static Graph graph() {
        Graph graph = Graph.create(true);
        graph.setOptimize(true);

        Load ld = Load.create(graph);
        try {
            ld.parse(TestQuery1.class.getResource("/data-test/comma/comma.rdfs").getPath());
            ld.parse(TestQuery1.class.getResource("/data-test/comma/model.rdf").getPath());
            ld.parseDir(TestQuery1.class.getResource("/data-test/comma/data").getPath());
        } catch (LoadException ex) {
        }

        return graph;
    }

    public void generic() throws EngineException {
        String i = "insert data { [] rdf:value ( [] ) }";

        String q = "select (us:test() as ?t)  where {}"
                + "function us:test() {}";

        Graph g = Graph.create();
        QueryProcess exec = QueryProcess.create(g);
        exec.query(i);
        exec.query(q);
    }

    @Test
    public void typecheckowlrl() throws EngineException, MalformedURLException, LoadException {
        Graph g = Graph.create();
        Load load = Load.create(g);
        load.parse(TestQuery1.class.getResource("/primer.owl").getPath());

        QueryProcess.create(g);
        Transformer t = Transformer.create(g, Transformer.OWLRL);
        t.process();
        Transformer t2 = Transformer.create(g, Transformer.TURTLE_HTML);
        IDatatype dt = t2.process(t.getBinding());

        assertEquals(true, dt.getLabel().contains("<span class='fail'>"));
    }

    @Test
    public void union5() throws EngineException, MalformedURLException, LoadException {
        String i = "insert data {"
                + "us:John foaf:knows us:Jack ."
                + "us:Jack foaf:knows us:Jim ."
                + "us:Jim   foaf:name 'Jim' ."
                + "us:James foaf:name 'James' ."
                + "}";
        String q = "select * where {"
                + "?x foaf:knows ?y "
                + "minus { "
                + "{?x foaf:name ?n filter us:incr(?x, ?n) }  union { ?y foaf:name ?n filter us:incr(?y, ?n) } "
                + "}"
                + "}"
                + "function us:incr(?x, ?y) {"
                + "set(?count = ?count+1)"
                + "}";
        Graph g = Graph.create();
        Load.create(g);
        QueryProcess exec = QueryProcess.create(g);
        Binding b = Binding.create();
        b.setGlobalVariable("?count", DatatypeMap.ZERO);
        exec.query(i);
        Mappings map = exec.query(q, b);
        // Mappings parameter focus edge iteration in graph/minus to relevant resources
        assertEquals(1, map.size());
        assertEquals(1, b.getVariable("?count").intValue());
    }

    @Test
    public void union4() throws EngineException, MalformedURLException, LoadException {
        String i = "insert data {"
                + "us:John foaf:knows us:Jack ."
                + "us:Jack foaf:knows us:Jim ."
                + "us:Jim   foaf:name 'Jim' ."
                + "us:James foaf:name 'James' ."
                + "}";
        String q = "select * where {"
                + "?x foaf:knows ?y "
                + "optional {"
                + "graph ?g { "
                + "{?x foaf:name ?n filter us:incr(?x, ?n) }  union { ?y foaf:name ?n filter us:incr(?y, ?n) } "
                + "}}"
                + "}"
                + "function us:incr(?x, ?y) {"
                + "set(?count = ?count+1)"
                + "}";
        Graph g = Graph.create();
        Load.create(g);
        QueryProcess exec = QueryProcess.create(g);
        Binding b = Binding.create();
        b.setGlobalVariable("?count", DatatypeMap.ZERO);
        exec.query(i);
        Mappings map = exec.query(q, b);
        // Mappings parameter focus edge iteration in optional/graph/union to relevant
        // resources
        assertEquals(2, map.size());
        assertEquals(1, b.getVariable("?count").intValue());
    }

    @Test
    public void union333() throws EngineException, MalformedURLException, LoadException {
        String i = "insert data {"
                + "us:John foaf:knows us:Jack ."
                + "us:Jack foaf:knows us:Jim ."
                + "us:Jim   foaf:name 'Jim' ."
                + "us:James foaf:name 'James' ."
                + "}";
        String q = "select * where {"
                + "?x foaf:knows ?y "
                + "{select ?n where { "
                + "{?y foaf:name ?n filter us:incr(?y, ?n) } union { ?y foaf:name ?n filter us:incr(?y, ?n) } "
                + "}}"
                + "}"
                + "function us:incr(?x, ?y) {"
                + "set(?count = ?count+1)"
                + "}";
        Graph g = Graph.create();
        Load.create(g);
        QueryProcess exec = QueryProcess.create(g);
        Binding b = Binding.create();
        b.setGlobalVariable("?count", DatatypeMap.ZERO);
        exec.query(i);
        Mappings map = exec.query(q, b);

        // Mappings parameter do not focus edge iteration in query/union because select
        // ?n
        assertEquals(8, map.size());
        assertEquals(4, b.getVariable("?count").intValue());
    }

    @Test
    public void union33() throws EngineException, MalformedURLException, LoadException {
        String i = "insert data {"
                + "us:John foaf:knows us:Jack ."
                + "us:Jack foaf:knows us:Jim ."
                + "us:Jim   foaf:name 'Jim' ."
                + "us:James foaf:name 'James' ."
                + "}";
        String q = "select * where {"
                + "?x foaf:knows ?y "
                + "{select * where { "
                + "{?y foaf:name ?n filter us:incr(?y, ?n) } union { ?y foaf:name ?n filter us:incr(?y, ?n) } "
                + "}}"
                + "}"
                + "function us:incr(?x, ?y) {"
                + "set(?count = ?count+1)"
                + "}";
        Graph g = Graph.create();
        Load.create(g);
        QueryProcess exec = QueryProcess.create(g);
        Binding b = Binding.create();
        b.setGlobalVariable("?count", DatatypeMap.ZERO);
        exec.query(i);
        Mappings map = exec.query(q, b);

        // Mappings parameter focus edge iteration in query/union because ?y is bound in
        // both branches
        assertEquals(2, map.size());
        assertEquals(2, b.getVariable("?count").intValue());
    }

    @Test
    public void union3() throws EngineException, MalformedURLException, LoadException {
        String i = "insert data {"
                + "us:John foaf:knows us:Jack ."
                + "us:Jack foaf:knows us:Jim ."
                + "us:Jim   foaf:name 'Jim' ."
                + "us:James foaf:name 'James' ."
                + "}";
        String q = "select * where {"
                + "?x foaf:knows ?y "
                + "{select * where { "
                + "{?x foaf:name ?n filter us:incr(?x, ?n) } union { ?y foaf:name ?n filter us:incr(?y, ?n) } "
                + "}}"
                + "}"
                + "function us:incr(?x, ?y) {"
                + "set(?count = ?count+1)"
                + "}";
        Graph g = Graph.create();
        Load.create(g);
        QueryProcess exec = QueryProcess.create(g);
        Binding b = Binding.create();
        b.setGlobalVariable("?count", DatatypeMap.ZERO);
        exec.query(i);
        Mappings map = exec.query(q, b);
        // Mappings parameter do not focus edge iteration in query/union because ?x and
        // ?y are not bound in both branches
        assertEquals(1, map.size());
        assertEquals(4, b.getVariable("?count").intValue());
    }

    @Test
    public void union2() throws EngineException, MalformedURLException, LoadException {
        String i = "insert data {"
                + "us:John foaf:knows us:Jack ."
                + "us:Jack foaf:knows us:Jim ."
                + "us:Jim   foaf:name 'Jim' ."
                + "us:James foaf:name 'James' ."
                + "}";
        String q = "select * where {"
                + "?x foaf:knows ?y "
                + "graph ?g { "
                + "{?x foaf:name ?n filter us:incr(?x, ?n) }  union { ?y foaf:name ?n filter us:incr(?y, ?n) } "
                + "}"
                + "}"
                + "function us:incr(?x, ?y) {"
                + "set(?count = ?count+1)"
                + "}";
        Graph g = Graph.create();
        Load.create(g);
        QueryProcess exec = QueryProcess.create(g);
        Binding b = Binding.create();
        b.setGlobalVariable("?count", DatatypeMap.ZERO);
        exec.query(i);
        Mappings map = exec.query(q, b);
        // Mappings parameter focus edge iteration in graph/union to relevant resources
        assertEquals(1, map.size());
        assertEquals(1, b.getVariable("?count").intValue());
    }

    @Test
    public void union1() throws EngineException, MalformedURLException, LoadException {
        String i = "insert data {"
                + "us:John foaf:knows us:Jack ."
                + "us:Jack foaf:knows us:Jim ."
                + "us:Jim   foaf:name 'Jim' ."
                + "us:James foaf:name 'James' ."
                + "}";
        String q = "select * where {"
                + "?x foaf:knows ?y "
                + "optional { "
                + "{?x foaf:name ?n filter us:incr(?x, ?n) }  union { ?y foaf:name ?n filter us:incr(?y, ?n) } "
                + "}"
                + "}"
                + "function us:incr(?x, ?y) {"
                + "set(?count = ?count+1)"
                + "}";
        Graph g = Graph.create();
        Load.create(g);
        QueryProcess exec = QueryProcess.create(g);
        Binding b = Binding.create();
        b.setGlobalVariable("?count", DatatypeMap.ZERO);
        exec.query(i);
        Mappings map = exec.query(q, b);
        assertEquals(2, map.size());
        // Mappings parameter focus edge iteration in optional/union to relevant
        // resources
        assertEquals(1, b.getVariable("?count").intValue());
    }

    // @Test
    public void format() throws EngineException {
        String i = "insert data { [] rdf:value () }";
        String q = "select (xt:xml(?m) as ?xml) (xt:rdf(?m) as ?rdf) (xt:json(?m) as ?json) "
                + "(xt:graph(?m) as ?g) "
                + "where { bind (us:test() as ?m) }"

                + "function us:test() { "
                + "query(select * where {?s ?p ?o})"
                + "}";

        Graph g = Graph.create();
        QueryProcess exec = QueryProcess.create(g);
        exec.query(i);
        Mappings map = exec.query(q);

        DatatypeValue xml = map.getValue("?xml");
        DatatypeValue rdf = map.getValue("?rdf");
        DatatypeValue json = map.getValue("?json");
        map.getValue("?g");
    }

    @Test
    public void xslt() throws EngineException {
        String data = TestQuery1.class.getResource("/test/data/data.xml").getPath();
        String xslt = TestQuery1.class.getResource("/test/data/xslt.xsl").getPath();

        String q = String.format(
                "select (us:test(<%s>, <%s>) as ?t) (us:test(xt:xml(?t)) as ?name) where {}"

                        + "function us:test(xml, xslt) {"
                        + "let (doc = xt:xml(xml)) {"
                        + "xt:xslt(doc, xslt)"
                        + "}"
                        + "}",
                data, xslt)

                + "function us:test(xml) {"
                + "for (doc in xml) {"
                + "for (node in doc) {"
                + "return(dom:getNodeName(node))"
                + "}"
                + "}"
                + "}";

        Graph g = Graph.create();
        QueryProcess exec = QueryProcess.create(g);
        Mappings map = exec.query(q);
        DatatypeValue dt = map.getValue("?name");
        assertEquals("title", dt.stringValue());
    }

    @Test
    public void json() throws EngineException, MalformedURLException, LoadException, URISyntaxException {
        String q = "select (us:test() as ?t) "
                + "where {}"
                + "function us:test() {"
                + "let (json = xt:json('{\"knows\": [ {\"name\": \"John\"} , {\"name\": \"Jack\"}] }')) {"
                + "return (xt:path(json, '/knows/1/name'))"
                + "} "
                + "}";

        Graph g = Graph.create();
        Load.create(g);
        QueryProcess exec = QueryProcess.create(g);
        Mappings map = exec.query(q);
        DatatypeValue dt = map.getValue("?t");
        assertEquals("Jack", dt.stringValue());
    }

    @Test
    public void testmap2() throws EngineException {
        String q = "select (us:test(dt:map) as ?t)  "
                + "(us:test(dt:json) as ?js)"
                + "where {}"

                + "function us:test(atype) {"
                + "let (amap = xt:create(atype), "
                + "list = @(('a' 1)('b' 2)('c' 3))) {"
                + "for ((key val) in list) {"
                + "xt:set(amap, key, val)"
                + "} ;"
                + "let ((aa | bb . cc) = amap,"
                + "(ee) = bb) {"
                + "reduce(rq:plus, maplist (function((key, val)) { val }, xt:list(aa, ee, cc)))"
                + "}"
                + "}"
                + "}";

        Graph g = Graph.create();
        QueryProcess exec = QueryProcess.create(g);
        Mappings map = exec.query(q);
        assertEquals(6, map.getValue("?t").intValue());
        assertEquals(6, map.getValue("?js").intValue());
    }

    @Test
    public void testmap() throws EngineException {
        String q = "select (us:test(dt:map) as ?t)  "
                + "(us:test(dt:json) as ?js)"
                + "where {}"

                + "function us:test(atype) {"
                + "let (amap = xt:create(atype), "
                + "list = @(('a' 1)('b' 2)('c' 3))) {"
                + "for ((key val) in list) {"
                + "xt:set(amap, key, val)"
                + "} ;"
                + "reduce(rq:plus, maplist (function((key, val)) { val }, amap))"
                + "}"
                + "}";

        Graph g = Graph.create();
        QueryProcess exec = QueryProcess.create(g);
        Mappings map = exec.query(q);
        assertEquals(6, map.getValue("?t").intValue());
        assertEquals(6, map.getValue("?js").intValue());
    }

    @Test
    public void testgraph5() throws EngineException {
        String q = "select (us:test() as ?t)  "
                + "where {}"

                + "function us:test() {"
                + "let (agraph = construct {[] rdf:value 1, 2, 3} where {}) {"
                + "let ((t1 | t2 . t3) = maplist(xt:self, agraph), (tt) = t2) {"
                + "reduce(rq:plus, maplist (function((s, p, o)) { o }, xt:list(t1, tt, t3)))"
                + "}"
                + "}"
                + "}";

        Graph g = Graph.create();
        QueryProcess exec = QueryProcess.create(g);
        Mappings map = exec.query(q);
        assertEquals(6, map.getValue("?t").intValue());
    }

    @Test
    public void testgraph3() throws EngineException {
        String q = "select (us:test() as ?t)  "
                + "where {}"

                + "function us:test() {"
                + "let (agraph = construct {[] rdf:value 1, 2, 3} where {}) {"
                + "let ((t1 | t2 . t3) = agraph, (tt) = t2) {"
                + "reduce(rq:plus, maplist (function((s, p, o)) { o }, xt:list(t1, tt, t3)))"
                + "}"
                + "}"
                + "}";

        Graph g = Graph.create();
        QueryProcess exec = QueryProcess.create(g);
        Mappings map = exec.query(q);
        assertEquals(6, map.getValue("?t").intValue());
    }

    @Test
    public void testgraph2() throws EngineException {
        String q = "select (us:test() as ?t)  "
                + "where {}"

                + "function us:test() {"
                + "let (agraph = construct {[] rdf:value 1, 2, 3} where {}) {"
                + "reduce(rq:plus, maplist (function((s, p, o)) { o }, agraph))"
                + "}"
                + "}";

        Graph g = Graph.create();
        QueryProcess exec = QueryProcess.create(g);
        Mappings map = exec.query(q);
        assertEquals(6, map.getValue("?t").intValue());
    }

    @Test
    public void exception4() {
        String q = "select ?x (us:test() as ?t)  where { values ?x {1} }"
                + "function us:test() { try {us:foo() } catch (var) { static(myvar=var); throw(2) }  }"
                + "function us:foo()  {throw(throw(1))}";
        Graph g = Graph.create();
        QueryProcess exec = QueryProcess.create(g);
        try {
            exec.query(q);
            assertEquals(false, true);
        } catch (EngineException ex) {
            assertEquals(2, ex.getDatatypeValue().intValue());
            IDatatype dt = Binding.getStaticVariable("?myvar");
            assertEquals(1, dt.intValue());
        }
    }

    @Test
    public void exception3() {
        String q = "select ?x (us:test() as ?t)  where { values ?x {1} }"
                + "function us:test() { try {us:foo() } catch (var) { var }  }"
                + "function us:foo()  {throw(throw(1))}";
        Graph g = Graph.create();
        QueryProcess exec = QueryProcess.create(g);
        try {
            Mappings map = exec.query(q);
            assertEquals(1, map.size());
        } catch (EngineException ex) {
            assertEquals(false, true);
        }
    }

    @Test
    public void exception2() {
        String q = "select ?x (us:test() as ?t)  where { values ?x {1} }"
                + "function us:test() { try {us:foo() } catch (var) { var }  }"
                + "function us:foo()  {throw(1)}";
        Graph g = Graph.create();
        QueryProcess exec = QueryProcess.create(g);
        try {
            Mappings map = exec.query(q);
            assertEquals(1, map.size());
        } catch (EngineException ex) {
            assertEquals(false, true);
        }
    }

    @Test
    public void exception() throws EngineException {
        String q = "select ?x (us:test() as ?t)  where { values ?x {1} }"
                + "function us:test() { throw(1) }";
        Graph g = Graph.create();
        QueryProcess exec = QueryProcess.create(g);
        try {
            exec.query(q);
            assertEquals(false, true);
        } catch (LDScriptException ex) {
            assertEquals(1, ex.getDatatypeValue().intValue());
        }

    }

    @Test
    public void testStatic2() throws EngineException {
        String q = "select (us:test() as ?t)  where {}"
                + "function us:test() {static (stat = stat+1) }";
        Graph g = Graph.create();
        QueryProcess exec = QueryProcess.create(g);
        Binding.setStaticVariable("?stat", DatatypeMap.ONE);
        Mappings map = exec.query(q);
        DatatypeValue dt = map.getValue("?t");
        assertEquals(true, (dt != null) && (dt.intValue() == 2));
        assertEquals(2, Binding.getStaticVariable("?stat").intValue());
    }

    @Test
    public void testStatic() throws EngineException {
        String q = "select (us:test() as ?t)  where {}"
                + "function us:test() {let (stat = stat+1) {return (stat) }}";
        Graph g = Graph.create();
        QueryProcess exec = QueryProcess.create(g);
        Binding.setStaticVariable("?stat", DatatypeMap.ONE);
        Mappings map = exec.query(q);
        DatatypeValue dt = map.getValue("?t");
        assertEquals(true, (dt != null) && (dt.intValue() == 2));
        assertEquals(1, Binding.getStaticVariable("?stat").intValue());
    }

    @Test
    public void testREM() throws EngineException, LoadException {
        String q = "prefix ex: <function://fr.inria.corese.core.engine.TestQuery1> "
                + "select * where {bind (ex:mytest(xt:graph()) as ?t) } limit 10";
        Graph g = Graph.create();
        QueryProcess exec = QueryProcess.create(g);
        QueryProcess.setReentrant(true);
        Mappings map = exec.query(q);
        map = exec.query("select * from us:g1 where { ?s ?p ?o }");
        assertEquals(1, map.size());
    }

    public IDatatype mytest(IDatatype dt) {
        Graph g = (Graph) dt.getPointerObject();
        try {
            QueryProcess exec = QueryProcess.create(g);
            exec.query("insert { graph us:g1 { [] rdf:value ?v } } where { bind (rand() as ?v) }");
        } catch (EngineException ex) {
        }
        return DatatypeMap.TRUE;
    }

    @Test
    public void testForLoop() throws EngineException, LoadException, IOException {
        Graph g = Graph.create();
        QueryProcess exec = QueryProcess.create(g);
        String i = "insert data {[] rdf:value (1)}";
        String q = "select (us:fun() as ?list) where {"
                + "}"
                + "function us:fun() {"
                + "let (list = xt:list()) {"
                + "for ((s, p, o) in select * where {?s ?p ?o}) {"
                + "xt:add(list, xt:list(s, p, o))"
                + "};"
                + "return (list)"
                + "} "
                + "}";

        exec.query(i);
        Mappings map = exec.query(q);
        IDatatype dt = map.getValue("?list");
        assertEquals(3, dt.size());
    }

    @Test
    public void testRDFList() throws EngineException, LoadException, IOException {
        Graph g = Graph.create();
        QueryProcess exec = QueryProcess.create(g);
        String i = "insert data {[] rdf:value (1)}";
        String q = "construct where { [] rdf:value (1) }";
        exec.query(i);
        Mappings map = exec.query(q);
        Graph res = (Graph) map.getGraph();

        assertEquals(3, res.size());
    }

    @Test
    public void testXML4() throws EngineException, LoadException, IOException {
        Graph g = Graph.create();
        QueryProcess exec = QueryProcess.create(g);

        String q = "select "
                + " ?x ?y ?z "
                + "where {"
                + "bind ('"
                + "<doc xmlns:rdf=\"http://www.w3.org/1999/02/22-rdf-syntax-ns#\" xmlns:xsi=\"http://www.w3.org/2001/XMLSchema-instance#\" xmlns:ns=\"http://example.org/\"  xml:base=\"http://example.org/\">"
                + "<name xml:lang=\"en\">label</name>"
                + "<age xsi:type=\"http://www.w3.org/2001/XMLSchema#integer\">10</age>"
                + "<test rdf:datatype=\"http://www.w3.org/2001/XMLSchema#boolean\">true</test>"
                + "</doc>' as ?doc)"
                + "bind (xt:xml(?doc) as ?xml)"
                + "bind (xt:list(us:test(?xml)) as ?test)"
                + "values (?x ?y ?z) {unnest(?test)}"
                + "}"

                + "function us:test(xml) {"
                + "let (list = xt:xpath(xml,'/doc/*/text()')"
                + ") {"
                + "maplist(dom:getNodeDatatypeValue, list)"
                + "}"
                + "}";

        Mappings map = exec.query(q);

        assertEquals("label", map.getValue("?x").stringValue());
        assertEquals("en", map.getValue("?x").getLang());
        assertEquals(10, map.getValue("?y").intValue());
        assertEquals(true, map.getValue("?z").booleanValue());
    }

    @Test
    public void testXML3() throws EngineException, LoadException, IOException {
        Graph g = Graph.create();
        QueryProcess exec = QueryProcess.create(g);

        String q = "select "
                + " ?x ?y ?z "
                + "where {"
                + "bind ('"
                + "<doc xmlns:ns=\"http://example.org/\"  xml:base=\"http://example.org/\">"
                + "<ns:test ns:att=\"att\">text</ns:test>"
                + "<other>"
                + "<![CDATA[cdata text]]>"
                + "<!--comment text-->"
                + "<?proc proc text?>"
                + "</other>"
                + "</doc>' as ?doc)"
                + "bind (xt:xml(?doc) as ?xml)"
                + "bind (xt:list(us:test(?xml)) as ?test)"
                + "values (?x ?y ?z) {unnest(?test)}"
                + "}"

                + "function us:test(xml) {"
                + "let ((other) = dom:getElementsByTagName(xml,  \"other\"), "
                // + "sublist = dom:getChildNodes(other)"
                + "sublist = xt:xpath(xml,'//other/node()')"
                + ") {"
                + "maplist(dom:getNodeValue, sublist)"
                + "}"
                + "}";

        Mappings map = exec.query(q);
        assertEquals("cdata text", map.getValue("?x").stringValue());
        assertEquals("comment text", map.getValue("?y").stringValue());
        assertEquals("proc text", map.getValue("?z").stringValue());
    }

    @Test
    public void testXML2() throws EngineException, LoadException {
        Graph g = Graph.create();
        QueryProcess exec = QueryProcess.create(g);

        String q = "select "
                + "(us:fun(?xml) as ?t) "
                + "(dom:getNamespaceURI(?elem) as ?ns)"
                + "(dom:getBaseURI(?elem) as ?base)"
                + "(dom:getNodeName(?elem) as ?name)"
                + "(dom:getLocalName(?elem) as ?local)"
                + "(dom:hasAttributeNS(?elem, ?ns, 'att') as ?b)"
                + "(dom:getAttributeNS(?elem, ?ns, 'att') as ?att)"
                + "(dom:getFirstChild(?elem) as ?child)"
                + "(dom:getTextContent(?child) as ?text)"
                + "where {"
                + "bind (xt:xml('<doc xmlns:ns=\"http://example.org/\"  xml:base=\"http://example.org/\">"
                + "<ns:test ns:att=\"att\">text</ns:test></doc>') as ?xml)"
                + "bind (us:fun(?xml) as ?elem)"
                + "}"

                + "function us:fun(xml) {"
                + "let (dom = dom:getFirstChild(xml), ns = \"http://example.org/\","
                + "list = dom:getElementsByTagNameNS(dom, ns, \"test\"),"
                + "(first | rest) = list"
                + ") {"
                + "first"
                + "}"
                + "}";

        Mappings map = exec.query(q);
        assertEquals("http://example.org/", map.getValue("?ns").stringValue());
        assertEquals("http://example.org/", map.getValue("?base").stringValue());
        assertEquals("test", map.getValue("?local").stringValue());
        assertEquals("ns:test", map.getValue("?name").stringValue());
        assertEquals("text", map.getValue("?text").stringValue());
    }

    @Test
    public void testXML1() throws EngineException {
        Graph graph = Graph.create();
        QueryProcess exec = QueryProcess.create(graph);
        String init = "insert data {"
                + "<doc> us:contain "
                + "'<doc xmlns:xml=\"http://www.w3.org/XML/1998/namespace\" xmlns:rdf=\"http://www.w3.org/1999/02/22-rdf-syntax-ns#\" xmlns:xsi=\"http://www.w3.org/2001/XMLSchema-instance#\">"
                + "<phrase color=\"red\"><subject>Cat</subject><verb>on</verb><object>mat</object>"
                + "<size xsi:type=\"http://www.w3.org/2001/XMLSchema#integer\">10</size></phrase>"
                + "<phrase><subject xml:lang=\"en\">Cat</subject><verb>eat</verb><object>mouse</object></phrase>"
                + "</doc>'^^rdf:XMLLiteral   "
                + "}";

        String query = "select (xt:text(?dom) as ?t) "
                + "(xt:get(xt:attributes(?dom), 'color') as ?c)"
                + "(xt:nodename(?dom) as ?n)"
                + "where { "
                + "?x us:contain ?xml "
                + "bind (xt:xml(?xml) as ?doc)"
                + "bind (us:phrase(?doc) as ?dom)"
                + "}"

                + "function us:phrase(root) {"
                + "for (doc in root) {"
                + "for (phrase in xt:elements(doc, 'phrase')) {"
                + "return (phrase)"
                + "}"
                + "}"
                + "}";

        exec.query(init);
        Mappings map = exec.query(query);

        assertEquals("Catonmat10", map.getValue("?t").stringValue());
        assertEquals("red", map.getValue("?c").stringValue());
        assertEquals("phrase", map.getValue("?n").stringValue());
    }

    @Test
    public void testReduce() throws EngineException, LoadException {
        Graph g = Graph.create();
        QueryProcess exec = QueryProcess.create(g);
        String q = "select (reduce(us:test, xt:list()) as ?x) "
                + "(reduce(us:test, xt:list(1)) as ?y)"
                + "(reduce(us:test, xt:list(1, 2)) as ?z)"
                + "where {}"

                + "function us:test(x, y) {"
                + "x + y"
                + "}"

                + "function us:test() {"
                + "0"
                + "}";
        Mappings map = exec.query(q);
        assertEquals(0, map.getValue("?x").intValue());
        assertEquals(1, map.getValue("?y").intValue());
        assertEquals(3, map.getValue("?z").intValue());

    }

    @Test
    public void testDynLet() throws EngineException, LoadException {
        Graph g = Graph.create();
        QueryProcess exec = QueryProcess.create(g);
        String q = "select (us:test(10) as ?l) (xt:get(?l, 0) as ?n) where {}"
                + ""
                + "function us:test(x) { "
                + "letdyn (y = x) { maplist(lambda(g) { y } , xt:list(y)) } "
                + "}";
        Mappings map = exec.query(q);
        IDatatype dt = map.getValue("?n");
        assertEquals(true, dt != null);
        if (dt != null) {
            assertEquals(10, dt.intValue());
        }
    }

    @Test
    public void testDynLet2() throws EngineException, LoadException {
        Graph g = Graph.create();
        QueryProcess exec = QueryProcess.create(g);
        String q = "select (us:test(10) as ?l) (xt:get(?l, 0) as ?n) where {}"
                + ""
                + "function us:test(x) { "
                + "letdyn (y = x) { maplist(lambda(g) { let (y = 2 * y) { y }} , xt:list(y)) } "
                + "}";
        Mappings map = exec.query(q);
        IDatatype dt = map.getValue("?n");
        assertEquals(true, dt != null);
        if (dt != null) {
            assertEquals(20, dt.intValue());
        }
    }

    @Test
    public void testDynLet3() throws EngineException, LoadException {
        Graph g = Graph.create();
        QueryProcess exec = QueryProcess.create(g);
        String q = "select (us:test() as ?n) where {}"
                + ""
                + "function us:test() { "
                + "letdyn (x = 1) { us:fun() } "
                + "}"

                + "function us:fun() { x }";
        Mappings map = exec.query(q);
        IDatatype dt = map.getValue("?n");
        assertEquals(true, dt != null);
        if (dt != null) {
            assertEquals(1, dt.intValue());
        }
    }

    @Test
    public void testDynLet4() throws EngineException, LoadException {
        Graph g = Graph.create();
        QueryProcess exec = QueryProcess.create(g);
        String q = "select (reduce(rq:plus, us:bar(10)) as ?a) where {}"

                + "function us:bar(n) {"
                + "letdyn(select (1 as ?x) where {}) {"
                + "maplist(lambda(y) { set(x = 2*x) }, xt:iota(n)) "
                + "}"
                + "}";
        Mappings map = exec.query(q);
        assertEquals(2046, map.getValue("?a").intValue());
    }

    @Test
    public void testDynLet44() throws EngineException, LoadException {
        Graph g = Graph.create();
        QueryProcess exec = QueryProcess.create(g);
        String q = "select (reduce(rq:plus, us:bar(10)) as ?a) where {}"

                + "function us:bar(n) {"
                + "letdyn(select (1 as ?x) where {}) {"
                + "maplist(us:test, xt:iota(n)) "
                + "}"
                + "}"

                + "function us:test(y) {"
                + "set(x = 2*x)"
                + "}";
        Mappings map = exec.query(q);
        assertEquals(2046, map.getValue("?a").intValue());
    }

    @Test
    public void testDynLet5() throws EngineException, LoadException {
        Graph g = Graph.create();
        QueryProcess exec = QueryProcess.create(g);
        String q = "select (us:test() as ?n) where {}"
                + ""
                + "function us:test() { "
                + "let (z = 1) {"
                + "letdyn (x = 1) { us:fun() } "
                + "}"
                + "}"

                + "function us:fun() { z }"

                + "";
        Mappings map = exec.query(q);
        IDatatype dt = map.getValue("?n");
        assertEquals(true, dt == null);
    }

    @Test
    public void testDynLet6() throws EngineException, LoadException {
        Graph g = Graph.create();
        QueryProcess exec = QueryProcess.create(g);
        String q = "select (us:test() as ?n) where {}"
                + ""
                + "function us:test() { "
                + "letdyn (x = 1) { us:fun() } "
                + "}"

                + "function us:fun() { let (x = 2) { x } }"

                + "";
        Mappings map = exec.query(q);
        IDatatype dt = map.getValue("?n");
        assertEquals(2, dt.intValue());
    }

    @Test
    public void testexist() throws EngineException, LoadException {

        Graph g = Graph.create();
        QueryProcess exec = QueryProcess.create(g);

        String i = "insert data {  "
                + "graph us:g1 { "
                + "rdf:type rdf:type   rdf:Property "
                + "rdf:type owl:sameAs rdf:type "
                + "rdf:type us:test  us:test "
                + "us:test us:test us:test "
                + "}"
                + "}";

        String q = "select * where {"
                + "bind (bnode() as ?bn)"

                + "bind (xt:exists(rdf:type,  rdf:type, rdf:Property)  as ?c1)"
                + "bind (xt:exists(?bn,  rdf:type, rdf:Property)    as ?c2)"
                + "bind (xt:exists(?bn,  rdf:type, ?bn)             as ?c3)"
                + "bind (xt:exists(?bn,  bnode(), ?bn)              as ?c4)"
                + "bind (xt:exists(?bn, ?bn)                        as ?c5)"

                + "bind (xt:exists(?bn,  ?bn, rdf:Property) as ?b1)"
                + "bind (xt:exists(bnode(),  ?bn,  ?bn)     as ?b2)"
                + "bind (xt:exists(?bn,  ?bn,  ?bn)         as ?b3)"

                + "graph kg:default {"
                + "bind (bnode() as ?bb)"
                + "bind (xt:exists(?bb,  ?bb, rdf:Property) as ?a1)"
                + "bind (xt:exists(?bb,  bnode(), ?bb)      as ?a2)"
                + "bind (xt:exists(bnode(),  ?bb,  ?bb)     as ?a3)"
                + "bind (xt:exists(bnode(),  bnode(),  bnode())  as ?a4)"
                + "bind (xt:exists(?bb,  ?bb,  ?bb)         as ?a5)"
                + "}"

                + "}"

        ;

        exec.query(i);
        Mappings map = exec.query(q);
        // ?c1 = true; ?c2 = true; ?c3 = false; ?c4 = true; ?c5 = true;
        // ?b1 = true; ?b3 = true; ?b4 = true;
        // ?a1 = false; ?a2 = false; ?a3 = false; ?a4 = false; ?a5 = false;
        assertEquals(true, map.getValue("?c1").booleanValue());
        assertEquals(true, map.getValue("?c2").booleanValue());
        assertEquals(false, map.getValue("?c3").booleanValue());
        assertEquals(true, map.getValue("?c4").booleanValue());
        assertEquals(true, map.getValue("?c5").booleanValue());

        assertEquals(true, map.getValue("?b1").booleanValue());
        assertEquals(true, map.getValue("?b2").booleanValue());
        assertEquals(true, map.getValue("?b3").booleanValue());

        assertEquals(false, map.getValue("?a1").booleanValue());
        assertEquals(false, map.getValue("?a2").booleanValue());
        assertEquals(false, map.getValue("?a3").booleanValue());
        assertEquals(false, map.getValue("?a4").booleanValue());
        assertEquals(false, map.getValue("?a5").booleanValue());

    }

    @Test
    public void testTTL1() throws EngineException, LoadException {

        Graph g = Graph.create();
        QueryProcess exec = QueryProcess.create(g);
        String i = "insert data {  "
                + "_:b rdf:value (_:b)  "
                + "}";
        String q = "select "
                + "(st:apply-templates-with(st:turtle) as ?t) "
                + "where { }";

        exec.query(i);
        Mappings map = exec.query(q);

        String str = map.getValue("?t").stringValue();
        Graph gg = Graph.create();
        Load ld = Load.create(gg);
        ld.loadString(str, fr.inria.corese.core.api.Loader.format.TURTLE_FORMAT);

        QueryProcess ex = QueryProcess.create(gg);
        String qq = "select * where {"
                + "?s ?p (?s) "
                + "}";

        Mappings m1 = exec.query(qq);
        Mappings m2 = ex.query(qq);
        assertEquals(m1.size(), m2.size());
    }

    @Test
    public void testTTL2() throws EngineException, LoadException {

        Graph g = Graph.create();
        QueryProcess exec = QueryProcess.create(g);
        String i = "insert data {  "
                + "_:b rdf:value _:b  "
                + "}";
        String q = "select (st:apply-templates-with(st:turtle) as ?t) where { }";

        exec.query(i);
        Mappings map = exec.query(q);

        String str = map.getValue("?t").stringValue();
        Graph gg = Graph.create();
        Load ld = Load.create(gg);
        ld.loadString(str, fr.inria.corese.core.api.Loader.format.TURTLE_FORMAT);

        QueryProcess ex = QueryProcess.create(gg);
        String qq = "select * where {"
                + "?s ?p ?s  "
                + "}";

        Mappings m1 = exec.query(qq);
        Mappings m2 = ex.query(qq);
        assertEquals(m1.size(), m2.size());
    }

    @Test
    public void testTTL3() throws EngineException, LoadException {

        Graph g = Graph.create();
        QueryProcess exec = QueryProcess.create(g);
        String i = "insert data {  "
                + "_:b rdf:value [rdf:value _:b]  "
                + "}";
        String q = "select (st:apply-templates-with(st:turtle) as ?t) where { }";

        exec.query(i);
        Mappings map = exec.query(q);

        String str = map.getValue("?t").stringValue();
        Graph gg = Graph.create();
        Load ld = Load.create(gg);
        ld.loadString(str, fr.inria.corese.core.api.Loader.format.TURTLE_FORMAT);

        QueryProcess ex = QueryProcess.create(gg);
        String qq = "select * where {"
                + "?s ?p [ rdf:value ?s]  "
                + "}";

        Mappings m1 = exec.query(qq);
        Mappings m2 = ex.query(qq);
        assertEquals(m1.size(), m2.size());
    }

    @Test
    public void testTTL4() throws EngineException, LoadException {

        Graph g = Graph.create();
        QueryProcess exec = QueryProcess.create(g);
        String i = "insert data {  "
                + "_:a rdf:value _:e "
                + "_:b rdf:value _:e "
                + "_:e rdf:value _:b "
                + "}";

        String q = "select (st:apply-templates-with(st:turtle) as ?t) where { }";

        exec.query(i);
        Mappings map = exec.query(q);

        String str = map.getValue("?t").stringValue();
        Graph gg = Graph.create();
        Load ld = Load.create(gg);
        ld.loadString(str, fr.inria.corese.core.api.Loader.format.TURTLE_FORMAT);

        QueryProcess ex = QueryProcess.create(gg);
        String qq = "select * where {"
                + "?a rdf:value ?e "
                + "?b rdf:value ?e "
                + "?e rdf:value ?b   "
                + "}";

        Mappings m1 = exec.query(qq);
        Mappings m2 = ex.query(qq);
        assertEquals(m1.size(), m2.size());
    }

    @Test
    public void testOPP2() throws EngineException, LoadException {

        Graph g = Graph.create();
        QueryProcess exec = QueryProcess.create(g);
        String i = "insert data {  "
                + "us:John foaf:knows us:Jim , us:John . "
                + "us:Jim  foaf:knows us:John, us:Jim "
                + "}";
        String q = "select * where {  ?x foaf:knows+ ?y }";

        exec.query(i);
        Mappings map = exec.query(q);
        assertEquals(4, map.size());

    }

    @Test
    public void testOPP() throws EngineException, LoadException {
        Graph g = Graph.create();
        QueryProcess exec = QueryProcess.create(g);

        String i = "insert data {  "
                + "us:John foaf:knows  us:Jim , us:John . "
                + "us:Jim foaf:knows us:John, us:Jim."
                + "}";

        String q = "select * where { ?x foaf:knows+ ?y }";

        exec.query(i);
        Mappings map = exec.query(q);
        assertEquals(4, map.size());
    }

    @Test
    public void testNGG1() throws EngineException {
        GraphStore graph = GraphStore.create();
        QueryProcess exec = QueryProcess.create(graph);

        String i = "insert data {"
                + "graph us:g1 { us:John foaf:knows us:Jim }"
                + "graph us:g2 { us:Jim foaf:knows us:Jack . us:Jack foaf:knows us:James }"
                + "}";

        String q = "select * where {"
                + "graph ?g {"
                + "?s foaf:knows  ?o "
                + "optional { ?o foaf:knows ?y }"
                + "}"
                + "}";

        exec.query(i);
        Mappings map = exec.query(q);
        assertEquals(3, map.size());
        for (Mapping m : map) {
            DatatypeValue dt = m.getValue("?g");
            assertEquals(true, dt != null);
        }
    }

    @Test
    public void testNGG2() throws EngineException {
        GraphStore graph = GraphStore.create();
        QueryProcess exec = QueryProcess.create(graph);

        String i = "insert data {"
                + "graph us:g1 { us:John foaf:knows us:Jim, us:Jesse }"
                + "graph us:g2 { us:Jim foaf:knows us:Jack . us:Jack foaf:knows us:James }"
                + "}";

        String q = "select * where {"
                + "graph ?g {"
                + "?s foaf:knows  ?o "
                + "minus { ?o foaf:knows ?y }"
                + "}"
                + "}";

        exec.query(i);
        Mappings map = exec.query(q);
        assertEquals(3, map.size());
        for (Mapping m : map) {
            DatatypeValue dt = m.getValue("?g");
            assertEquals(true, dt != null);
        }
    }

    @Test
    public void testNGG3() throws EngineException {
        GraphStore graph = GraphStore.create();
        QueryProcess exec = QueryProcess.create(graph);

        String i = "insert data {"
                + "graph us:g1 { us:John foaf:knows us:Jim, us:Jesse }"
                + "graph us:g2 { us:Jim foaf:knows us:Jack . us:Jack foaf:knows us:James }"
                + "}";

        String q = "select * where {"
                + "graph ?g {"
                + "{?s foaf:knows  ?o }"
                + "union { ?s foaf:knows  ?o ?o foaf:knows ?y }"
                + "}"
                + "}";

        exec.query(i);
        Mappings map = exec.query(q);
        assertEquals(5, map.size());
        for (Mapping m : map) {
            DatatypeValue dt = m.getValue("?g");
            assertEquals(true, dt != null);
        }
    }

    @Test
    public void testNGG4() throws EngineException {
        GraphStore graph = GraphStore.create();
        QueryProcess exec = QueryProcess.create(graph);

        String i = "insert data {"
                + "graph us:g1 { us:Jack foaf:knows us:Jim, us:Jesse }"
                + "graph us:g2 { us:Jim foaf:knows us:Jack . us:Jules foaf:knows us:James }"
                + "}";

        String q = "select * where {"
                + "graph ?g {"
                + "?s foaf:knows  ?o filter exists {?o foaf:knows ?y} "
                + "}"
                + "}";

        exec.query(i);
        Mappings map = exec.query(q);
        assertEquals(0, map.size());
    }

    @Test
    public void testNGG5() throws EngineException {
        GraphStore graph = GraphStore.create();
        QueryProcess exec = QueryProcess.create(graph);

        String i = "insert data {"
                + "graph us:g1 { us:John foaf:knows us:Jim }"
                + "graph us:g2 { us:Jim foaf:knows us:Jack . us:Jack foaf:knows us:James }"
                + "}";

        String q = "select * "
                + "from named us:g2 "
                + "where {"
                + "graph ?g {"
                + "?s foaf:knows  ?o "
                + "optional { ?o foaf:knows ?y }"
                + "}"
                + "}";

        exec.query(i);
        Mappings map = exec.query(q);
        assertEquals(2, map.size());
        for (Mapping m : map) {
            DatatypeValue dt = m.getValue("?g");
            assertEquals(true, dt != null);
        }
    }

    @Test
    public void testNGG6() throws EngineException {
        GraphStore graph = GraphStore.create();
        QueryProcess exec = QueryProcess.create(graph);

        String i = "insert data {"
                + "graph us:g1 { us:John foaf:knows us:Jim }"
                + "graph us:g2 { us:Jim foaf:knows us:Jack . us:Jack foaf:knows us:James }"
                + "}";

        String q = "select * "
                + "where {"
                + "graph us:g2 {"
                + "?s foaf:knows  ?o "
                + "optional { ?o foaf:knows ?y }"
                + "}"
                + "}";

        exec.query(i);
        Mappings map = exec.query(q);
        assertEquals(2, map.size());

    }

    @Test
    public void testNGG7() throws EngineException {
        GraphStore graph = GraphStore.create();
        QueryProcess exec = QueryProcess.create(graph);

        String i = "insert data {"
                + "graph us:g1 { us:John foaf:knows us:Jim . us:Jack foaf:knows us:James}"
                + "graph us:g2 { us:Jim foaf:knows us:Jack . us:Jack foaf:knows us:James }"
                + "}";

        String q = "select * "
                + "from named us:g1 "
                + "from named us:g2 "
                + "where {"
                + "graph ?g {"
                + "?s foaf:knows  ?o "
                + "filter exists { ?o foaf:knows ?y }"
                + "}"
                + "}";

        exec.query(i);
        Mappings map = exec.query(q);
        assertEquals(1, map.size());

    }

    @Test
    public void testNGG8() throws EngineException {
        GraphStore graph = GraphStore.create();
        QueryProcess exec = QueryProcess.create(graph);

        String i = "insert data {"
                + "graph us:g1 { us:John foaf:knows us:Jim . us:Jack foaf:knows us:Jim}"
                + "graph us:g2 { us:Jim foaf:knows us:Jack . us:Jack foaf:knows us:James }"
                + "}";

        String q = "select * "
                + "from named us:g1 "
                + "from named us:g2 "
                + "where {"
                + "graph ?g {"
                + "?s foaf:knows  ?o "
                + "{select * where  { ?o foaf:knows ?y }}"
                + "}"
                + "}";

        exec.query(i);
        Mappings map = exec.query(q);
        assertEquals(1, map.size());

    }

    @Test
    public void testNGG9() throws EngineException {
        GraphStore graph = GraphStore.create();
        QueryProcess exec = QueryProcess.create(graph);

        String i = "insert data {"
                + "graph us:g1 { us:John foaf:knows us:Jim . us:Jack foaf:knows us:Jim}"
                + "graph us:g2 { us:Jim foaf:knows us:Jack . us:Jack foaf:knows us:James }"
                + "graph us:g3 { us:Jim foaf:knows us:Jack . us:Jack foaf:knows us:James }"
                + "}";

        String q = "select * "
                + "from named us:g1 "
                + "from named us:g2 "
                + "where {"
                + "graph ?g {"
                + "?s foaf:knows  ?o "
                + "bind ( exists { ?o foaf:knows ?y } as ?b )"
                + "}"
                + "}";

        exec.query(i);
        Mappings map = exec.query(q);
        int count = 0;
        for (Mapping m : map) {
            DatatypeValue dt = m.getValue("?b");
            if (dt.booleanValue())
                count++;
        }
        assertEquals(1, count);
    }

    @Test
    public void testNGG10() throws EngineException {
        GraphStore graph = GraphStore.create();
        QueryProcess exec = QueryProcess.create(graph);

        String i = "insert data {"
                + "graph us:g1 { us:John foaf:knows us:Jim . us:Jack foaf:knows us:Jim}"
                + "graph us:g2 { us:Jim foaf:knows us:Jack . us:Jack foaf:knows us:James }"
                + "graph us:g3 { us:Jim foaf:knows us:Jack . us:Jack foaf:knows us:James }"
                + "}";

        String q = "select * "
                + "from named us:g1 "
                + "from named us:g2 "
                + "where {"
                + "graph ?g {"
                + "?s foaf:knows  ?o "
                + "values ?b { unnest( exists { ?o foaf:knows ?y } )  }"
                + "}"
                + "}";

        exec.query(i);
        Mappings map = exec.query(q);
        int count = 0;
        for (Mapping m : map) {
            DatatypeValue dt = m.getValue("?b");
            if (dt.booleanValue())
                count++;
        }
        assertEquals(1, count);
    }

    @Test
    public void testNGG11() throws EngineException {
        GraphStore graph = GraphStore.create();
        QueryProcess exec = QueryProcess.create(graph);

        String q = "select * where {"
                + "bind (query(construct { us:John foaf:knows us:Jack, us:Jim . us:Jack foaf:knows us:James } where {}) as ?g)"
                + "graph ?g { "
                + "{ ?s foaf:knows ?o filter exists {?s foaf:knows ?t} graph ?g {filter us:test(?g)} "
                + "  optional { ?o foaf:knows ?y filter exists {?y foaf:knows ?t}}}"
                + "union"
                + "{ ?a foaf:knows ?b minus { ?b foaf:knows ?c }}"
                + "}"
                + "}"

                + "function us:test(?g) {"
                // + "xt:print(?g)"
                + "}";

        Mappings map = exec.query(q);
        assertEquals(5, map.size());
    }

    @Test
    public void testRee() throws EngineException {

        GraphStore graph = GraphStore.create();
        QueryProcess exec = QueryProcess.create(graph);
        QueryProcess.setOverwrite(true);

        String i1 = "insert data { graph <http://example.org/g>  { us:John rdfs:label 'John'  } }";
        String i11 = "with <http://example.org/g1> "
                + "insert { ?x rdfs:label ?y }"
                + "where { graph <http://example.org/g>  { ?x rdfs:label ?y  } }";

        String i2 = "with <http://example.org/g> "
                + "insert  { ?x foaf:name ?n } where { ?x rdfs:label ?n }";

        String q = "select * "
                + "from  <http://example.org/g> "
                + "where { ?x ?p ?y  }";

        String q2 = "select * "
                + "from  <http://example.org/g> "
                + "where { ?x foaf:name ?y  }";

        String q4 = "select * "
                + "from named <http://example.org/g> "
                + "where { "
                + "graph ?g { ?x foaf:name ?y  } "
                + "}";

        exec.query(i1);
        Graph g = graph.getNamedGraph("http://example.org/g");

        exec.query(i11);
        graph.getNamedGraph("http://example.org/g1");
        exec.query(q4);

        exec.query(q);
        exec.query(i2);
        Mappings m2 = exec.query(q);
        assertEquals(2, m2.size());
        assertEquals(true, g != null);
        if (g != null) {
            assertEquals(2, g.size());
        }
        Mappings m3 = exec.query(q2);
        assertEquals(1, m3.size());

        QueryProcess.setOverwrite(false);

    }

    @Test
    public void testLock() throws EngineException {

        GraphStore graph = GraphStore.create();
        QueryProcess exec = QueryProcess.create(graph);

        QueryProcess.setOverwrite(true);

        String i = "select * where { "
                + "bind (us:test()  as ?r) "
                + "graph us:g1 { ?s ?p ?o }"
                + "}"
                + "function us:test() {"
                + "query(insert data { graph us:g1 { us:Jack foaf:name 'Jack' } } ) "
                + "}";

        String q2 = "drop graph us:g1";

        String q3 = "select * where {"
                + "graph us:g1 { ?s ?p ?o }"
                + "}";

        Mappings map = exec.query(i);
        assertEquals(1, map.size());
        exec.query(q2);
        Mappings m = exec.query(q3);
        assertEquals(0, m.size());

        QueryProcess.setOverwrite(false);

    }

    @Test
    public void testBB() throws EngineException {

        GraphStore graph = GraphStore.create();
        QueryProcess exec = QueryProcess.create(graph);

        String i = "insert data {"
                + "us:John foaf:knows us:Jack ."
                + "us:Jim  foaf:knows us:James ."
                + "}";

        String q = "select * where {"
                + "?a foaf:knows  ?b "
                + "{select * where  { ?a foaf:knows ?c }}"
                + "{select ?d where { ?a foaf:knows ?d }}"
                + "}";

        exec.query(i);
        Mappings map = exec.query(q);
        assertEquals(4, map.size());
    }

    @Test
    public void testUpdate() throws EngineException {
        Graph g = Graph.create();
        QueryProcess exec = QueryProcess.create(g);
        String q = "select (us:foo(us:John) as ?g) where {}"

                + "function us:foo(?x) {"
                + "let (?g = construct {} where {} ) {"
                + "xt:focus(?g, query("
                + "insert data { "
                + "us:John rdfs:label 'John', 'Jack'"
                + "us:Jim  rdfs:label 'Jim'"
                + "} ;"
                + "delete {?x rdfs:label ?name} insert {?x foaf:name ?name} "
                + "where  {?x rdfs:label ?name}"
                + ") ) ;"
                + "?g"
                + "}"
                + "}";

        Mappings map = exec.query(q);
        IDatatype dt = map.getValue("?g");
        Graph gg = (Graph) dt.getPointerObject();

        String qq = "select ?p (count(*) as ?c) {"
                + "?x ?p ?y"
                + "}"
                + "group by ?p order by ?c ";
        QueryProcess exec2 = QueryProcess.create(gg);
        Mappings m = exec2.query(qq);
        assertEquals(1, m.get(0).getValue("?c").intValue());
        assertEquals(2, m.get(1).getValue("?c").intValue());
    }

    @Test
    public void testApply() throws EngineException, LoadException {
        Graph g = Graph.create();
        QueryProcess exec = QueryProcess.create(g);
        String q = "function xt:main() {"
                + "apply(us:test, xt:list()) + apply(us:test, xt:list(1)) + apply (us:test, xt:list(2, 3))"
                + "}"

                + "function us:test() {"
                + "10"
                + "}"

                + "function us:test(?x) {"
                + "?x"
                + "}"

                + "function us:test(?x, ?y) {"
                + "?x + ?y "
                + "}"

        ;

        Mappings dt = exec.query(q);
        assertEquals(16, dt.get(0).getValue("?_main_").intValue());
    }

    @Test
    public void testMap3() throws EngineException, LoadException {
        QueryProcess exec = QueryProcess.create();
        String q = "select  "
                + "(xt:size(us:test(5))   as ?a)"
                + "(xt:size(us:test(10))  as ?b)"
                + "(xt:size(us:test(15))  as ?c)"
                + "(xt:size(us:test2(5))  as ?d)"
                + "(xt:size(us:test2(10)) as ?e)"
                + "(xt:size(us:test2(15)) as ?f)"
                + "where {}"

                + "function us:test(?n) {"
                + "maplist(lambda(?x, ?y) { xt:list(?x, ?y) }, xt:iota(?n), us:map())"
                + "}"

                + "function us:test2(?n) {"
                + "maplist(lambda(?x, ?y) { xt:list(?x, ?y) }, us:map(),xt:iota(?n))"
                + "}"

                + "function us:map() {"
                + "let (?m = xt:map()) {"
                + "xt:set(?m, 1, 1) ;"
                + "xt:set(?m, 01, 01) ;"
                + "xt:set(?m, 1.0, 1.0) ;"
                + "xt:set(?m, 1.0e0, 1.0e0) ;"
                + "xt:set(?m, '1'^^xsd:int, '1'^^xsd:int) ;"
                + "xt:set(?m, 1, 1) ;"
                + "xt:set(?m, 01, 01) ;"
                + "xt:set(?m, true, true) ;"
                + "xt:set(?m, st:test, st:test) ;"
                + "xt:set(?m, 'test', 'test') ;"
                + "xt:set(?m, 'test'@fr, 'test'@fr) ;"
                + "xt:set(?m, 'test', 'test') ;"
                + "xt:set(?m, bnode(), bnode()) ;"
                + "return (?m)"
                + "}"
                + "}";

        Mappings map = exec.query(q);
        assertEquals(5, map.getValue("?a").intValue());
        assertEquals(10, map.getValue("?b").intValue());
        assertEquals(15, map.getValue("?c").intValue());
        assertEquals(10, map.getValue("?d").intValue());
        assertEquals(10, map.getValue("?e").intValue());
        assertEquals(10, map.getValue("?f").intValue());
    }

    @Test
    public void testMap2() throws EngineException, LoadException {
        QueryProcess exec = QueryProcess.create();

        String q = "function xt:main() {"
                + "let (?m = xt:map()) {"
                + "xt:set(?m, 1, 1) ;"
                + "xt:set(?m, 01, 01) ;"
                + "xt:set(?m, 1.0, 1.0) ;"
                + "xt:set(?m, 1.0e0, 1.0e0) ;"
                + "xt:set(?m, '1'^^xsd:int, '1'^^xsd:int) ;"
                + "xt:set(?m, 1, 1) ;"
                + "xt:set(?m, 01, 01) ;"
                + "xt:set(?m, true, true) ;"
                + "xt:set(?m, st:test, st:test) ;"
                + "xt:set(?m, 'test', 'test') ;"
                + "xt:set(?m, 'test'@fr, 'test'@fr) ;"
                + "xt:set(?m, 'test', 'test') ;"
                + "xt:set(?m, bnode(), bnode()) ;"
                + "return (?m)"
                + "}"
                + "}";

        Mappings dt = exec.query(q);
        assertEquals(10, dt.get(0).getValue("?_main_").size());
    }

    @Test
    public void testNGExist() throws EngineException, LoadException {
        QueryProcess exec = QueryProcess.create();

        String i = "insert data {"
                + "graph us:g1 { us:Jack foaf:name 'Jack' ; foaf:knows us:Jim }"
                + "graph us:g2 { us:Jack foaf:knows us:James . us:James foaf:name 'James' }"
                + "}";

        String q = "select * "
                + "where {"
                + "graph ?g {  "
                + "?x foaf:name ?n optional { ?x foaf:name ?nn filter exists { ?z foaf:name 'Jack' } }"
                + "}"
                + "}";

        exec.query(i);
        Mappings map = exec.query(q);
        for (Mapping m : map) {
            DatatypeValue dt = m.getValue("?g");
            DatatypeValue val = m.getValue("?nn");
            assertEquals(dt.stringValue().contains("g2"), val == null);
        }
    }

    @Test
    public void testNG() throws EngineException, LoadException {
        QueryProcess exec = QueryProcess.create();

        String i = "insert data {"
                + "graph us:g1 { us:Jack foaf:name 'Jack' ; foaf:knows us:Jim }"
                + "graph us:g2 { us:Jack foaf:knows us:James . us:James foaf:name 'James' }"
                + "}";

        String q = "select * "
                + "where {"
                + "graph ?g {  ?x foaf:name ?n  "
                + "{ ?x foaf:knows ?y } union { ?y foaf:knows ?x } "
                + "}"
                + "}";

        exec.query(i);
        Mappings map = exec.query(q);
        assertEquals(2, map.size());
    }

    @Test
    public void testPPmatch2() throws EngineException {
        String q = "function xt:main() { us:test(xt:iota(2)) }"

                + "function us:test(?list) {"
                + "let ((?a ?b | ?l . ?c ?d) = ?list) {"
                + "return(?a + ?b + ?c + ?d + xt:size(?l))"
                + "}"
                + "}";

        QueryProcess exec = QueryProcess.create(Graph.create());
        Mappings dt = exec.query(q);
        assertEquals(6, dt.get(0).getValue("?_main_").intValue());
    }

    @Test
    public void testPPmatch() throws EngineException {
        String q = "function xt:main() { us:test(xt:iota(5)) }"

                + "function us:test(?list) {"
                + "let ((?a ?b | ?l . ?c ?d) = ?list) {"
                + "return(?a + ?b + ?c + ?d + xt:size(?l))"
                + "}"
                + "}";

        QueryProcess exec = QueryProcess.create(Graph.create());
        Mappings dt = exec.query(q);
        assertEquals(13, dt.get(0).getValue("?_main_").intValue());
    }

    @Test
    public void testpplist() throws LoadException, EngineException {
        Graph gg = Graph.create();
        QueryProcess exec = QueryProcess.create(gg);

        String i = "insert data { "
                + "graph us:g1 { us:John us:age 10 } "
                + "graph us:g2 { us:John us:age 10, 20, 30 }"
                + "}";

        String q = "prefix ns: <http://example.org>"
                + "select * "
                + "(let ((?x ?y | ?l) = xt:graph()) { ?l } as ?l) "
                + "(let ((?t | ?ll) = ?l) { ?t } as ?t) "
                + "(let ((?s ?p | ?ll) = ?t) { ?ll } as ?ll) "
                + "(let ((?o | ?rst) = ?ll) { ?o } as ?o) "
                + "where {"
                + "}";
        exec.query(i);
        Mappings map = exec.query(q);

        IDatatype dt = map.getValue("?o");
        assertEquals(20, dt.intValue());
    }

    @Test
    public void testplist() throws LoadException, EngineException {
        Graph gg = Graph.create();
        QueryProcess exec = QueryProcess.create(gg);

        String q = "prefix ns: <http://example.org>"
                + "select * "
                + "(let ((?x ?y | ?l) = xt:list(1, 2, 3, 4)) { ?l } as ?l) "
                + "(let ((?x ?y | ?l) = xt:list(1, 2, 3, 4)) { ?y } as ?y) "
                + "where {"
                + "}";
        Mappings map = exec.query(q);
        IDatatype list = map.getValue("?l");
        IDatatype dt = map.getValue("?y");
        assertEquals(true, list.equals(DatatypeMap.newList(3, 4)));
        assertEquals(2, dt.intValue());

    }

    @Test
    public void testextequal() throws EngineException {
        QueryProcess exec = QueryProcess.create(Graph.create());
        String q = "select "
                + "(kg:equals('ete', 'été') as ?eq)"
                + "(kg:contains('un été', 'ete') as ?ct)"
                + "where {}";
        Mappings map = exec.query(q);
        IDatatype dt1 = map.getValue("?eq");
        IDatatype dt2 = map.getValue("?ct");
        assertEquals(true, dt1.booleanValue() && dt2.booleanValue());
    }

    // @Test
    public void testgraphit() throws LoadException, EngineException {
        Graph gg = Graph.create();
        QueryProcess exec = QueryProcess.create(gg);

        String i = "insert data { "
                + "graph us:g1 { us:John us:age 10, 20 } "
                + "graph us:g2 { us:John us:knows us:Jack }"
                + "}";

        String q = "select * (xt:toList(xt:graph()) as ?list) "
                + "(let ((?e1) = ?list) {?e1} as ?t1)"
                + "(let ((?e1, ?e2) = ?list) {?e2} as ?t2)"
                + "(let ((?s, ?p, ?o) = ?t1) {?o} as ?v1)"
                + "(let ((?s, ?p, ?o) = ?t2) {?o} as ?v2)"
                + "where {"
                + "}";
        exec.query(i);
        Mappings map = exec.query(q);
        IDatatype dt1 = map.getValue("?v1");
        IDatatype dt2 = map.getValue("?v2");
        assertEquals(true, dt1.intValue() == 10 && dt2.intValue() == 20);
    }

    @Test
    public void testedge() throws LoadException, EngineException {
        Graph gg = Graph.create();
        QueryProcess exec = QueryProcess.create(gg);

        String i = "insert data { "
                + "graph us:g1 { us:John us:age 10, 20 } "
                + "graph us:g2 { us:John us:knows us:Jack }"
                + "}";

        String q = "select * "
                + "where {"
                + "values ?t { unnest(xt:edges(us:age)) }"
                + "}"

        ;

        exec.query(i);

        Mappings map = exec.query(q);
        assertEquals(2, map.size());
        IDatatype v1 = map.get(0).getValue("?t");
        IDatatype v2 = map.get(1).getValue("?t");
        assertEquals(10, v1.getPointerObject().getEdge().getNode(1).getDatatypeValue().intValue());
        assertEquals(20, v2.getPointerObject().getEdge().getNode(1).getDatatypeValue().intValue());

    }

    @Test
    public void testvalue() throws LoadException, EngineException {
        Graph gg = Graph.create();
        QueryProcess exec = QueryProcess.create(gg);

        String i = "insert data { "
                + "graph us:g1 { us:John us:age 10 } "
                + "graph us:g2 { us:John us:knows us:Jack }"
                + "}";

        String q = "select * (xt:index(?x) as ?i) (xt:index(?a) as ?j) (xt:index(us:age) as ?k) "
                + "where {"
                + "?x us:age ?a "
                + "filter (?a = xt:value(?x, us:age))"
                + "filter (?a = xt:value(?x, us:age, 1))"
                + "filter (?x = xt:value(?x, us:age, 0))"

                + "}"
                + "";

        exec.query(i);

        Mappings map = exec.query(q);
        assertEquals(1, map.size());

    }

    @Test
    public void testLList() throws LoadException, EngineException {
        Graph gg = Graph.create();
        QueryProcess exec = QueryProcess.create(gg);

        String q = "select "
                + "(xt:reverse(xt:iota(5)) as ?list)"
                + "(xt:member(xt:iota(5), 5) as ?member)"
                + "(xt:sort(xt:reverse(xt:iota(5))) as ?sort)"
                + "(xt:remove(xt:iota(5), 5) as ?remove) "
                + "(xt:removeindex(xt:iota(5), 0) as ?remindex) "
                + "(xt:swap(xt:iota(5), 0, 1) as ?swap)"
                + "where {"
                + "}"
                + "";

        Mappings map = exec.query(q);
        IDatatype rev = DatatypeMap.newList(5, 4, 3, 2, 1);
        IDatatype sort = DatatypeMap.newList(1, 2, 3, 4, 5);
        IDatatype rem = DatatypeMap.newList(1, 2, 3, 4);
        IDatatype remi = DatatypeMap.newList(2, 3, 4, 5);
        IDatatype sw = DatatypeMap.newList(2, 1, 3, 4, 5);

        IDatatype list = map.getValue("?list");
        assertEquals(true, list.eq(rev).booleanValue());

        IDatatype sorted = map.getValue("?sort");
        assertEquals(true, sort.eq(sorted).booleanValue());

        IDatatype remove = map.getValue("?remove");
        assertEquals(true, rem.eq(remove).booleanValue());

        IDatatype remindex = map.getValue("?remindex");
        assertEquals(true, remi.eq(remindex).booleanValue());

        IDatatype swap = map.getValue("?swap");
        assertEquals(true, sw.eq(swap).booleanValue());

    }

    @Test
    public void testList() throws EngineException {
        QueryProcess exec = QueryProcess.create(Graph.create());
        String q = "select "
                + "(xt:list() as ?nil)"
                + "(xt:list(1, 2) as ?list)"
                + "(xt:cons(0, ?list) as ?res)"
                + "(xt:first(?res) as ?fst)"
                + "(xt:rest(?res) as ?rst)"
                + "(us:copy(xt:list(1, 2)) as ?cp)"
                + "(us:append(xt:list(1, 2), xt:list(3, 4)) as ?app)"
                + "(xt:list(1, 3) as ?ll) (xt:set(?ll, 1, 2) as ?set)"
                + "where {}"
                + "function us:copy(?list) { maplist(xt:self, ?list) }"
                + ""
                + "function us:append(?l1, ?l2) {"
                + "if (xt:size(?l1) = 0, us:copy(?l2),"
                + "xt:cons(xt:first(?l1), us:append(xt:rest(?l1), ?l2)))}"
                + "";

        Mappings map = exec.query(q);
        IDatatype res = map.getValue("?res");
        assertEquals(true, res.eq(DatatypeMap.newList(0, 1, 2)).booleanValue());

        IDatatype fst = map.getValue("?fst");
        assertEquals(true, fst.eq(DatatypeMap.ZERO).booleanValue());

        IDatatype rst = map.getValue("?rst");
        assertEquals(true, rst.eq(DatatypeMap.newList(1, 2)).booleanValue());

        IDatatype app = map.getValue("?app");
        assertEquals(true, app.eq(DatatypeMap.newList(1, 2, 3, 4)).booleanValue());

        IDatatype ll = map.getValue("?ll");
        assertEquals(true, ll.eq(DatatypeMap.newList(1, 2)).booleanValue());
    }

    @Test
    public void testIterate() throws LoadException, EngineException {
        Graph gg = Graph.create();
        QueryProcess exec = QueryProcess.create(gg);

        String q = "select (us:test() as ?s) "
                + "where {"
                + "}"
                + ""
                + "function us:test() {"
                + "let (?list = xt:list(), ?sum = 0){"
                + "for (?i in xt:iterate(1, 10)) {"
                + "set(?sum = ?sum + ?i)"
                + "};"
                + "?sum"
                + "}"
                + "}";

        Mappings map = exec.query(q);
        IDatatype dt = map.getValue("?s");
        assertEquals(55, dt.intValue());
    }

    @Test
    public void testGName() throws LoadException, EngineException {
        Graph gg = Graph.create();
        QueryProcess exec = QueryProcess.create(gg);

        String q = "select (st:cget(st:test1, st:value) as ?b1)  (st:cget(st:test2, st:value) as ?b2) "
                + "where {"
                + "bind (st:cset(st:test1, st:value, 10) as ?v1)"
                + "bind (st:cset(st:test2, st:value, 20) as ?v2)"
                + "}";

        Mappings map = exec.query(q);
        IDatatype v1 = map.getValue("?b1");
        IDatatype v2 = map.getValue("?b2");
        assertEquals(true, v1.intValue() == 10 && v2.intValue() == 20);
    }

    @Test
    public void testGName2() throws LoadException, EngineException {
        Graph gg = Graph.create();
        QueryProcess exec = QueryProcess.create(gg);

        String i = "insert data { "
                + "graph us:g1 { us:John us:age 10 } "
                + "graph us:g2 { us:John us:knows us:Jack }"
                + "}";

        String q = "select * where {"
                + "graph ?g { "
                + "?s ?p ?o bind (xt:name() as ?g1) optional { ?s ?q ?r  bind(xt:name() as ?g2)  } "
                + "}"
                + "}";

        exec.query(i);

        Mappings map = exec.query(q);
        for (Mapping m : map) {
            IDatatype g1 = m.getValue("?g1");
            IDatatype g2 = m.getValue("?g2");
            assertEquals(true, g1.equals(g2));
        }
    }

    @Test
    public void testAccess() throws LoadException, EngineException {
        Graph gg = Graph.create();
        QueryProcess exec = QueryProcess.create(gg);

        String i = "insert data { us:John us:age 10 }";

        String q = "select "
                + "(xt:subject(?t) as ?s) (xt:property(?t) as ?p) "
                + "(xt:object(?t) as ?o)  (xt:graph(?t) as ?g) "
                + "where {"
                + "values ?t { unnest( xt:graph() )}"
                + "}";

        exec.query(i);

        Mappings map = exec.query(q);
        IDatatype s = map.getValue("?s");
        IDatatype p = map.getValue("?p");
        IDatatype o = map.getValue("?o");
        IDatatype g = map.getValue("?g");

        assertEquals(NSManager.USER + "John", s.getLabel());
        assertEquals(NSManager.USER + "age", p.getLabel());
        assertEquals(10, o.intValue());
        assertEquals(NSManager.KGRAM + "default", g.getLabel());
    }

    @Test
    public void testPPath() throws LoadException, EngineException {
        Graph g = Graph.create();
        QueryProcess exec = QueryProcess.create(g);
        String i = "insert data { "
                + "graph us:g1 { us:John us:name 'John'   ; us:knows us:James }"
                + "graph us:g2 { us:James us:name 'James' ; us:knows us:Jack}"
                + "}";

        // String q1 = "select * where { ?x us:knows+ ?y }";
        // String q2 = "select * where { ?x us:knows* ?y }";
        // String q3 = "select * from us:g1 where { ?x us:knows* ?y }";
        // String q4 = "select * where { graph ?g { ?x us:knows* ?y }}";
        // String q5 = "select * from named us:g1 where { graph ?g { ?x us:knows* ?y
        // }}";
        // String q6 = "select * where { us:John us:knows* ?y }";
        // String q7 = "select * from us:g1 where { us:John us:knows* ?y }";
        // String q8 = "select * from us:g1 from us:g2 where { us:John us:knows* ?y }";
        // String q9 = "select * from named us:g1 where { graph ?g { us:John us:knows*
        // ?y }}";
        // String q10 = "select * where { graph us:g1 { ?x us:knows* ?y }}";
        String q11 = "select *  where { bind (us:Jim as ?x) bind (us:g1 as ?g) graph  ?g { ?x us:knows* ?y  }}";
        String q12 = "select *  where { bind (us:g1 as ?g) graph  ?g { us:Jim us:knows* ?y  }}";
        String q13 = "select * from us:g1 where { us:Jack us:knows* ?y  }";

        exec.query(i);

        Mappings m11 = exec.query(q11);
        // System.out.println(m11);
        // 1 is a bug, it should be 0 !!!
        assertEquals(1, m11.size());

        Mappings m12 = exec.query(q12);
        assertEquals(1, m12.size());

        Mappings m13 = exec.query(q13);
        assertEquals(1, m13.size());
    }

    @Test
    public void testSparql() throws LoadException, EngineException {
        Graph g = Graph.create();
        String q = "select (xt:sparql('select * (sum(?i) as ?sum) where { values ?i { unnest(xt:iota(5))} }') as ?res) "
                + "where {}";

        QueryProcess exec = QueryProcess.create(g);
        Mappings map = exec.query(q);
        IDatatype dt = map.getValue("?res");
        Mappings m = dt.getPointerObject().getMappings();
        IDatatype sum = m.getValue("?sum");
        assertEquals(15, sum.intValue());
    }

    @Test
    public void testSparql2() throws LoadException, EngineException {
        Graph g = Graph.create();
        String q = "select (xt:sparql('select * (sum(?i) as ?sum) "
                + "where { values ?n {UNDEF} values ?i { unnest(xt:iota(?n))} }', '?n', 5) as ?res) "
                + "where {}";

        QueryProcess exec = QueryProcess.create(g);
        Mappings map = exec.query(q);
        IDatatype dt = map.getValue("?res");
        Mappings m = dt.getPointerObject().getMappings();
        IDatatype sum = m.getValue("?sum");
        assertEquals(15, sum.intValue());
    }

    @Test
    public void testNumber() throws LoadException, EngineException {
        Graph g = Graph.create();
        String q = "select (kg:number() as ?n) (sum(?n) as ?sum) where {"
                + "values ?e { unnest (xt:iota(5)) }"
                + "}";

        QueryProcess exec = QueryProcess.create(g);
        Mappings map = exec.query(q);
        IDatatype dt = map.getValue("?sum");
        assertEquals(10, dt.intValue());
    }

    @Test
    public void testJSON() throws EngineException, LoadException {
        String t = "template  {  st:apply-templates-with(st:json)}"
                + "where {}";

        Graph g = Graph.create(); // createGraph();
        Load ld = Load.create(g);
        ld.parse(data + "jsonld/test.jsonld");

        QueryProcess exec = QueryProcess.create(g);

        Mappings map = exec.query(t);

        String json = map.getTemplateStringResult();
        // System.out.println(json);

        assertEquals(true, (json.length() <= 1350 && json.length() >= 1000));

        Graph gg = Graph.create();
        Load ll = Load.create(gg);
        ll.loadString(json, fr.inria.corese.core.api.Loader.format.JSONLD_FORMAT);
        // System.out.println(g.size() + " " + gg.size());
        assertEquals(g.size(), gg.size());

    }

    @Test
    public void testNG2() throws EngineException {

        GraphStore graph = GraphStore.create();
        QueryProcess exec = QueryProcess.create(graph);

        String q = "select * "
                + "where {"
                + "bind (us:gg() as ?gg) "
                + "graph ?gg {"
                + "?x foaf:knows ?y "
                + "values ?g { us:g1 }"
                + " "
                + "{select ?y ?l  where {  graph ?g {  ?y rdfs:label ?l }}}"
                + "}"
                + "}"

                + "function us:gg() {"
                + "let (?g = construct {"
                + "graph us:g1 {"
                + "<John> foaf:knows <Jim>, <Jack> "
                + "} "
                + "graph us:g2 {"
                + "<Jim> rdfs:label 'Jim' "
                + "} } where {}) {"
                + "?g"
                + "}"
                + "}";

        // exec.query(init);

        Mappings map = exec.query(q);
        assertEquals(1, map.size());
    }

    @Test
    public void testNG1() throws EngineException {

        GraphStore graph = GraphStore.create();
        QueryProcess exec = QueryProcess.create(graph);

        String init = "insert data {"
                + "graph us:g1 {"
                + "<John> foaf:knows <Jim>, <Jack> "
                + "} "
                + "graph us:g2 {"
                + "<Jim> rdfs:label 'Jim' "
                + "}"
                + "}";

        String q = "select * "
                + "where {"
                + "?x foaf:knows ?y "
                + "values ?g { us:g1 }"
                + " "
                + "{select ?y ?l  where {  graph ?g {  ?y rdfs:label ?l }}}"
                + "}";

        exec.query(init);

        Mappings map = exec.query(q);

        assertEquals(1, map.size());
    }

    @Test
    public void testfocus() throws EngineException, LoadException {
        Graph g = Graph.create();
        QueryProcess exec = QueryProcess.create(g);
        String q = "select (us:foo() as ?f) where {"
                + ""
                + "}"

                + "function us:foo() {"
                + "let (?g = construct {us:John rdfs:label 'John'} where {}) {"
                + "xt:focus(?g, us:bar())"
                + "}"
                + "}"

                + "function us:bar() {"
                + "let (select (count(*) as ?c) where {?x ?p ?y}) { ?c }"
                + "}";
        Mappings map = exec.query(q);
        IDatatype dt = getValue(map, "?f");
        assertEquals(1, dt.intValue());
    }

    @Test
    public void testbnode() throws EngineException, LoadException {
        Graph g = Graph.create();
        QueryProcess exec = QueryProcess.create(g);

        String q = "select * where {"
                + "values ?n { 1 2 }"
                + "bind(bnode('a') as ?b1)"
                + "bind(bnode('a') as ?b2)"
                + "bind(bnode() as ?b)"
                + "}";

        Mappings map = exec.query(q);
        for (Mapping m : map) {
            assertEquals(true, m.getValue("?b1") == m.getValue("?b2"));
            assertEquals(false, m.getValue("?b1") == m.getValue("?b3"));

        }
        // Assert.assertEquals(0, map.size());
    }

    @Test
    public void testBindIndex7() throws EngineException, LoadException {
        Graph g = Graph.create();
        QueryProcess exec = QueryProcess.create(g);

        String q = "select "
                + "(us:test(3, 3) as ?t) where {}"

                + "function us:test(?n, ?n)  {xt:display('here') ;"
                + "let (?n = ?n) {"
                + "for (?x in (xt:iota(?n))) {"
                + "if (?x > 1) {"
                + "return (?x)}"
                + "} "
                + "}"
                + "}";

        Mappings map = exec.query(q);
        //// System.out.println(map);
        Assert.assertEquals(0, map.size());
    }

    @Test
    public void testBindIndex6() throws EngineException, LoadException {
        Graph g = Graph.create();
        QueryProcess exec = QueryProcess.create(g);

        String q = "select "
                + "(us:test(3) as ?t) "
                + "where {}"

                + "function us:test(?n)  {"
                + "let (?n = ?z) {"
                + "for (?x in (xt:iota(?n))) {"
                + "if (?x > 1) {"
                + "return (?x)}"
                + "} "
                + "}"
                + "}";

        Mappings map = exec.query(q);
        // System.out.println(map);
        Assert.assertEquals(1, map.size());
    }

    @Test
    public void testBindIndex5() throws EngineException, LoadException {
        Graph g = Graph.create();
        QueryProcess exec = QueryProcess.create(g);

        String q = "select (us:test(3) as ?t) where {}"

                + "function us:test(?n)  {"
                + "let (?n = ?n) {"
                + "for (?x in (xt:iota(?n))) {"
                + "if (?x > 1) {"
                + "return (?x)}"
                + "}"
                + "}"
                + "}";

        Mappings map = exec.query(q);
        // System.out.println(map);
        Assert.assertEquals(2, getValue(map, "?t").intValue());
    }

    @Test
    public void testBindIndex4() throws EngineException, LoadException {
        Graph g = Graph.create();
        QueryProcess exec = QueryProcess.create(g);

        String q = "select "
                + "(let(?x = false, ?y = true) { ?y } as ?t1)"
                + "(if (?t1, let(?x = 2, ?y = 3) { ?y }, let(?z = 4) { ?z }) as ?t2)"
                + " where {}";

        Mappings map = exec.query(q);
        // System.out.println(map);
        Assert.assertEquals(true, getValue(map, "?t1").booleanValue());
        Assert.assertEquals(3, getValue(map, "?t2").intValue());
    }

    @Test
    public void testBindIndex3() throws EngineException, LoadException {
        Graph g = Graph.create();
        QueryProcess exec = QueryProcess.create(g);

        String q = "select (us:test(2) as ?t) where {}"

                + "function us:test(?x) {"
                + "let ((?y, ?x) = @(1)) {"
                + "bound(?x);"

                + "let ((?x, ?y) = @(1)) {"
                + "bound(?x)"
                + "}"

                + "}"
                + "}";

        Mappings map = exec.query(q);
        // System.out.println(map);
        Assert.assertEquals(true, getValue(map, "?t").booleanValue());
    }

    @Test
    public void testBindIndex2() throws EngineException, LoadException {
        Graph g = Graph.create();
        QueryProcess exec = QueryProcess.create(g);

        String q = "select (us:test(2) as ?t) where {}"

                + "function us:test(?x) {"
                + "let ((?y, ?x) = @(1)) {"
                + "bound(?x)"
                + "}"
                + "}";

        Mappings map = exec.query(q);
        // System.out.println(map);
        Assert.assertEquals(false, getValue(map, "?t").booleanValue());
    }

    @Test
    public void testBindIndex() throws EngineException, LoadException {
        Graph g = Graph.create();
        QueryProcess exec = QueryProcess.create(g);

        String q = "select (us:test(2) as ?t) where {}"

                + "function us:test(?x) {"
                + "let (?x = ?x * ?x) {"
                + "?x;"
                + "let (?x = ?x * ?x) {"
                + "?x}"
                + "}"
                + "}";

        Mappings map = exec.query(q);
        // System.out.println(map);
        assertEquals(16, getValue(map, "?t").intValue());
    }

    @Test
    public void testrecfun() throws EngineException {
        String q = "select (us:fac(5) as ?t) where {}"
                + "function us:fac(?n) {"
                + "if (?n = 0) {"
                + " return(1) "
                + "}"
                + "else {"
                + " let (?m = ?n, ?res = ?n * us:fac(?n - 1)) { "
                + "if (?m = ?n, ?res, 0)"
                + "}"
                + "}"
                + "}";
        Graph g = createGraph();
        QueryProcess exec = QueryProcess.create(g);
        Mappings map = exec.query(q);
        // System.out.println(map.getQuery().getAST());
        IDatatype dt = map.getValue("?t");
        assertEquals(120, dt.intValue());
    }

    String stringValue(Mappings m, String var) {
        return (m.getValue(var)).stringValue();
    }

    @Test

    public void testExtFun21() throws EngineException {
        String init = "prefix ex: <http://example.org/> "
                + "insert data {"
                + "ex:John rdf:value 1 . "
                + "[] rdfs:label 2 ."
                + "us:Jim rdf:value (1 (2 3) 4 ())"
                + "us:James rdf:value ()"
                + "}";

        String q = "select  (us:foo(us:bar()) as ?t1) (us:foo(xt:graph()) as ?t2) (us:gee() as ?t3)"
                + "where {}"

                + "function us:foo(?g) {"
                + "query(construct  where { ?x ?p ?y }, ?g)"
                + "}"

                + "function us:bar() {"
                + "query(construct where {?x rdf:value ?y})"
                + "}"

                + "function us:gee() {"
                + "query(select * where { ?x ?p ?y}, query (construct where {?x rdf:value ?y}))"
                + "}";

        Graph g = createGraph();
        QueryProcess exec = QueryProcess.create(g);
        exec.query(init);
        Mappings map = exec.query(q);
        IDatatype dt1 = map.getValue("?t1");
        IDatatype dt2 = map.getValue("?t2");
        IDatatype dt3 = map.getValue("?t3");
        Graph g1 = (Graph) dt1.getPointerObject().getTripleStore();
        Graph g2 = (Graph) dt2.getPointerObject().getTripleStore();
        Mappings m = dt3.getPointerObject().getMappings();
        assertEquals(3, g1.size());
        assertEquals(16, g2.size());
        assertEquals(3, m.size());
    }

    @Test
    public void testExtFun20() throws EngineException {

        String init = "prefix ex: <http://example.org/> "
                + "insert data {"
                + "ex:John rdf:value 1 ; rdfs:label 2"
                + "}";

        String q = "select (datatype(query(construct where {?x ?p ?y})) as ?g) "
                + "(datatype( let((?a) = construct where {?x ?p ?y}) {?a} ) as ?t) "
                + "(datatype(query(select * where {?x ?p ?y})) as ?s)"
                + "(datatype( let((?b) = select * where {?x ?p ?y}) {?b}) as ?m)"
                + "(datatype(xt:iota(5)) as ?l)"
                + "where {}";

        Graph g = createGraph();
        QueryProcess exec = QueryProcess.create(g);
        exec.query(init);
        Mappings map = exec.query(q);
        IDatatype dg = map.getValue("?g");
        IDatatype dt = map.getValue("?t");
        IDatatype ds = map.getValue("?s");
        IDatatype dm = map.getValue("?m");
        IDatatype dl = map.getValue("?l");
        assertEquals(CoresePointer.getDatatype(PointerType.GRAPH), dg);
        assertEquals(CoresePointer.getDatatype(PointerType.TRIPLE), dt);
        assertEquals(CoresePointer.getDatatype(PointerType.MAPPINGS), ds);
        assertEquals(CoresePointer.getDatatype(PointerType.MAPPING), dm);
        assertEquals(IDatatype.LIST_DATATYPE, dl.stringValue());
    }

    @Test
    public void testExtFun16() throws EngineException {

        String init = "prefix ex: <http://example.org/> "
                + "insert data {"
                + "ex:John rdf:value 1 ; rdfs:label 2"
                + "}";

        String q = " select (us:foo() as ?t) "
                + "(us:bar() as ?tt) "
                + "where {}"

                + "function us:foo() {"
                + "maplist("
                + "lambda((?x, ?p, ?y)) { xt:list(?x, ?p, ?y) }, "
                + "query(select * where {?x ?p ?y}))"
                + "}"

                + "function us:bar() {"
                + "maplist("
                + "lambda((?s, ?p, ?o)) { xt:list(?s, ?p, ?o) }, "
                + "query(construct where {?x ?p ?y}))"
                + "}";

        Graph g = createGraph();
        QueryProcess exec = QueryProcess.create(g);
        exec.query(init);
        Mappings map = exec.query(q);
        IDatatype dt = map.getValue("?t");
        IDatatype dq = map.getValue("?tt");
        assertEquals(2, dt.size());
        assertEquals(2, dq.size());
        for (IDatatype list : dt.getValueList()) {
            assertEquals(3, list.size());
        }
        for (IDatatype list : dq.getValueList()) {
            assertEquals(3, list.size());
        }
    }

    @Test
    public void testExtFun15() throws EngineException {
        String q = "select (us:foo() as ?t) where {}"
                + "function us:foo() {"
                + "maplist(rq:funcall, xt:list(rq:year, rq:month, rq:day, rq:hours, rq:minutes, rq:seconds), now())"
                + "}";

        Graph g = createGraph();
        QueryProcess exec = QueryProcess.create(g);
        exec.query(q);
        Mappings map = exec.query(q);
        IDatatype dt = map.getValue("?t");
        assertEquals(true, dt.isList());
        assertEquals(6, dt.size());
    }

    @Test
    public void testExtFun14() throws EngineException {

        String init = "prefix ex: <http://example.org/> "
                + "insert data {"
                + "ex:John rdf:value 1 ; rdfs:label 2"
                + "}";

        String q = "base <http://example.org/>"
                + "select (us:bar2() as ?t) (datatype(?t) as ?d) where {}"

                + "@public function us:bar2() {"
                + "let (?f1 = rq:uri, ?f2 = rq:replace, ?f3 = rq:sha256, ?f4 = xsd:integer) {"
                + "xt:list("
                + "xt:list(funcall(?f1, 'abc'), uri('abc')),"
                + "xt:list(funcall(?f2, 'abc', 'c', 'd'), replace('abc', 'c', 'd')), "
                // + "xt:list(funcall(?f3, 'abc'), sha256('abc')),"
                + "xt:list(sha256('abc'), sha256('abc')),"
                + "xt:list(funcall(?f4, '12'), xsd:integer('12'))"
                + ") "
                + "}"
                + "}";

        String q2 = "base <http://example2.org/>"
                + "select (us:bar2() as ?t)  where {}";

        Graph g = createGraph();
        QueryProcess exec = QueryProcess.create(g);
        exec.query(init);
        exec.query(q);
        Mappings map = exec.query(q2);
        IDatatype dt = map.getValue("?t");
        // System.out.println(dt);
        for (IDatatype pair : dt.getValueList()) {
            assertEquals(true, pair.getValueList().get(0).equals(pair.getValueList().get(1)));
        }
    }

    @Test
    public void testExtFun13() throws EngineException {
        String init = "prefix ex: <http://example.org/> "
                + "insert data {"
                + "ex:John rdf:value 1 ; rdfs:label 2"
                + "}";

        String q = " select (us:bar() as ?t) (datatype(?t) as ?d) where {}"

                + "@public function us:bar() {"
                + "let (?fun = rq:regex) {"
                + "(exists {?x ?p 1} && funcall(?fun, 'abc', 'a'))"
                + "}"
                + "}";

        String q2 = "select (us:bar() as ?t) (datatype(?t) as ?d) where {}";

        Graph g = createGraph();
        QueryProcess exec = QueryProcess.create(g);
        exec.query(init);
        exec.query(q);
        Mappings map = exec.query(q2);
        IDatatype dt = map.getValue("?t");
        assertEquals(true, dt.booleanValue());
    }

    @Test
    public void testExtFun11() throws EngineException {
        String init = "prefix ex: <http://example.org/> "
                + "insert data {"
                + "ex:John rdf:value 1, 2 ; rdfs:label 2 "
                + "}";

        String q = "prefix ex: <http://example.org/> "
                + "select * "
                + "(sum(let (?a = ?y + 1, ?b = exists { ?z ?p ?a }){ if (?b, 1, 0) }) as ?sum)"
                + "where {"
                + "?x ?p ?y "

                + "}"

                + "function us:foo(?x) {"
                + "exists { ?x ?p ?y }"
                + "}";

        Graph g = createGraph();
        QueryProcess exec = QueryProcess.create(g);
        exec.query(init);
        Mappings map = exec.query(q);
        IDatatype dt = map.getValue("?sum");
        // System.out.println(map);
        assertEquals(1, dt.intValue());
    }

    @Test
    public void testapply6() throws EngineException {
        QueryProcess exec = QueryProcess.create(Graph.create());

        String q = " "
                + "select (us:foo (5) as ?t) (us:foo (10) as ?r)"
                + "where {"
                + "}"

                + "function us:foo(?n){"
                + "let (?fun = if (?n <= 5, lambda(?x) { ?x * ?x }, lambda(?x) { ?x + ?x } )) {"
                + "us:bar(?fun, ?n)"
                + "}"
                + "}"

                + "function us:bar(?fun, ?n) {"
                + "funcall(?fun, ?n)"
                + "}";

        Mappings map = exec.query(q);
        IDatatype dt = map.getValue("?t");
        assertEquals(25, dt.intValue());
        IDatatype dt2 = map.getValue("?r");
        assertEquals(20, dt2.intValue());
    }

    @Test
    public void testapply5() throws EngineException {
        QueryProcess exec = QueryProcess.create(Graph.create());

        String q = "select "
                + "(funcall (let (?fun = lambda(?x) { ?x * ?x }) { ?fun }, 5) as ?t) "
                + "where {"
                + "}";

        Mappings map = exec.query(q);
        IDatatype dt = map.getValue("?t");
        assertEquals(25, dt.intValue());
    }

    @Test
    public void testapply44() throws EngineException {
        QueryProcess exec = QueryProcess.create(Graph.create());

        String init = "insert data { us:John rdf:value 2 }";

        String q = "select * where {"
                + "select (us:foo() as ?t) where {"
                + "}"
                + "}"

                + "function us:foo(){"
                + "let (select * where {select "
                + "(maplist(lambda(?x) {  "
                + "exists { select * where { select * where { values ?x { UNDEF } filter exists { select * where {select * where { ?y ?p ?x }}}}}}"
                + "}, xt:iota(5)) as ?t) "
                + "where {}}) {"
                + "?t }"
                + "}";

        exec.query(init);
        Mappings map = exec.query(q);
        IDatatype dt = map.getValue("?t");
        int i = 0;
        for (IDatatype val : dt.getValueList()) {
            assertEquals(i++ == 1, val.booleanValue());
        }
    }

    @Test
    public void testapply4() throws EngineException {
        QueryProcess exec = QueryProcess.create(Graph.create());

        String init = "insert data { us:John rdf:value 2 }";

        String q = "select * where {"
                + "select (us:foo() as ?t) where {"
                + "}"
                + "}"

                + "function us:foo(){"
                + "let (select * where {select "
                // + "(maplist(lambda(?x) { exists { ?y ?p ?x }}, xt:iota(5)) as ?t) "
                + "(maplist(lambda(?x) {  exists { select * where { ?y ?p ?x }}}, xt:iota(5)) as ?t) "
                + "where {}}) {"
                + "?t }"
                + "}";

        exec.query(init);
        Mappings map = exec.query(q);
        IDatatype dt = map.getValue("?t");
        int i = 0;
        for (IDatatype val : dt.getValueList()) {
            assertEquals(i++ == 1, val.booleanValue());
        }
    }

    @Test
    public void testapply3() throws EngineException {
        QueryProcess exec = QueryProcess.create(Graph.create());

        String q = "select (us:test() as ?t) where {"
                + "}"

                + "function us:test(){"
                + "let (?funcall = rq:funcall, ?map = rq:maplist, ?apply = rq:reduce, ?plus  = rq:plus, "
                + "?funlist = @(rq:plus rq:mult)){"
                // + "funcall(?funcall, ?apply, ?plus, funcall(?map, ?apply, ?funlist,
                // xt:list(xt:iota(5))))"
                + "funcall(?funcall, ?apply, ?plus, funcall(?map, ?apply, ?funlist, xt:iota(5)))"
                + "}"
                + "}";

        Mappings map = exec.query(q);
        IDatatype dt = map.getValue("?t");
        assertEquals(135, dt.intValue());
    }

    @Test
    public void testapply22() throws EngineException {
        QueryProcess exec = QueryProcess.create(Graph.create());
        String q = "select * where {"
                + "values ?t { unnest(us:test()) }"
                + "}"

                + "function us:test(){"
                + "let( "
                + "select * where {"
                + "select  * (reduce(rq:plus,   xt:iota(5)) as ?sum1) "
                + "(reduce(rq:concat, xt:iota('a', 'c')) as ?con)"
                + "(reduce(rq:mult,   xt:iota(5)) as ?mul)"
                + "where {"
                + "bind  (reduce(rq:plus,   xt:iota(5)) as ?sum2) "
                + "filter (?sum2 > 1) "
                + "filter exists { "
                + "select * where { select * where { bind  (reduce(rq:plus,   xt:iota(5)) as ?test ) filter (?test = 15) }}"
                + "}"
                + "}"
                + "}"
                + ") {"
                + "xt:list(?sum1, ?mul, ?con, ?sum2)"
                + ""
                + "}"
                + "}";

        Mappings map = exec.query(q);
        //// System.out.println(map);
        assertEquals(4, map.size());
    }

    @Test

    public void test2ndOrder3() throws EngineException {
        String q = "select \n"
                + "  (us:test(lambda(?x, ?y) { ?x + ?y }, lambda(?x) { 2 * ?x }, 10) as ?t) \n"
                + "where {}\n"
                + "               \n"
                + "function us:test(?agg, ?fun, ?n){\n"
                + " let (?map = lambda(?f, ?x) { funcall(?f, ?x) } ) {\n"
                + "   reduce(?agg, maplist(?map , ?fun,   xt:iota(?n))) \n"
                + " }"
                + "}";

        Graph g = createGraph();
        QueryProcess exec = QueryProcess.create(g);
        Mappings map = exec.query(q);
        IDatatype dt = map.getValue("?t");
        assertEquals(110, dt.intValue());
    }

    @Test

    public void test2ndOrder2() throws EngineException {
        String q = "select \n"
                + "  (us:test(lambda(?list) { reduce(rq:plus, ?list) }, lambda(?x) { 2 * ?x }, 10) as ?t) \n"
                + "where {}\n"

                + "function us:test(?agg, ?fun, ?n){\n"
                + "   funcall(?agg, maplist(lambda(?f, ?x) { funcall(?f, ?x) } , ?fun,   xt:iota(?n))) \n"
                + "}";

        Graph g = createGraph();
        QueryProcess exec = QueryProcess.create(g);
        Mappings map = exec.query(q);
        IDatatype dt = map.getValue("?t");
        assertEquals(110, dt.intValue());
    }

    @Test
    public void test2ndOrder() throws EngineException {
        String q = "select (us:test() as ?t) where {}"

                + "function us:test(){\n"
                + "    funcall (lambda(?x) { 2 * ?x }, \n"
                + "        reduce(lambda(?x, ?y) { ?x + ?y }, \n"
                + "            maplist(lambda(?x) {?x * ?x}, xt:iota(5)))) \n"
                + "}";

        Graph g = createGraph();
        QueryProcess exec = QueryProcess.create(g);
        Mappings map = exec.query(q);
        IDatatype dt = map.getValue("?t");
        assertEquals(110, dt.intValue());
    }

    @Test
    public void testLetQuery2() throws EngineException {
        String init = "insert data {"
                + "us:John us:child us:Jim, us:Jane, us:Janis ."
                + "us:Jane a us:Woman ;"
                + "us:child us:Jack, us:Mary ."
                + "us:Mary a us:Woman ."
                + "us:Janis a us:Woman ;"
                + "us:child us:James, us:Sylvia ."
                + "us:Sylvia a us:Woman ."
                + "}";

        String q = "select * where {"
                + "values ?e { unnest(us:pattern()) }"
                + "}"

                + "function us:pattern(){"
                + "let (?sol = select * where { ?x us:child ?y optional { ?y a ?t } } ){"
                + "  maplist(us:collect, ?sol)     "
                + "}"
                + "}"

                + "function us:collect(?map){"
                + "let ((?y, ?t) = ?map){"
                + "xt:list(?y, coalesce(?t, us:Person))"
                + "}"
                + "}";

        Graph g = createGraph();
        QueryProcess exec = QueryProcess.create(g);
        exec.query(init);
        Mappings map = exec.query(q);
        assertEquals(7, map.size());
    }

    // return descendants on the woman side
    @Test
    public void testLetQuery() throws EngineException {
        String init = "insert data {"
                + "us:John us:child us:Jim, us:Jane, us:Janis ."
                + "us:Jane a us:Woman ;"
                + "us:child us:Jack, us:Mary ."
                + "us:Mary a us:Woman . "
                + "us:Janis a us:Woman ;"
                + "us:child us:James, us:Sylvia ."
                + "us:Sylvia a us:Woman ."
                + "}";

        String q = "select *  where {"
                + "values ?t { unnest(us:pattern(us:John)) } "
                + "}"

                + "function us:pattern(?x){"
                + "    let (select ?x (xt:cons(aggregate(?y), aggregate(us:pattern(?y))) as ?l) "
                + "         where { ?x us:child ?y . ?y a us:Woman }"
                + "         group by ?x){"
                + "        reduce(xt:merge, ?l)"
                + "    }"
                + "}";

        Graph g = createGraph();
        QueryProcess exec = QueryProcess.create(g);
        exec.query(init);
        Mappings map = exec.query(q);
        assertEquals(4, map.size());
    }

    @Test
    public void testDatatypeValue12() throws EngineException {
        String init = "insert data {"
                + "graph us:g1 { <Jack> rdf:value  1,  1.0, 01, '1'^^xsd:long, '01'^^xsd:byte, 1e0, 2 }"

                + "graph us:g2 { <Jack> rdf:value  1,  1.0, 01, '1'^^xsd:long, '01'^^xsd:byte, 1e0, 2 }"
                + "} ";

        // String q = "delete data { <Jack> rdf:value 01 }";

        // String q2 = "delete where { <Jack> rdf:value 01 }";

        String q3 = "delete  where { ?x rdf:value '1'^^xsd:long }";

        // String q4 = "select where { <Jack> rdf:value 01 }";
        Property.set(SPARQL_COMPLIANT, !true);
        Graph g = createGraph();
        QueryProcess exec = QueryProcess.create(g);
        exec.query(init);
        Mappings map = exec.query(q3);
        System.out.println(map);
        // assertEquals(4, g.size());
    }

    @Test
    public void testDatatypeValue11() throws EngineException {
        String init = "insert data {"
                + "graph us:g1 { <Jack> rdf:value  1,  1.0, 01, '1'^^xsd:long, '01'^^xsd:byte, 1e0, 2 }"

                + "graph us:g2 { <Jack> rdf:value  1,  1.0, 01, '1'^^xsd:long, '01'^^xsd:byte, 1e0, 2 }"
                + "} ";

        String q = "delete data  { <Jack> rdf:value 01 }";

        // String q2 = "delete where { <Jack> rdf:value 01 }";

        // String q3 = "delete where { ?x rdf:value 01 }";

        // String q4 = "select where { <Jack> rdf:value 01 }";

        Graph g = createGraph();
        QueryProcess exec = QueryProcess.create(g);
        exec.query(init);

        exec.query(q);
        assertEquals(12, g.size());

    }

    @Test
    public void testDatatypeValue111() throws EngineException {
        String init = "insert data {"
                + "graph us:g1 { <Jack> rdf:value  1,  1.0, 01, '1'^^xsd:long, '01'^^xsd:byte, 1e0, 2 }"

                + "graph us:g2 { <Jack> rdf:value  1,  1.0, 01, '1'^^xsd:long, '01'^^xsd:byte, 1e0, 2 }"
                + "} ";

        // String q = "delete data { <Jack> rdf:value 01 }";

        String q2 = "delete  where { <Jack> rdf:value 01 }";

        // String q3 = "delete where { ?x rdf:value 01 }";

        // String q4 = "select where { <Jack> rdf:value 01 }";

        Graph g = createGraph();
        QueryProcess exec = QueryProcess.create(g);
        exec.query(init);

        exec.query(q2);
        assertEquals(12, g.size());
    }

    @Test
    public void testDatatypeValue10() throws EngineException {
        String init = "insert data {"
                + "graph us:g1 { <Jack> rdf:value  1,  1.0 }"

                + "graph us:g2 { <Jack> rdf:value  1,  1.0 }"
                + "} ";

        String q = "select * (kg:index(?v) as ?i) where {"
                + "?x ?p ?v "
                + "?y ?p ?v "
                + "}";
        Graph g = createGraph();
        QueryProcess exec = QueryProcess.create(g);
        exec.query(init);
        Mappings map = exec.query(q);
        // System.out.println(map);
        assertEquals(4, map.size());

    }

    @Test
    public void testDatatypeValue9() throws EngineException {
        String init = "insert data {"
                + "graph us:g1 { <Jack> "
                + "rdf:value  "
                + " 1,  1.0,  '1'^^xsd:long, 1e0, '1'^^xsd:double, '1'^^xsd:float, "
                + "true, '1'^^xsd:boolean, false,   01, "
                + "'1'^^xsd:boolean, '0'^^xsd:boolean, 'test', 'value', _:b, <uri>, _:b, <uri> . }"

                + "graph us:g2 { <Jack> rdf:value false, '01'^^xsd:double, '1.0'^^xsd:float,"
                + "'01'^^xsd:integer, '1'^^xsd:integer"
                + ", '1'^^xsd:short, '1'^^xsd:byte , '1'^^xsd:int, '01'^^xsd:byte, '1'^^xsd:byte, _:b, <uri>}"
                + "} ";

        String q = "select * (kg:index(?v1) as ?i) where {"
                + "graph ?g1 {?x ?p ?v1} "
                + "graph ?g2 {?y ?p ?v2} "
                + "filter sameTerm(?v1, ?v2)"
                + "filter (?g1 < ?g2)"
                + "}";
        Graph g = createGraph();
        QueryProcess exec = QueryProcess.create(g);
        exec.query(init);
        Mappings map = exec.query(q);
        assertEquals(5, map.size());
    }

    @Test
    public void testDatatypeValue8() throws EngineException {
        String init = "insert data {"
                + "graph us:g1 { <Jack> "
                + "rdf:value  "
                + " 1,  1.0,  '1'^^xsd:long, 1e0, '1'^^xsd:double, '1'^^xsd:float, "
                + "true, '1'^^xsd:boolean, false,   01, "
                + "'1'^^xsd:boolean, '0'^^xsd:boolean, 'test', 'value', _:b, <uri>, _:b, <uri> . }"

                + "graph us:g2 { <Jack> rdf:value false, '01'^^xsd:double, '1.0'^^xsd:float,"
                + "'01'^^xsd:integer, '1'^^xsd:integer"
                + ", '1'^^xsd:short, '1'^^xsd:byte , '1'^^xsd:int, '01'^^xsd:byte, '1'^^xsd:byte, _:b, <uri>}"
                + "} ";

        String q = "select * (kg:index(?v) as ?i) where {"
                + "graph ?g1 {?x ?p ?v} "
                + "graph ?g2 {?y ?p ?v} "
                + "filter (?g1 < ?g2)"
                + "}";
        Graph g = createGraph();
        QueryProcess exec = QueryProcess.create(g);
        exec.query(init);
        Mappings map = exec.query(q);
        assertEquals(70, map.size());
    }

    @Test
    public void testDatatypeValue7() throws EngineException {
        String init = "insert data {"
                + "graph us:g1 { <Jack> "
                + "rdf:value  "
                + " 1,  1.0,  '1'^^xsd:long, 1e0, '1'^^xsd:double, '1'^^xsd:float, "
                + "true, '1'^^xsd:boolean, false,   01, "
                + "'1'^^xsd:boolean, '0'^^xsd:boolean . }"

                + "graph us:g2 { <Jack> rdf:value false, '01'^^xsd:double, '1.0'^^xsd:float,"
                + "'01'^^xsd:integer, '1'^^xsd:integer"
                + ", '1'^^xsd:short, '1'^^xsd:byte , '1'^^xsd:int, '01'^^xsd:byte, '1'^^xsd:byte}"
                + "} ";

        String q = "select *  where {"
                + "?x ?p ?v"
                + "}"
                + "order by ?x ?v ";
        Graph g = createGraph();
        QueryProcess exec = QueryProcess.create(g);
        exec.query(init);
        Mappings map = exec.query(q);
        assertEquals(17, map.size());
    }

    @Test
    public void testDatatypeValue6() throws EngineException {
        String init = "insert data {"
                + "graph us:g1 { <Jack> "
                + "rdf:value  "
                + " 1,  1.0,  '1'^^xsd:long, 1e0, '1'^^xsd:double, '1'^^xsd:float, "
                + "true, '1'^^xsd:boolean, false,   01, "
                + "'1'^^xsd:boolean, '0'^^xsd:boolean . }"

                + "graph us:g2 { <Jack> rdf:value false, '01'^^xsd:double, '1.0'^^xsd:float,"
                + "'01'^^xsd:integer, '1'^^xsd:integer"
                + ", '1'^^xsd:short, '1'^^xsd:byte , '1'^^xsd:int, '01'^^xsd:byte, '1'^^xsd:byte}"
                + "} ";

        String q = "select *  where {"
                + "graph ?g {"
                + "?x ?p ?v"
                + "} "
                + "}"
                + "order by ?x ?v ";
        Graph g = createGraph();
        QueryProcess exec = QueryProcess.create(g);
        exec.query(init);
        Mappings map = exec.query(q);
        assertEquals(20, map.size());
    }

    @Test
    public void testDatatypeValue5() throws EngineException {
        String init = "insert data {"
                + "<Jack> "
                + "rdf:value  "
                + " 1,  1.0,  '1'^^xsd:long, 1e0, '1'^^xsd:double, '1'^^xsd:float, "
                + "true, '1'^^xsd:boolean, false,   01, "
                + "'1'^^xsd:boolean, '0'^^xsd:boolean ."

                + " <Jim> rdf:value false, '01'^^xsd:double, '1.0'^^xsd:float,"
                + "'01'^^xsd:integer, '1'^^xsd:integer"
                + ", '1'^^xsd:short, '1'^^xsd:byte , '1'^^xsd:int, '01'^^xsd:byte, '1'^^xsd:byte"
                + "} ";

        String q = "select *  where {"
                + "?x ?p ?v filter (?v = 1)"
                + "}"
                + "order by ?x ?v ";

        Graph g = createGraph();
        QueryProcess exec = QueryProcess.create(g);
        exec.query(init);
        Mappings map = exec.query(q);
        assertEquals(15, map.size());
    }

    @Test
    public void testDatatypeValue4() throws EngineException {
        String init = "insert data {"
                + "<Jack> "
                + "rdf:value  "
                + " 1,  1.0,  '1'^^xsd:long, 1e0, '1'^^xsd:double, '1'^^xsd:float, "
                + "true, '1'^^xsd:boolean, false,   01, "
                + "'1'^^xsd:boolean, '0'^^xsd:boolean ."

                + " <Jim> rdf:value false, '01'^^xsd:double, '1.0'^^xsd:float,"
                + "'01'^^xsd:integer, '1'^^xsd:integer"
                + ", '1'^^xsd:short, '1'^^xsd:byte , '1'^^xsd:int, '01'^^xsd:byte, '1'^^xsd:byte"
                + "} ";

        String q = "select *  where {"
                + "?x ?p ?v "
                + "}"
                + "order by ?x ?v "
                + "values ?v { 1 }";
        Graph g = createGraph();
        QueryProcess exec = QueryProcess.create(g);
        exec.query(init);
        Mappings map = exec.query(q);
        assertEquals(10, map.size());
    }

    @Test
    public void testDatatypeValue3() throws EngineException {
        String init = "insert data {"
                + "<Jack> "
                + "rdf:value  "
                + " 1,  1.0,  '1'^^xsd:long, 1e0, '1'^^xsd:double, '1'^^xsd:float, "
                + "true, '1'^^xsd:boolean, false,   01, "
                + "'1'^^xsd:boolean, '0'^^xsd:boolean ."

                + " <Jim> rdf:value false, '01'^^xsd:double, '1.0'^^xsd:float,"
                + "'01'^^xsd:integer, '1'^^xsd:integer"
                + ", '1'^^xsd:short, '1'^^xsd:byte , '1'^^xsd:int, '01'^^xsd:byte, '1'^^xsd:byte"
                + "} ";

        String q = "select *  where {"
                + "?x ?p 1"
                + "}"
                + "order by ?x";
        Graph g = createGraph();
        QueryProcess exec = QueryProcess.create(g);
        exec.query(init);
        Mappings map = exec.query(q);
        assertEquals(10, map.size());
    }

    @Test
    public void testDatatypeValue1() throws EngineException {
        String init = "insert data {"
                + "<Jack> "
                + "rdf:value  "
                + " 1,  1.0,  '1'^^xsd:long, 1e0, '1'^^xsd:double, '1'^^xsd:float, '1.0'^^xsd:float,"
                + "true, '1'^^xsd:boolean, false,   01, "
                + "'1'^^xsd:boolean, '0'^^xsd:boolean, false, '01'^^xsd:double, "
                + "'01'^^xsd:integer, '1'^^xsd:integer"
                + ", '1'^^xsd:short, '1'^^xsd:byte , '1'^^xsd:int, '01'^^xsd:byte, '1'^^xsd:byte"
                + "} ";

        String q = "select *  where {"
                + " ?x ?p ?v "
                + "}";
        Graph g = createGraph();
        QueryProcess exec = QueryProcess.create(g);
        exec.query(init);
        Mappings map = exec.query(q);
        assertEquals(17, map.size());
    }

    @Test
    public void testDatatypeValue2() throws EngineException {
        String init = "insert data {"
                + "<Jack> "
                + "rdf:value  "
                + " 1,  1.0,  '1'^^xsd:long, 1e0, '1'^^xsd:double, '1'^^xsd:float, "
                + "true, '1'^^xsd:boolean, false,   01, "
                + "'1'^^xsd:boolean, '0'^^xsd:boolean ."

                + " <Jim> rdf:value false, '01'^^xsd:double, '1.0'^^xsd:float,"
                + "'01'^^xsd:integer, '1'^^xsd:integer"
                + ", '1'^^xsd:short, '1'^^xsd:byte , '1'^^xsd:int, '01'^^xsd:byte, '1'^^xsd:byte"
                + "} ";

        String q = "select *  where {"
                + "?x ?p ?v "
                + "?y ?p ?v "
                + "filter (?x != ?y)"
                + "}";
        Graph g = createGraph();
        QueryProcess exec = QueryProcess.create(g);
        exec.query(init);
        Mappings map = exec.query(q);
        assertEquals(58, map.size());
    }

    @Test
    public void testDatatype1() throws EngineException {
        String init = "insert data {"
                + "<John> foaf:age '21'^^xsd:double, 21 "
                + "<Jack> foaf:age 21e0, 21.0 "
                + "} ";

        String query = "select distinct ?a where {"
                + "?x foaf:age ?a "
                + "?y foaf:age ?a "
                + "filter (?x != ?y)"

                + "}  ";

        Graph g = createGraph();
        QueryProcess exec = QueryProcess.create(g);

        exec.query(init);
        Mappings map = exec.query(query);
        assertEquals(4, map.size());

    }

    @Test
    public void testDatatype2() throws EngineException {
        String init = "insert data {"
                + "<John> rdf:value true "
                + "<Jack> rdf:value '1'^^xsd:boolean "
                + "} ";

        String query = "select distinct ?a where {"
                + "?x ?p ?a "
                + "?y ?p ?a "
                + "filter (?x != ?y)"

                + "}  ";

        Graph g = createGraph();
        QueryProcess exec = QueryProcess.create(g);

        exec.query(init);
        Mappings map = exec.query(query);
        assertEquals(2, map.size());

    }

    @Test
    public void testGenAgg() throws EngineException {
        String q = "select (st:aggregate(?x) as ?list) (us:merge(maplist(us:fun, ?list)) as ?y)"
                + "where { values ?x {unnest(xt:iota(10))}}"

                + "function st:aggregate(?x){ aggregate(?x) }"

                + "function us:fun(?x){ 1 / (?x * ?x)}"

                + "function us:merge(?list){ reduce(rq:plus, ?list) }";
        Graph g = Graph.create();
        QueryProcess exec = QueryProcess.create(g);
        Mappings map = exec.query(q);
        IDatatype dt = map.getValue("?y");
        assertEquals("test", dt.doubleValue(), 1.5497, 10e-5);
    }

    public void testGenAggOld() throws EngineException {
        String q = "select (st:aggregate(?x) as ?y) "
                + "where { values ?x {unnest(xt:iota(10))}}"

                + "function st:aggregate(?x){aggregate(us:fun(?x), us:merge)}"

                + "function us:fun(?x){ 1 / (?x * ?x)}"

                + "function us:merge(?list){ reduce(rq:plus, ?list) }";
        Graph g = Graph.create();
        QueryProcess exec = QueryProcess.create(g);
        Mappings map = exec.query(q);
        IDatatype dt = map.getValue("?y");
        assertEquals("test", dt.doubleValue(), 1.5497, 10e-5);
    }

    @Test
    public void testinsertwhere() throws EngineException {
        String i = "insert { graph us:Jim {?s ?p ?o}} "
                + "where { "
                + "bind (us:Jim as ?s)"
                + "bind (us:Jim as ?p)"
                + "bind (us:Jim as ?o)"
                + "}";
        String d = "delete data { graph us:Jim { us:Jim us:Jim us:Jim }}";

        Graph g = Graph.create();
        QueryProcess exec = QueryProcess.create(g);
        exec.query(i);

        for (Edge e : g.getEdges()) {
            int n = e.getGraph().getIndex();
            // System.out.println("s "+ e.getNode(0) + " " + e.getNode(0).getIndex());
            // System.out.println("o " +e.getNode(1) + " " + e.getNode(1).getIndex());
            // System.out.println("p " +e.getEdgeNode() + " " + e.getEdgeNode().getIndex());
            // System.out.println("g "+ e.getGraph() + " " + e.getGraph().getIndex());

            assertEquals(n, e.getNode(0).getIndex());
            assertEquals(n, e.getNode(1).getIndex());
            assertEquals(n, e.getEdge().getEdgeNode().getIndex());
        }

        exec.query(d);
        assertEquals(0, g.size());
    }

    @Test
    public void testinsertdata() throws EngineException {
        String i = "insert data { "
                + "graph us:Jim { us:Jim us:Jim us:Jim }"
                + "graph us:Jim { us:Jim us:Jim us:Jim }"
                + "}";
        String d = "delete data { graph us:Jim { us:Jim us:Jim us:Jim }}";

        Graph g = Graph.create();
        QueryProcess exec = QueryProcess.create(g);
        exec.query(i);

        for (Edge e : g.getEdges()) {
            int n = e.getGraph().getIndex();
            assertEquals(n, e.getNode(0).getIndex());
            assertEquals(n, e.getNode(1).getIndex());
            assertEquals(n, e.getEdge().getEdgeNode().getIndex());
        }

        exec.query(d);
        assertEquals(0, g.size());
    }

    @Test
    public void testFormatBase() throws EngineException, LoadException {
        Graph g = Graph.create();
        // Access.define("junit/sttl/format1/", true);
        Access.define("junit/sttl/format2/", true);
        Access.authorize(Feature.READ_FILE);
        Transformer t = Transformer.createWE(g, data + "junit/sttl/format1/");
        String res = t.transform();
        // System.out.println("result: " + res);
        assertEquals(true, res != null && res.equals("test"));
        Access.define("junit/sttl/format2/", false);
    }

    @Test
    public void testReturn() throws EngineException {
        Graph g = Graph.create();
        QueryProcess exec = QueryProcess.create(g);

        String q = "select (us:fun(5) as ?n) where {}"
                + "function us:fun(?n) {"
                + "for (?x in xt:iota(?n)){"
                + "if (?x = ?n){"
                + "return (?x)}"
                + "}"
                + "}";

        Mappings map = exec.query(q);
        IDatatype dt = map.getValue("?n");
        assertEquals(dt.intValue(), 5);
    }

    @Test
    public void testOptionalFilter() throws LoadException, EngineException {
        Graph g = Graph.create();
        QueryProcess exec = QueryProcess.create(g);

        String i = "insert data {"
                + "us:John foaf:knows us:James "
                + "us:James foaf:knows us:Jack, us:Jim "
                + "us:Jim foaf:knows us:John "
                + ""
                + "}";

        String q = "prefix c: <http://www.inria.fr/acacia/comma#>"
                + "select  *  "
                + ""
                + "where { "
                + " ?x foaf:knows ?y "
                + "optional { "
                + "?y foaf:knows ?z filter (?x != us:John) optional { ?z ?p ?x }"
                + "}  "
                + "} ";

        exec.query(i);
        Mappings map = exec.query(q);
        assertEquals(map.size(), 4);

    }

    @Test
    public void testDataset2() throws EngineException, LoadException {
        Graph g = Graph.create();
        g.getDataStore().addDefaultGraph();

        Load ld = Load.create(g);
        ld.setDefaultGraph(true);

        ld.parse(data + "test/primerdata.ttl");
        int size = g.size();
        ld.parse(data + "test/primer.owl", NSManager.KGRAM + "ontology");

        String q = "select  * where {"
                + "?x ?p ?y "
                + "}";

        QueryProcess exec = QueryProcess.create(g);
        Mappings map = exec.query(q);
        assertEquals(size, map.size());
    }

    @Test
    public void testDataStore() throws EngineException {
        Graph g = Graph.create(false);
        QueryProcess exec = QueryProcess.create(g);

        String init = "insert data {"
                + "graph us:g1 {"
                + "us:John foaf:knows us:Jack, us:Jules "
                + "foaf:knows rdfs:domain foaf:Person"
                + "} "
                + "graph us:g2 {"
                + "us:John foaf:knows us:Jack "
                + "foaf:Person rdfs:subClassOf foaf:Human "
                + "foaf:Human rdfs:subClassOf foaf:Humanoid "
                + "}"
                + "}";

        exec.query(init);
        g.init();
        ArrayList<Node> list = new ArrayList<Node>();
        ArrayList<Node> list2 = new ArrayList<Node>();

        Node g1 = g.getGraphNode(NSManager.USER + "g1");
        Node g2 = g.getGraphNode(NSManager.USER + "g2");
        list.add(g1);
        list2.add(g1);
        list2.add(g2);

        Node p = g.getPropertyNode(NSManager.FOAF + "knows");
        Node n = g.getNode(NSManager.USER + "John");
        Node n1 = g.getNode(NSManager.USER + "Jack");

        assertEquals(2, count(g.getDefault().iterate(p)));
        assertEquals(3, count(g.getNamed().iterate(p)));
        assertEquals(2, count(g.getDefault().iterate(n, 0)));
        assertEquals(3, count(g.getNamed().iterate(n, 0)));
        assertEquals(5, count(g.getDefault().iterate()));
        assertEquals(3, count(g.getDefault().from(list).iterate()));
        assertEquals(5, count(g.getDefault().from(list2).iterate()));
        assertEquals(6, count(g.getNamed().iterate()));
        assertEquals(3, count(g.getNamed().from(list).iterate()));
        assertEquals(6, count(g.getNamed().from(list2).iterate()));
        assertEquals(2, count(g.getDefault().from(list2).iterate(p, n, 0)));
        assertEquals(3, count(g.getNamed().from(list2).iterate(p, n, 0)));
        assertEquals(1, count(g.getDefault().from(list2).iterate(p, n1, 1)));
        assertEquals(2, count(g.getNamed().from(list2).iterate(p, n1, 1)));
        assertEquals(3, count(g.getNamed().minus(g1).iterate()));
        assertEquals(3, count(g.getDefault().minus(g1).iterate()));
        assertEquals(0, count(g.getDefault().minus(list2).iterate()));
        DataFilterFactory df = new DataFilterFactory();
        assertEquals(5, count(g.getDefault().iterate().filter(df.init().object(ExprType.ISURI))));
        assertEquals(0, count(g.getDefault().iterate().filter(df.init().object(ExprType.ISBLANK))));
        assertEquals(5, count(g.getDefault().iterate().filter(df.init().not().subject(ExprType.ISBLANK))));

        assertEquals(4, count(g.getNamed().iterate().filter(df.init().or()
                .and().graph(ExprType.EQ, g1).subject(ExprType.EQ, n)
                .and().graph(ExprType.EQ, g2).not().subject(ExprType.EQ, n))));

        assertEquals(5, count(g.getDefault().iterate().filter(df.init().object(ExprType.ISURI))));
        assertEquals(0, count(g.getDefault().iterate().filter(df.init().object(ExprType.ISBLANK))));
        assertEquals(5, count(g.getDefault().iterate().filter(df.init().not().subject(ExprType.ISBLANK))));

        assertEquals(0, count(g.getDefault().iterate()
                .filter(df.init().edge(ExprType.EQ, DataFilter.SUBJECT, DataFilter.OBJECT))));
    }

    int count(Iterable<Edge> it) {
        int c = 0;
        for (Edge ent : it) {
            if (ent != null) {
                //// System.out.println(ent);
                c++;
            }
        }
        //// System.out.println("");
        return c;
    }

    @Test
    public void testrepl() throws EngineException {
        String q = "select ('o' as ?pat) ('oo' as ?rep) (replace('aobooc', ?pat, ?rep) as ?res) where {}";
        Graph g = Graph.create();
        QueryProcess exec = QueryProcess.create(g);

        Mappings map = exec.query(q);
        IDatatype dt = map.getValue("?res");
        assertEquals("aoobooooc", dt.getLabel());
    }

    @Test
    public void testrdfxml() throws LoadException, IOException {
        Graph g = Graph.create();
        Load ld = Load.create(g);
        ld.parse(TestQuery1.class.getResource("/data-test/test/primer.owl").getPath());
        g.init();

        Transformer t = Transformer.create(g, Transformer.RDFXML);
        // Transformer t = Transformer.create(g, RDFXMLNEW);
        File tempFileRdf = File.createTempFile("temp-rdf", ".rdf");
        t.write(tempFileRdf.toString());

        Graph g1 = Graph.create();
        Load ld1 = Load.create(g1);
        ld1.parse(tempFileRdf.toString());
        g1.init();

        Transformer t2 = Transformer.create(g1, Transformer.TURTLE);
        File tempFileTtl = File.createTempFile("temp-ttl", ".ttl");
        t2.write(tempFileTtl.toString());

        Graph g2 = Graph.create();
        Load ld2 = Load.create(g2);
        ld2.parse(tempFileTtl.toString());
        g2.init();

        assertEquals(354, g.size());
        assertEquals(g.size(), g1.size());
        // missing: _:b a rdf:List
        assertEquals(308, g2.size());

        //// System.out.println(g.compare(g1, false, true, true));

    }

    @Test
    public void testTTLabc() throws EngineException, LoadException {

        Graph g = Graph.create();
        QueryProcess exec = QueryProcess.create(g);

        String i = "insert data {  "
                + "_:b rdf:value _:b, (_:b (_:b) ((_:b)))  "
                + "}";

        exec.query(i);

        Transformer t = Transformer.create(g, Transformer.TURTLE);
        System.out.println(t.transform());
        // assertEquals(197, t.transform().length());
    }

    @Test
    public void testIndex() throws EngineException {
        String q = "select * where {"
                + "bind (1 as ?x) "
                + "values (?x ?y) {"
                + "(2 2) (1 1)"
                + "}"
                + "}";

        Graph g = Graph.create();
        QueryProcess exec = QueryProcess.create(g);
        Mappings map = exec.query(q);
        assertEquals(1, map.size());
    }

    @Test
    public void testAGG22() throws EngineException {
        String q = "select * (max(?c) as ?mc) where {"
                + "select (count(*) as ?c) (max(?y) as ?m) where {?x ?p ?y}"
                + "}";

        Graph g = Graph.create();
        QueryProcess exec = QueryProcess.create(g);
        Mappings map = exec.query(q);
        IDatatype dt = map.getValue("?c");
        IDatatype dt2 = map.getValue("?mc");
        assertEquals(0, dt.intValue());
        assertEquals(0, dt2.intValue());
    }

    @Test
    public void testContext2() throws EngineException {
        Graph g = GraphStore.create();
        QueryProcess exec = QueryProcess.create(g);
        String q = "template { st:get(st:test) }"
                + " where {"
                + "select * where {"
                + "bind (us:test() as ?t)"
                + "}"
                + "}"
                + "function us:test(){"
                + "st:set(st:test, 10)"
                + "}";

        Mappings map = exec.query(q);
        assertEquals("10", map.getTemplateStringResult());
        Context c = map.getContext();
        IDatatype val = c.getName("test");
        assertEquals(10, val.intValue());
        assertEquals(true, map.getQuery().getTransformer() == null);
    }

    @Test
    public void testContext() throws EngineException {
        Graph g = GraphStore.create();
        QueryProcess exec = QueryProcess.create(g);
        String q = "select * (st:get(st:test) as ?tt) where {"
                + "select * where {"
                + "bind (us:test() as ?t)"
                + "}"
                + "}"
                + "function us:test(){"
                + "st:set(st:test, 10)"
                + "}";

        Mappings map = exec.query(q);
        IDatatype dt = map.getValue("?tt");
        assertEquals(10, dt.intValue());
        Context c = map.getContext();
        IDatatype val = c.getName("test");
        assertEquals(10, val.intValue());
    }

    // loop return concat of results of body of loop

    public void testGLoop() throws EngineException, IOException {
        Graph g = GraphStore.create();
        QueryProcess exec = QueryProcess.create(g);
        String q = "select (us:test() as ?t)"
                + "where {}"
                + ""
                + "function us:test(){"
                + "loop ((?s, ?p, ?o) in construct {us:John rdfs:label 'Jon', 'Jim' } where {}){"
                + "?o"
                + "}"
                + "}";

        Mappings map = exec.query(q);
        IDatatype dt = map.getValue("?t");
        assertEquals("JonJim", dt.stringValue());
    }

    @Test
    public void testIO() throws EngineException, IOException {
        Graph g = GraphStore.create();
        QueryProcess.create(g);

        Load ld = Load.create(g);
        try {
            ld.parse(data + "junit/data/test.ttl");
            ld.parse(data + "junit/data/test.ttl", "http://example.org/");

            ld.parse(data + "junit/data/test.rdf");
            ld.parse(data + "junit/data/test.rdf", "http://example.org/");

            ld.parse(data + "junit/data/test.xml", fr.inria.corese.core.api.Loader.format.RDFXML_FORMAT);

        } catch (LoadException ex) {
        }
        assertEquals(5, g.size());
    }

    @Test
    public void testIO2() throws EngineException, IOException {
        Graph g = GraphStore.create();
        QueryProcess.create(g);

        Load ld = Load.create(g);
        try {
            ld.parseDir(data + "junit/data");
            ld.parseDir(data + "junit/data", "http://example.org/");
        } catch (LoadException ex) {
        }
        System.out.println(g.display());
        assertEquals(4, g.size());
    }

    @Test
    public void testUnion5() throws EngineException {
        Graph g1 = Graph.create();
        QueryProcess exec1 = QueryProcess.create(g1);

        String i1 = "insert data {"
                + "us:John foaf:knows us:Jim "
                + "us:Jim foaf:knows us:Jack "
                + "}";

        String q = "select (us:main() as ?m) where {}"

                + "function us:main(){"
                + "let (?list = xt:list(us:test1, us:test2)){"
                + "reduce(xt:union, maplist(rq:funcall, ?list))"
                + "}"
                + "}"

                + "function us:test1(){"
                + "let (?m = select *  where { ?x foaf:knows ?y}){"
                + "?m}"
                + "}"

                + "function us:test2(){"
                + "let (?m = select *  where { ?z foaf:knows ?t}){"
                + "?m}"
                + "}";

        exec1.query(i1);

        Mappings map = exec1.query(q);
        IDatatype dt = map.getValue("?m");
        Mappings m = dt.getPointerObject().getMappings();
        assertEquals(4, m.size());
    }

    @Test
    public void testUnnestSelectCons() throws EngineException {
        Graph g = GraphStore.create();
        QueryProcess exec = QueryProcess.create(g);

        String q = "prefix ex: <htp://example.org/>"
                + "select *  where {"
                + "values (?x ?y ?path) {unnest(us:test())}"
                + "graph ?path { ?a ?p ?b }"
                + "}"

                + "function us:test(){"
                + "let (?m = select * where {"
                + "bind (us:graph() as ?g)"
                + "graph ?g {?x foaf:knows+ :: ?path  ?y}"
                + "})"
                + "{?m}"
                + "}"

                + "function us:graph(){"
                + "let (?g = construct  {"
                + "us:John foaf:knows us:Jack "
                + "us:Jack foaf:knows us:Jim} where {})"
                + "{?g}"
                + "}";

        Mappings map = exec.query(q);
        assertEquals(4, map.size());

    }

    @Test
    public void testUnnestGraph() throws EngineException {
        Graph g = GraphStore.create();
        QueryProcess exec = QueryProcess.create(g);
        // QueryProcess.definePrefix("c", "http://www.inria.fr/acacia/comma#");

        String q = "prefix ex: <htp://example.org/>"
                + "select ?s ?p ?o  where {"
                + "bind (us:test() as ?g)"
                + "values (?s ?p ?o) {unnest(?g)}"
                + "graph ?g {?s ?p ?o}"
                + "}"
                + "function us:test(){"
                + "let (?g = construct { us:John rdfs:label 'John', 'Johnny' } where {})"
                + "{?g}"
                + "}";

        Mappings map = exec.query(q);
        assertEquals(2, map.size());

    }

    @Test
    public void testUnnestSelect() throws EngineException {
        Graph g = GraphStore.create();
        QueryProcess exec = QueryProcess.create(g);
        // QueryProcess.definePrefix("c", "http://www.inria.fr/acacia/comma#");

        String q = "prefix ex: <htp://example.org/>"
                + "select *  where {"
                + "values (?x ?y) {unnest(us:test())}"
                + "}"
                + "function us:test(){"
                + "let (?m = select * where { "
                + "values ?x {unnest(xt:iota(2))}  "
                + "values ?z {unnest(xt:iota(1))}  "
                + "values ?y {unnest(xt:iota(2))}})"
                + "{?m}"
                + "}";

        Mappings map = exec.query(q);
        assertEquals(4, map.size());
        IDatatype dt = map.getValue("?x");
        assertEquals(1, dt.intValue());
    }

    @Test
    public void testUnnestSelect2() throws EngineException {
        Graph g = GraphStore.create();
        QueryProcess exec = QueryProcess.create(g);
        // QueryProcess.definePrefix("c", "http://www.inria.fr/acacia/comma#");

        String q = "prefix ex: <htp://example.org/>"
                + "select *  where {"
                + "values (?y ?x) {unnest(us:test())}"
                + "}"
                + "function us:test(){"
                + "let (?m = select * where { "
                + "values ?x {unnest(xt:iota(2))}  "
                + "values ?z {unnest(xt:iota(1))}  "
                + "values ?y {unnest(xt:iota(2))}})"
                + "{?m}"
                + "}";
        Mappings map = exec.query(q);
        assertEquals(4, map.size());

    }

    @Test
    public void testFunUpdate() throws EngineException {
        Graph g = GraphStore.create();
        QueryProcess exec = QueryProcess.create(g);
        String i = "insert { us:John foaf:name ?n } "
                + "where { bind (us:name(us:John) as ?n) }"
                + "function us:name(?n){ 'John' }";

        exec.query(i);
        Edge e = g.getEdges().iterator().next();
        IDatatype dt = e.getNode(1).getValue();
        assertEquals("John", dt.stringValue());
    }

    @Test
    public void testNSMUnnest() throws EngineException {
        Graph g = GraphStore.create();
        QueryProcess exec = QueryProcess.create(g);

        String i = "prefix ex: <htp://example.org/>"
                + "insert data { "
                + "us:John rdfs:label 'John'"
                + "ex:John rdfs:label 'John'"
                + "}";

        String q = "prefix ex: <htp://example.org/>"
                + "select * "
                + "where {"
                + "?x ?p ?y "
                + "filter mapany(us:test, ?x, st:prefix())"
                + "}"
                + "function us:test(?uri, ?def){"
                + "let ((?p, ?n) = ?def){"
                + "strstarts(?uri, ?n)"
                + "}"
                + "}";

        exec.query(i);
        Mappings map = exec.query(q);
        assertEquals(1, map.size());
    }

    @Test
    public void testQueryUnnest() throws EngineException {
        Graph g = GraphStore.create();
        QueryProcess exec = QueryProcess.create(g);
        Graph g1 = Graph.create();
        QueryProcess.create(g1);

        String i = "insert data { us:John rdfs:label 'John'}";

        String q = "prefix ex: <htp://example.org/>"
                + "select * "
                + "where {"
                + "?x ?p ?y optional {?x ?p ?p }"
                + "values ?t { unnest(xt:query()) }"
                + "values ?e { unnest(?t) }"
                + "}";

        exec.query(i);
        Mappings map = exec.query(q);
        assertEquals(6, map.size());
    }

    @Test
    public void testGraphUnnest() throws EngineException {
        Graph g = GraphStore.create();
        QueryProcess exec = QueryProcess.create(g);
        Graph g1 = Graph.create();
        QueryProcess.create(g1);

        String i = "insert data { us:prop1 rdfs:label 'prop' us:prop rdfs:label 'prop2' }";

        String q = "select * where {"
                + "values (?s ?p ?o) { unnest(us:define()) }"
                + "values (?s ?p ?o ?g) { unnest(us:define()) }"
                + "?s ?p ?o "
                + "}"
                + "function us:define(){"
                + "let (?g = construct {us:prop1 rdfs:label 'prop' us:prop rdfs:label 'prop2'} where {})"
                + "{ "
                + "?g }"
                + "}";

        exec.query(i);
        Mappings map = exec.query(q);
        assertEquals(2, map.size());
    }

    @Test
    public void testUnnestNSM() throws EngineException {
        Graph g = GraphStore.create();
        QueryProcess exec = QueryProcess.create(g);

        String q = "prefix ex: <htp://example.org/>"
                + "select *  where {"
                + "values (?p ?n) {unnest(st:prefix())}"
                + "}"
                + "function us:test(){"
                + "for ((?p, ?n) in st:prefix()){"
                + "xt:display(?p, ?n)"
                + "}"
                + "}";

        Mappings map = exec.query(q);
        // System.out.println("*****************************************");
        // System.out.println(map);
        assertEquals(2, map.size()); // there is also a global prefix c:
        // IDatatype p = map.getValue("?p");
        // IDatatype n = map.getValue("?n");
        // assertEquals("ex", p.stringValue());
        // assertEquals("htp://example.org/", n.stringValue());
    }

    @Test
    public void testExtNode() throws EngineException {
        Graph g = GraphStore.create();
        QueryProcess exec = QueryProcess.create(g);
        Graph g1 = Graph.create();
        QueryProcess.create(g1);

        String i = "insert data { us:prop rdfs:label 'prop' }";

        String q = "select * where {"
                + "bind (us:define() as ?g)"
                + "?p rdfs:label ?l "
                + "graph ?g {"
                + "?p rdfs:label ?ll"
                + "}"
                + "}"
                + "function us:define(){"
                + "let (?g = construct {us:prop1 rdfs:label 'prop' us:prop rdfs:label 'prop2'} where {})"
                + "{ ?g }"
                + "}";

        exec.query(i);
        Mappings map = exec.query(q);
        assertEquals(1, map.size());
    }

    @Test
    public void testUnion4() throws EngineException {
        Graph g1 = Graph.create();
        QueryProcess exec1 = QueryProcess.create(g1);

        String i1 = "insert data {"
                + "us:John foaf:knows us:Jim "
                + "us:Jim foaf:knows us:Jack "
                + "}";

        String q = "function xt:main(){"
                + "us:test()"
                + "}"
                + "function us:test(){"
                + "let ("
                + "?m1 = select *  where { ?x foaf:knows ?y},"
                + "?m2 = select *  where { ?x foaf:knows ?y}){"
                + "xt:union(?m1, ?m2)"
                + "}"
                + "}";

        exec1.query(i1);

        Mappings dt = exec1.query(q);
        assertEquals(4, dt.get(0).getValue("?_main_").size());
    }

    @Test
    public void testUnion3() throws EngineException {
        Graph g1 = Graph.create();
        QueryProcess exec1 = QueryProcess.create(g1);

        String i1 = "insert data {"
                + "us:John foaf:knows us:Jim "
                + "us:Jim foaf:knows us:Jack "
                + "}";

        String q = "select * where {"
                + "?x foaf:knows ?y"
                + "}";

        exec1.query(i1);

        Mappings m1 = exec1.query(q);
        Mappings m2 = exec1.query(q);
        Mappings m = m1.union(m2);

        assertEquals(4, m.size());

    }

    @Test
    public void testUnion2() throws EngineException {
        Graph g = Graph.create();
        QueryProcess exec = QueryProcess.create(g);

        String q = "function xt:main(){"
                + "us:test()"
                + "}"
                + "function us:test(){"
                + "let (?g = us:union(),"
                + "?m = select * where { graph ?g {?x foaf:knows+ ?y}})"
                + "{ ?m }"
                + "}"
                + "function us:union(){"
                + "let ("
                + "?g1 = construct {us:John foaf:knows us:Jim}  where {},"
                + "?g2 = construct {us:Jim  foaf:knows us:Jack} where {}){"
                + "xt:union(?g1, ?g2)"
                + "}"
                + "}";

        Mappings dt = exec.query(q);
        assertEquals(3, dt.get(0).getValue("?_main_").size());
    }

    @Test
    public void testUnion() throws EngineException {
        Graph g1 = Graph.create();
        Graph g2 = Graph.create();

        QueryProcess exec1 = QueryProcess.create(g1);
        QueryProcess exec2 = QueryProcess.create(g2);

        String i1 = "insert data {"
                + "us:John foaf:knows us:Jim "
                + "}";

        String i2 = "insert data {"
                + "us:Jim foaf:knows us:Jack "
                + "}";

        String q = "select * where {"
                + "?x foaf:knows+ ?y"
                + "}";

        exec1.query(i1);
        exec2.query(i2);

        Graph g = g1.union(g2);

        QueryProcess exec = QueryProcess.create(g);
        Mappings map = exec.query(q);

        assertEquals(3, map.size());

    }

    @Test
    public void testRelax6() throws EngineException {
        Graph g = GraphStore.create();
        QueryProcess exec = QueryProcess.create(g);

        String i = "insert data { "
                + "us:John foaf:name 'John'@en ; foaf:age 11 "
                + "}";
        exec.query(i);

        String q = "@relax "
                + "select * (xt:sim() as ?s) where {"
                + "us:John foaf:name 'Jon' ; foaf:age 11 "
                + "}";

        Mappings map = exec.query(q);
        assertEquals(1, map.size());

    }

    @Test
    public void testRelax5() throws EngineException {
        Graph g = GraphStore.create();
        QueryProcess exec = QueryProcess.create(g);

        String i = "insert data { "
                + "us:John foaf:name 'John' "
                + "}";
        exec.query(i);

        String q = "@relax kg:uri "
                + "select * where {"
                + "us:Jim foaf:name 'John' "
                + "}";

        Mappings map = exec.query(q);
        assertEquals(1, map.size());
    }

    @Test
    public void testRelax4() throws EngineException {
        Graph g = GraphStore.create();
        QueryProcess exec = QueryProcess.create(g);

        String i = "insert data { "
                + "us:John foaf:name 'John' "
                + "}";
        exec.query(i);

        String q = "@relax * "
                + "select * where {"
                + "?x rdfs:label 'John' "
                + "}";

        Mappings map = exec.query(q);
        assertEquals(1, map.size());
    }

    @Test
    public void testRelax3() throws EngineException {
        Graph g = GraphStore.create();
        QueryProcess exec = QueryProcess.create(g);

        String i = "insert data { "
                + "us:John foaf:name 'John' "
                + "}";
        exec.query(i);

        String q = "@relax kg:property "
                + "select * where {"
                + "?x rdfs:label 'John' "
                + "}";

        Mappings map = exec.query(q);
        assertEquals(1, map.size());

    }

    @Test
    public void testRelax2() throws EngineException {
        Graph g = GraphStore.create();
        QueryProcess exec = QueryProcess.create(g);

        String i = "insert data { "
                + "us:John rdfs:label 'John' "
                + "}";
        exec.query(i);

        String q = "@relax kg:literal "
                + "select * where {"
                + "?x rdfs:label 'Jon' "
                + "}";

        Mappings map = exec.query(q);
        assertEquals(1, map.size());
    }

    @Test
    public void testRelax1() throws EngineException {
        Graph g = GraphStore.create();
        QueryProcess exec = QueryProcess.create(g);

        String i = "insert data { "
                + "us:John rdfs:label 'John' "
                + "}";
        exec.query(i);

        String q = "@relax "
                + "select * where {"
                + "?x rdfs:label 'Jon' "
                + "}";

        Mappings map = exec.query(q);
        assertEquals(1, map.size());
    }

    @Test
    public void testApprox() throws EngineException, LoadException {
        Graph g = Graph.create();
        QueryProcess exec = QueryProcess.create(g);

        String i = "insert data {"
                + "us:John us:name 'John' "
                + "us:Jack us:name 'Jack' "
                + "us:Jim  us:name 'Jim' "
                + "}";

        String q = "@relax * "
                + "select * (xt:sim() as ?s) where {"
                + "?x xt:name 'Jon'"
                + "}"
                + "order by desc(?s)";

        exec.query(i);

        Mappings map = exec.query(q);
        assertEquals(3, map.size());
        IDatatype dt = map.getValue("?x");
        assertEquals(NSManager.USER + "John", dt.stringValue());
    }

    @Test
    public void testSubqueryFun() throws EngineException {
        Graph g = createGraph();
        QueryProcess exec = QueryProcess.create(g);

        String i = "insert data { us:John rdfs:label 'John' }"
                + "@public  {"
                + "function us:test(){"
                + "let ((?m) = select * where {?x ?p ?y}, (?y)=?m"
                + "){?y}"
                + "}"
                + "}";

        String q = "select * (us:test() as ?r) (us:foo() as ?s) "
                + "where {"
                + "select * where {select * (us:test() as ?t) (us:foo() as ?f) "
                + "where {}}"
                + "}"
                + "function us:foo(){"
                + "let ((?m) = select * where {?a ?q ?b}, (?b)=?m){ us:test() }"
                + "}";

        exec.query(i);
        Mappings map = exec.query(q);

        assertEquals("John", strValue(map, "?r"));
        assertEquals("John", strValue(map, "?s"));
        assertEquals("John", strValue(map, "?t"));
        assertEquals("John", strValue(map, "?f"));

    }

    String strValue(Mappings m, String v) {
        return (m.get(0).getValue(v)).stringValue();
    }

    @Test
    public void testImport() throws EngineException {
        Graph g = createGraph();
        QueryProcess exec = QueryProcess.create(g);

        String q = "prefix ex: <http://ns.inria.fr/sparql-extension/aggregate#>"
                + "select * "
                + "(funcall(ex:median, xt:iota(5)) as ?m)"
                + "(ex:sigma(xt:iota(5)) as ?s)"
                + ""
                + "where {}";
        // exec.setLinkedFunction(true);
        Access.setLinkedFunction(true);
        Mappings map = exec.query(q);
        IDatatype dm = map.getValue("?m");
        IDatatype ds = map.getValue("?s");
        assertEquals(3, dm.intValue());
        assertEquals(1.41421, ds.doubleValue(), 0.01);
        // 1.41421
    }

    @Test
    public void testAnnot() throws EngineException {
        Graph g = createGraph();
        QueryProcess exec = QueryProcess.create(g);

        String i = "@public {"
                + "function us:foo(){"
                + "us:bar()"
                + "}"
                + " function us:bar(){"
                + "10"
                + "}"
                + "}";

        String q = "function xt:main(){"
                + "us:foo()"
                + "}";

        exec.query(i);

        Mappings dt = exec.query(q);
        assertEquals(10, dt.get(0).getValue("?_main_").intValue());
    }

    @Test
    public void testSPARQLfun() throws EngineException {
        Graph g = createGraph();
        QueryProcess exec = QueryProcess.create(g);

        String q = "select "
                + "(rq:isURI(us:test) as ?uri)"
                + "(rq:isBlank(us:test) as ?bn)"
                + "(mapany(rq:strstarts, us:test, xt:list(xt:, st:, us:)) as ?st)"
                + "where {}";
        Mappings map = exec.query(q);
        IDatatype dt = map.getValue("?uri");
        IDatatype bn = map.getValue("?bn");
        IDatatype st = map.getValue("?st");
        assertEquals(true, dt.booleanValue());
        assertEquals(false, bn.booleanValue());
        assertEquals(true, st.booleanValue());
    }

    @Test
    public void testUnbound() throws EngineException {
        Graph g = createGraph();
        QueryProcess exec = QueryProcess.create(g);

        String q = "select (us:test() as ?res)"
                + "where {}"
                + "function us:test(){"
                + "let ((?m) = select * where { optional { ?x rdf:value ?y }}, (?x)=?m){"
                + "if (bound(?x), true, false)"
                + "}"
                + "}";
        Mappings map = exec.query(q);
        IDatatype dt = map.getValue("?res");
        assertEquals(false, dt.booleanValue());
        //// System.out.println(map);
    }

    // @Test
    public void testLetService() throws EngineException {
        GraphStore gs = GraphStore.create();
        QueryProcess exec = QueryProcess.create(gs);
        String q = "prefix r: <http://fr.dbpedia.org/resource/>"
                + "select (us:dbpedia(?x, rdfs:label) as ?t)"
                + "where {"
                + "}"
                + "values ?x {r:Auguste}"
                + "function us:dbpedia(?x, ?p) {"
                + "  let((?l) ="
                + "    service <http://fr.dbpedia.org/sparql> {"
                + "	?x ?p ?l"
                + "      })"
                + "  {?l}"
                + "}";

        Mappings map = exec.query(q);
        for (Mapping m : map) {
            IDatatype dt = m.getValue("?t");
            assertEquals("Auguste", dt.stringValue());
        }

    }

    @Test
    public void testFuncall() throws EngineException {
        Graph g = createGraph();
        QueryProcess exec = QueryProcess.create(g);
        String q = "function xt:main(){"
                + "let (?fun = us:test){"
                + "funcall(?fun, 'Hello')}"
                + "}"
                + "function us:test(?m){"
                + "?m"
                + "}";

        Mappings dt = exec.query(q);
        assertEquals("Hello", dt.get(0).getValue("?_main_").stringValue());

    }

    @Test
    public void testMethod() throws EngineException {
        GraphStore gs = GraphStore.create();
        QueryProcess exec = QueryProcess.create(gs);

        String init = "insert data {"
                + "foaf:Man rdfs:subClassOf foaf:Person "
                + "us:John a foaf:Man "
                + "us:Boat a foaf:Thing "
                + "us:bar a xt:Method ;"
                + "xt:name us:title ;"
                + "xt:input (foaf:Person) ;"
                + "xt:output xsd:string ."
                + ""
                + "us:foo a xt:Method ;"
                + "xt:name us:title ;"
                + "xt:input (foaf:Thing) ;"
                + "xt:output xsd:string ."
                + "}";

        String q = "select (funcall(us:method(us:title, ?x), ?x) as ?t) where {"
                + "?x a foaf:Man"
                + "}"

                + "function us:method(?m, ?x){"
                + "let ((?res) = select * where {"
                + "?x rdf:type/rdfs:subClassOf* ?t . "
                + "?fun a xt:Method ; xt:name ?m ; xt:input(?t)},  (?fun)=?res )"
                + "{ ?fun }"
                + "}"

                + "function us:bar(?x){"
                + "'bar'"
                + "}"

                + "function us:foo(?x){"
                + "'foo'"
                + "}";

        exec.query(init);
        Mappings map = exec.query(q);
        //// System.out.println(map);
        IDatatype dt = map.getValue(("?t"));
        assertEquals("bar", dt.stringValue());
    }

    @Test
    public void testMain() throws EngineException {
        GraphStore gs = GraphStore.create();
        QueryProcess exec = QueryProcess.create(gs);

        String i = "insert data {"
                + "[] a us:Test ; us:width 2 ; us:length 3 "
                + "}";

        String q = "function xt:main(){"
                + "us:test()"
                + "}"
                + "function us:test(){"
                + "let (select ?x (us:surface(?x) as ?s) where {?x a ?t} ) {"
                // + "kg:display(?x); kg:display(?s);"
                + "?s"
                + "}}"
                + "function us:surface(?x){"
                + "let (select * where {?x us:length ?l ; us:width ?w }){"
                + "?l * ?w}"
                + "}";

        exec.query(i);
        gs.init();
        // Mappings map = exec.query(q);
        // ////System.out.println(map);
        // Mappings m = (Mappings) map.getNodeObject(ASTQuery.MAIN_VAR);
        // IDatatype dt = m.getValue("?s");

        Mappings dt = exec.query(q);
        // System.out.println(dt);
        assertEquals(6, dt.get(0).getValue("?_main_").intValue());
    }

    @Test
    public void testexistsexport() throws EngineException {

        GraphStore gs = GraphStore.create();
        QueryProcess exec = QueryProcess.create(gs);

        String init = "insert data {"
                + "[] rdf:value 1"
                + "}";

        String qe = "select where {}"
                + "@public {"
                + "function us:test(){"
                + "if (exists {select * where {?x ?p ?y}}){"
                + "let ((?m) = select * where {?x ?p ?y}, (?x, ?y)=?m){"
                + "?y}"
                + "}"
                + "else {us:fun(false)}"
                + "}"
                + "function us:fun(?x){"
                + "?x}"
                + "}";

        String q = "select (us:test() as ?t)"
                + "where {}";

        exec.compile(qe);
        exec.query(init);
        Mappings map = exec.query(q);
        IDatatype dt = map.getValue("?t");
        assertEquals(1, dt.intValue());
    }

    @Test
    public void testexists() throws EngineException {

        GraphStore gs = GraphStore.create();
        QueryProcess exec = QueryProcess.create(gs);

        String i = "insert data {"
                + "[] us:width 2 ; us:length 3"
                + "[] us:width 3 ; us:length 4"
                + "}";

        String q = " select * (us:surface(?x) as ?s) where {"
                + "?x us:width ?w "
                + "}"
                + "function us:surface(?x){"
                + "let ((?m) = select * where { ?x us:length ?l ; us:width ?w }, (?l, ?w)=?m){"
                + "?l * ?w"
                + "}"
                + "}";

        String q2 = "select (us:test() as ?s) where {}"
                + "function us:test(){"
                + "let (?sum = 0){"
                + "for (?m in select * where { ?x us:width ?w }){"
                + "let ((?w, ?x) = ?m){  "
                + "set (?sum = ?sum + ?w)"
                + "}}; ?sum"
                + "}"
                + "}";

        exec.query(i);
        Mappings map = exec.query(q);
        IDatatype dt = map.getValue("?s");
        assertEquals(6, dt.intValue());

        map = exec.query(q2);
        dt = map.getValue("?s");
        assertEquals(5, dt.intValue());
    }

    public void testBnode()
            throws EngineException, LoadException, ParserConfigurationException, SAXException, IOException {
        Graph g = Graph.create();
        QueryProcess exec = QueryProcess.create(g);

        String i = "prefix ex: <http://example.org/>"
                + "insert data {"
                + "[] ex:speed [ rdf:value 100 ; ex:unit 'km/h' ]"
                + "[] ex:speed [ rdf:value 90 ; ex:unit 'km/h' ]"
                + ""
                + ""
                + "}";

        String q = "prefix bn: <http://ns.inria.fr/sparql-extension/bnode#>"
                + "prefix ex: <http://example.org/>"
                + "select  ?x ?z where {"
                + "?x ex:speed ?y "
                + "?z ex:speed ?t "
                + "filter (?x != ?z) "
                + "filter (?y <= ?t) "
                + "}"
                + "function bn:lessEqual(?x, ?y){"
                + "let (?v1 = xt:value(?x, rdf:value), ?v2 = xt:value(?y, rdf:value)){"
                + "?v1 <= ?v2}"
                + "} ";

        exec.query(i);
        Mappings map = exec.query(q);
        assertEquals(1, map.size());
    }

    @Test
    public void testSet() throws EngineException {
        Graph g = Graph.create();
        QueryProcess exec = QueryProcess.create(g);

        String q = "select (us:test() as ?t) where {}"
                + "function us:test(){"
                + "let (?sum = 0){ "
                + "for (?x in xt:iota(100)){"
                + "if (xt:prime(?x)){"
                + "set(?sum = ?sum + 1)"
                + "}};"
                + "?sum"
                + "}"
                + "}";

        Mappings map = exec.query(q);
        //// System.out.println(map);
        IDatatype dt = map.getValue("?t");
        assertEquals(25, dt.intValue());

    }

    @Test
    public void testCandidate() throws EngineException {
        Graph g = Graph.create();
        QueryProcess exec = QueryProcess.create(g);

        String q = "select * where {"
                + "bind (unnest(xt:iota(3)) as ?n)"
                + "}"
                + "function xt:solution(?q, ?ms){"
                + "map (kg:display, ?ms)"
                + "}";

        Mappings map = exec.query(q);

        assertEquals(3, map.size());
    }

    // @Test
    public void testSolution() throws EngineException {
        Graph g = Graph.create();
        QueryProcess exec = QueryProcess.create(g);

        String q = "select * where {"
                + "bind (unnest(xt:iota(100)) as ?n)"
                + "}"
                + "function xt:solution(?q, ?ms){"
                + "for (?m in ?ms){"
                + "if (! us:check(?m)){"
                + "xt:reject(?m)}"
                + "}"
                + "}"
                + "function us:check(?m){"
                + "rand() <= 0.5"
                + "}";

        Mappings map = exec.query(q);
        //// System.out.println(map.size());
        assertEquals(true, map.size() < 75);
    }

    @Test
    public void testCustomAgg() throws EngineException {
        Graph g = Graph.create();
        QueryProcess exec = QueryProcess.create(g);

        String init = "insert data {"
                + "[] rdf:value 4, 5, 6, 7"
                + "[] rdf:value 1, 2, 3"
                + "}";

        String q = "select (aggregate(?v) as ?list) ( us:mediane(?list) as ?res)"
                + "where {"
                + "  ?x rdf:value ?v "
                + "}"
                + ""
                + "function us:mediane(?list){"
                + "  let (?l = xt:sort(?list)){"
                + "    xt:get(?l, xsd:integer((xt:size(?l) - 1) / 2))"
                + "  }"
                + "}"
                + "";

        exec.query(init);
        Mappings map = exec.query(q);
        IDatatype dt = map.getValue("?res");
        assertEquals(4, dt.intValue());

    }

    // @Test
    public void testVD13() throws EngineException {
        Graph g = Graph.create();
        QueryProcess exec = QueryProcess.create(g);

        String q = "prefix cal: <http://ns.inria.fr/sparql-extension/calendar/>"
                + "select ?day  where {"
                + "bind (unnest(mapmerge(xt:span, mapfindlist(xt:prime, xt:iota(1901, 2000)))) as ?day)"
                + "}"
                + "function xt:span(?y) { "
                + "mapselect (xt:check, \"Friday\", maplist(cal:date, ?y, xt:iota(1, 12), 13)) "
                + "}"
                + "function xt:check(?d, ?x) { (xt:day(?x) = ?d) }";

        Mappings map = exec.query(q);
        assertEquals(23, map.size());

    }

    @Test
    public void testMapList() throws EngineException {
        Graph g = Graph.create();
        QueryProcess exec = QueryProcess.create(g);
        // String q = "select * where {"
        // + "bind (maplist (rq:plus, xt:iota(1, 10), xt:iota(1, 10)) as ?res)"
        // + "}"
        // + "";

        String q1 = "select * where {"
                + "bind (maplist (rq:plus, xt:iota(1, 10), 10) as ?res)"
                + "}"
                + "";

        String q2 = "select * where {"
                + "bind (maplist (rq:plus, 10, xt:iota(1, 10)) as ?res)"
                + "}"
                + "";

        // String q3 = "select * where {"
        // + "bind (maplist (rq:plus, xt:iota(1, 20), xt:iota(1, 10)) as ?res)"
        // + "}"
        // + "";

        Mappings map;
        IDatatype dt;
        // map = exec.query(q);
        // dt = map.getValue("?res");
        // assertEquals(10, dt.size());
        // assertEquals(20, dt.get(dt.size() - 1).intValue());

        map = exec.query(q1);
        dt = map.getValue("?res");
        assertEquals(10, dt.size());
        assertEquals(20, dt.get(dt.size() - 1).intValue());

        map = exec.query(q2);
        dt = map.getValue("?res");
        assertEquals(10, dt.size());
        assertEquals(20, dt.get(dt.size() - 1).intValue());

        // map = exec.query(q3);
        // dt = map.getValue("?res");
        // assertEquals(20, dt.size());
        // assertEquals(30, dt.get(dt.size() - 1).intValue());
    }

    @Test
    public void testExtList() throws EngineException {
        Graph g = Graph.create();
        QueryProcess exec = QueryProcess.create(g);

        String q = "select ?n  "
                + "where {"
                + "bind (unnest(xt:iota(1, 100)) as ?n)"
                + "filter  xt:prime(?n)"
                + "}";

        String q2 = "select * where {"
                + "bind (mapfindlist (xt:prime, xt:iota(100)) as ?test)"
                + "}";

        Mappings map = exec.query(q);
        assertEquals(25, map.size());

        map = exec.query(q2);
        IDatatype dt = map.getValue("?test");
        assertEquals(25, dt.size());

    }

    // @Test
    public void testAgenda() throws EngineException {
        QueryLoad ql = QueryLoad.create();
        String q = ql.read(data + "/query2/agenda.rq");
        Graph g = Graph.create();
        QueryProcess exec = QueryProcess.create(g);
        Mappings map = exec.query(q);
        assertEquals(1637, map.getTemplateStringResult().length());

    }

    @Test
    public void testExtFun10() throws EngineException {
        String init = "prefix ex: <http://example.org/> "
                + "insert data {"
                + "ex:John rdf:value 1, 2, 3 "
                + "}";

        String q = "prefix ex: <http://example.org/> "
                + "select  * "
                + "where {"
                + "?x rdf:value ?n "
                + "filter xt:test(?n)"
                + "filter xt:fun()"
                + "}"
                + "function xt:test(?n) { "
                + "if (?n = 1, "
                + "xt:test(?n + 1),"
                + "let (?m = ?n + 1){ exists { ?x rdf:value ?m }}"
                + ") "
                + "}"
                + "function xt:fun() { exists {?n rdf:value ?x} }";

        Graph g = createGraph();
        QueryProcess exec = QueryProcess.create(g);
        exec.query(init);
        Mappings map = exec.query(q);
        assertEquals(2, map.size());
    }

    @Test
    public void testExtFun9() throws EngineException {
        String init = "prefix ex: <http://example.org/> "
                + "insert data {"
                + "ex:John rdf:value 1, 2 "
                + "}";

        String q = "prefix ex: <http://example.org/> "
                + "select *"
                + "where {"
                + "?x rdf:value ?n "
                + "filter exists { ?y rdf:value ?n "
                + "filter (let (?z = 3){ exists { ?t ?p ?z}}) } "
                + "}";

        Graph g = createGraph();
        QueryProcess exec = QueryProcess.create(g);
        exec.query(init);
        Mappings map = exec.query(q);
        assertEquals(0, map.size());
    }

    @Test
    public void testExtFun8() throws EngineException {
        String init = "prefix ex: <http://example.org/> "
                + "insert data {"
                + "ex:John rdf:value 1, 2 "
                + "}";

        String q = "prefix ex: <http://example.org/> "
                + "select * "
                + "where {"
                + "?x rdf:value ?n "
                + "filter exists { select { ?y ?p ?n  filter ( xt:fun(?n)) } } "
                + "}"
                + "function xt:fun(?n) { "
                + "exists { ?x ?q ?n } "
                + "} ";

        Graph g = createGraph();
        QueryProcess exec = QueryProcess.create(g);
        exec.query(init);
        Mappings map = exec.query(q);
        assertEquals(2, map.size());
        //// System.out.println(map);
    }

    @Test
    public void testExtFun7() throws EngineException {
        String init = "prefix ex: <http://example.org/> "
                + "insert data {"
                + "ex:John rdf:value 1, 2 "
                + "}";

        String q = "prefix ex: <http://example.org/> "
                + "select (sum(xt:fun(?n + 1)) as ?sum)"
                + "where {"
                + "?x rdf:value ?n "
                + "}"
                + "function xt:fun(?n) { "
                + "if (exists { select ?x where { ?x ?p ?n filter (?n < 10)} }, 1, 0) "
                + "} ";

        Graph g = createGraph();
        QueryProcess exec = QueryProcess.create(g);
        exec.query(init);
        Mappings map = exec.query(q);
        IDatatype dt = map.getValue("?sum");
        assertEquals(2, dt.intValue());
    }

    @Test
    public void testExtFun6() throws EngineException {
        String init = "prefix ex: <http://example.org/> "
                + "insert data {"
                + "ex:John rdf:value 1, 2 "
                + "}";

        String q = "prefix ex: <http://example.org/> "
                + "select (sum(xt:fun(?n + 1)) as ?sum)"
                + "where {"
                + "?x rdf:value ?n "
                + "}"
                + "function xt:fun(?n) { "
                + "if (exists { select ?n where { ?x ?p ?n filter (?n < 10)} }, 1, 0) "
                + "} ";

        Graph g = createGraph();
        QueryProcess exec = QueryProcess.create(g);
        exec.query(init);
        Mappings map = exec.query(q);
        IDatatype dt = map.getValue("?sum");
        assertEquals(1, dt.intValue());
    }

    @Test
    public void testExtFun3() throws EngineException {
        String init = "prefix ex: <http://example.org/> "
                + "insert data {"
                + "ex:John rdf:value 1, 2 "
                + "}";

        String q = "prefix ex: <http://example.org/> "
                + "select * "
                + "where {"
                + "?x rdf:value ?n "
                + "filter exists { ?y ?p ?n filter (! xt:fun(?n)) } "
                + "}"
                + " function xt:fun(?n) { "
                + "exists { ?n ?q ?x } "
                + "} ";

        Graph g = createGraph();
        QueryProcess exec = QueryProcess.create(g);
        exec.query(init);
        Mappings map = exec.query(q);
        assertEquals(2, map.size());
        //// System.out.println(map);
    }

    @Test
    public void testExtFun2() throws EngineException {
        String init = "prefix ex: <http://example.org/> "
                + "insert data {"
                + "ex:John rdf:value 1, 2 "
                + "}";

        String q = "prefix ex: <http://example.org/> "
                + "select * "
                + "where {"
                + "?x rdf:value ?n "
                + "filter exists { ?y ?p ?n filter xt:fun(?n) } "
                + "}"
                + "function xt:fun(?n) { "
                + "exists { ?z ?q ?n } "
                + "} ";

        Graph g = createGraph();
        QueryProcess exec = QueryProcess.create(g);
        exec.query(init);
        Mappings map = exec.query(q);
        assertEquals(2, map.size());
        //// System.out.println(map);
    }

    @Test
    public void testExtFun1() throws EngineException {
        String init = "prefix ex: <http://example.org/> "
                + "insert data {"
                + "ex:John rdf:value 1, 2 "
                + "}";

        String q = "prefix ex: <http://example.org/> "
                + "select * "
                + "where {"
                + "?x rdf:value ?n "
                + "filter xt:fun(?n) "
                + "}"
                + "function xt:fun(?n) { "
                + "exists { ?y ?p ?n } "
                + "} ";

        Graph g = createGraph();
        QueryProcess exec = QueryProcess.create(g);
        exec.query(init);
        Mappings map = exec.query(q);
        assertEquals(2, map.size());
    }

    @Test
    public void testExtFun5() throws EngineException {
        String init = "prefix ex: <http://example.org/> "
                + "insert data {"
                + "ex:John rdf:value 1, 2 "
                + "}";

        String q = "prefix ex: <http://example.org/> "
                + "select (sum(xt:fun(?n + 1)) as ?sum)"
                + "where {"
                + "?x rdf:value ?n "
                + "}"
                + "function xt:fun(?n) { if (exists { ?x ?p ?n }, 1, 0) } ";

        Graph g = createGraph();
        QueryProcess exec = QueryProcess.create(g);
        exec.query(init);
        Mappings map = exec.query(q);
        IDatatype dt = map.getValue("?sum");
        assertEquals(1, dt.intValue());
    }

    @Test
    public void testExtFun4() throws EngineException {
        String init = "prefix ex: <http://example.org/> "
                + "insert data {"
                + "ex:John rdf:value 1, 2 "
                + "}";

        String q = "prefix ex: <http://example.org/> "
                + "select (sum(xt:fun(?n)) as ?sum)"
                + "where {"
                + "?x rdf:value ?n "
                + "}"
                + "function xt:fun(?n) { if (exists { ?x ?p ?n }, 1, 0) } ";

        Graph g = createGraph();
        QueryProcess exec = QueryProcess.create(g);
        exec.query(init);
        Mappings map = exec.query(q);
        IDatatype dt = map.getValue("?sum");
        assertEquals(2, dt.intValue());
    }

    @Test
    public void testExtAgg() throws EngineException {
        String init = "prefix ex: <http://example.org/> "
                + "insert data {"
                + "ex:John rdf:value 1, 2 "
                + "}";

        String q = "prefix ex: <http://example.org/> "
                + "select (sum(xt:fun(?n)) as ?sum)"
                + "where {"
                + "?x rdf:value ?n "
                + "}"
                + "function xt:fun(?x)  { ?x + ?x } ";

        Graph g = createGraph();
        QueryProcess exec = QueryProcess.create(g);
        exec.query(init);
        Mappings map = exec.query(q);
        IDatatype dt = map.getValue("?sum");
        assertEquals(6, dt.intValue());
    }

    @Test
    /**
     * Test the occurrence of a recursive graph pattern that appears at least ?t
     * times
     */
    public void testExistFunRec() throws EngineException, LoadException {
        Graph g = createGraph();
        QueryProcess exec = QueryProcess.create(g);
        String init = "prefix ex: <http://example.org/>"
                + "insert data {"
                + "ex:a a ex:Case "
                + "ex:a ex:p ex:b "
                + "ex:b ex:q ex:c "
                + "ex:c ex:r ex:a "
                + ""
                + "ex:c a ex:Case "
                + "ex:c ex:p ex:d "
                + "ex:d ex:q ex:e "
                + "ex:e ex:r ex:c "
                + "ex:e a ex:Case "
                + "ex:e ex:p ex:f "
                + "ex:f ex:q ex:g "
                + "ex:g ex:r ex:e "
                + "}";

        String q = "prefix ex: <http://example.org/>"
                + "select *"
                + "where {"
                + "?x a ex:Case "
                + "filter xt:test(?x, 2, 0)"
                + "}"
                + "function xt:test(?x, ?n, ?m) {"
                + "if (?m >= ?n, true,"
                + "exists { ?x ex:p ?y . ?y ex:q ?z . ?z ex:r ?x "
                + "filter xt:test(?z, ?n, ?m + 1) }"
                + ") }";

        exec.query(init);
        exec.query(q);
        // assertEquals(2, map.size());

    }

    public void testGeneralize()
            throws EngineException, LoadException, ParserConfigurationException, SAXException, IOException {
        Graph g = Graph.create(true);
        QueryProcess exec = QueryProcess.create(g);
        String init = "prefix ex: <http://example.org/>"
                + "insert data { "
                + "ex:John a ex:OldMan ;"
                + "ex:author [ a ex:Document ]"
                + "ex:Jack a ex:Person ;"
                + "ex:author [ a ex:Document ]"
                + "ex:Man       rdfs:subClassOf ex:Human "
                + "ex:YoungMan  rdfs:subClassOf ex:Man "
                + "ex:OldMan    rdfs:subClassOf ex:Man "
                + "ex:Report    rdfs:subClassOf ex:Document  "
                + "}";

        // target type more general than query
        // target type brother of query
        String qq = "prefix ex: <http://example.org/>"
                + "select * (kg:similarity() as ?sim) "
                + "where {"
                + "?x a ex:YoungMan, ?tt ;"
                + "ex:author [ a ex:Report ] "
                + ""
                + "}"
                + "function xt:candidate(?q, ?t, ?b) { "
                + "let ((?qs, ?qp, ?qo) = ?q, "
                + "     (?ts, ?tp, ?to) = ?t) {"
                + "if (?qp = rdf:type && isURI(?qo), "
                + "?b || exists { ?qo rdfs:subClassOf/(rdfs:subClassOf*|^rdfs:subClassOf) ?to } ,"
                + "?b)"
                + "}"
                + "}";

        exec.query(init);
        Mappings map = exec.query(qq);
        //// System.out.println(map);
        //// System.out.println(map.size());
        assertEquals(1, map.size());
    }

    @Test
    public void testNoGlobal() throws EngineException {
        Graph g = Graph.create();
        QueryProcess exec = QueryProcess.create(g);
        String init = "insert data { "
                + "<John> rdf:value 1, 2  ."
                + ""
                + "}";

        String qq = "select *"
                + "where {"
                + "bind (xt:test(?x) as ?z)"
                + "?x ?p ?y "
                + "}"
                + "function xt:test(?x) { ?y } ";

        exec.query(init);
        Mappings map = exec.query(qq);
        Node n = map.getNode("?z");
        assertEquals(null, n);
    }

    @Test
    public void testFunExist() throws EngineException {
        Graph g = createGraph();
        QueryProcess exec = QueryProcess.create(g);
        String init = "insert data { <John> rdf:value 1, 2, 3 .}";
        String q = "select "
                + "(xt:test(?n) as ?r) "
                + "(xt:test(4) as ?b)"
                + "where {"
                + "?x rdf:value ?n "
                + "filter (xt:test(?n))}"
                + "function xt:test(?y) {  exists {?z rdf:value ?y} }";

        exec.query(init);
        Mappings map = exec.query(q);
        assertEquals(3, map.size());

        for (Mapping m : map) {
            IDatatype dt = m.getValue("?r");
            assertEquals(true, dt.booleanValue());
            IDatatype dtf = m.getValue("?b");
            assertEquals(false, dtf.booleanValue());
        }
    }

    @Test
    public void testSPQR() throws EngineException {
        Graph g = createGraph();
        // QueryLoad ql = QueryLoad.create();
        // String q = ql.read(data + "query/spqr.rq");
        QueryProcess exec = QueryProcess.create(g);
        // exec.query(q);

        String query = "prefix cal: <http://ns.inria.fr/sparql-extension/spqr/>\n"
                + "select \n"
                + "(99 as ?n)\n"
                + "(cal:romain(?n) as ?r)\n"
                + "(cal:digit(?r)  as ?d)"
                + "where {}";

        Mappings map = exec.query(query);

        IDatatype dtr = map.getValue("?r");
        IDatatype dtn = map.getValue("?d");

        assertEquals("XCIX", dtr.stringValue());
        assertEquals(99, dtn.intValue());

    }

    @Test
    public void testFunfdghf() throws EngineException {
        String q = "select \n"
                + "(xt:f(1) as ?x)\n"
                + "(xt:f(1, 2) as ?y)\n"
                + "\n"
                + "where {}"
                + "function xt:f(?x) { ?x }"
                + "function xt:f(?x, ?y) { ?x + ?y }"
                + "function xt:f(?x, ?y, ?z) { ?x + ?y + ?z }";
        Graph g = Graph.create();
        QueryProcess exec = QueryProcess.create(g);
        Mappings map = exec.query(q);
        IDatatype dt1 = map.getValue("?x");
        IDatatype dt2 = map.getValue("?y");
        assertEquals(1, dt1.intValue());
        assertEquals(3, dt2.intValue());
    }

    @Test
    public void testFuture() throws EngineException {
        Graph g = createGraph();
        QueryProcess exec = QueryProcess.create(g);
        String init = "insert data { <John> rdf:value 1, 2, 3, 4, 5, 6, 7, 8 .}";
        String q = "template {"
                + "st:number() ' : ' ?y}"
                + "where {"
                + "?x rdf:value ?y "
                + "} order by desc(?y)";

        exec.query(init);
        Mappings map = exec.query(q);
        String str = map.getTemplateStringResult();
        assertEquals(true, str.contains("8 : 1"));

    }

    public void testCal2() throws EngineException, LoadException {
        Graph g = createGraph();
        QueryLoad ql = QueryLoad.create();
        String q = ql.read(data + "query/cal.rq");
        QueryProcess exec = QueryProcess.create(g);
        Mappings map = exec.query(q);
        IDatatype dt = map.getValue("?fr");
        assertEquals("Vendredi", dt.stringValue());
        //// System.out.println(Interpreter.getExtension());
        String qq = "prefix cal: <http://ns.inria.fr/sparql-extension/calendar/>"
                + "select *"
                + "where {"
                + "?x ?p ?y "
                + "filter (cal:jour(?y) = 'Mardi' )"
                + "}";

        String init = "insert data { "
                + "<Day1> rdf:value '2015-06-16'^^xsd:date ."
                + "<Day2> rdf:value '2015-06-17'^^xsd:date ."
                + "<Day3> rdf:value '2015-06-23'^^xsd:date ."
                + "}";
        exec.query(init);

        Mappings m = exec.query(qq);
        assertEquals(2, m.size());

    }

    @Test
    public void testBBB() throws EngineException {
        Graph g = createGraph();
        QueryProcess exec = QueryProcess.create(g);
        String init = "insert data { "
                + "<John> rdf:value 5 ."
                + "<Jim>  rdf:value 30}";
        String q = "select * "
                + "where {"
                + "?x rdf:value ?y "
                + "filter (xt:foo(?x, 10) || xt:foo(?x, 5))"
                + "} "
                + "function xt:foo(?x, ?n) { exists {?x rdf:value ?n} }";
        exec.query(init);
        Mappings map = exec.query(q);
        assertEquals(1, map.size());

    }

    @Test
    public void testreduce() throws EngineException {
        QueryProcess exec = QueryProcess.create(Graph.create());
        String q = "select "
                + "(reduce(rq:concat, xt:iota('a', 'c')) as ?con)"
                + "(reduce(rq:plus,   xt:iota(5)) as ?sum)"
                + "(reduce(rq:mult,   xt:iota(5)) as ?mul)"
                + "where {}";
        Mappings map = exec.query(q);
        IDatatype dt1 = map.getValue("?con");
        IDatatype dt2 = map.getValue("?sum");
        IDatatype dt3 = map.getValue("?mul");
        assertEquals("abc", dt1.stringValue());
        assertEquals(15, dt2.intValue());
        assertEquals(120, dt3.intValue());
    }

    @Test
    public void testEEE2() throws EngineException {
        Graph g = createGraph();
        QueryProcess exec = QueryProcess.create(g);

        String q = "select "
                + "(reduce  (rq:plus, maplist (xt:fun, xt:iota(0, 12))) as ?res)"
                + "where {}"
                + "function xt:fac(?n) { if (?n = 0, 1, ?n *  xt:fac(?n - 1)) }"
                + "function xt:fun(?x) { 1.0 / xt:fac(?x) }";

        Mappings map = exec.query(q);
        IDatatype dt = map.getValue("?res");
        assertEquals(2.71828, dt.doubleValue(), 0.0001);

    }

    @Test
    public void testEEE() throws EngineException {
        Graph g = createGraph();
        QueryProcess exec = QueryProcess.create(g);
        String init = "insert data { <John> rdf:value 1, 2, 3, 4, 5, 6, 7, 8 .}";
        String q = "select * "
                + "(1 + sum(xt:foo(xsd:long(?n))) as ?res)"
                + "where {"
                + "?x rdf:value ?n"
                + "}"
                + "function xt:fac(?n) { if (?n = 0, 1, ?n * xt:fac(?n - 1)) }"
                + "function xt:foo(?n) { 1 / xt:fac(?n) }";
        exec.query(init);
        Mappings map = exec.query(q);
        IDatatype dt = map.getValue("?res");
        assertEquals(2.71828, dt.doubleValue(), 0.0001);

    }

    @Test
    public void testExtFun() throws EngineException, LoadException {
        Graph g = createGraph();
        QueryProcess exec = QueryProcess.create(g);

        String query = "select "
                + "( st:test(st:fac(?x)) as ?r)"
                + "where {"
                + "bind (5 as ?x)"
                + "}"
                + "function st:fac(?x)  { if (?x = 1, 1, ?x * st:fac(?x - 1)) }"
                + "function st:test(?x) { let(?y = ?x * ?x){ ?y} }";

        String query2 = "select "
                + "(st:test(st:fac(?x)) as ?r)"
                + "where {"
                + "bind (5 as ?x)}"
                + "function st:fac(?x)   { if (?x = 1, 1, ?x * st:fac(?x - 1)) } "
                + "function st:test(?x) { let(?y = ?x * ?x){ ?y} } ";

        Mappings map = exec.query(query);

        IDatatype dt = map.getValue("?r");

        assertEquals(14400, dt.intValue());

        map = exec.query(query2);

        dt = map.getValue("?r");

        assertEquals(14400, dt.intValue());

    }

    @Test
    public void myastpp() throws LoadException, EngineException {
        GraphStore graph = GraphStore.create();
        QueryProcess exec = QueryProcess.create(graph);

        String init = "insert data {"
                + "<John> foaf:knows <Jim>, <Jack> "
                + "graph st:test "
                + "{"
                + "<John> rdfs:label 'John' "
                + ""
                + "}"
                + "}";

        exec.query(init);

        Graph g = GraphStore.create();
        QueryProcess exec2 = QueryProcess.create(g);

        String init2 = "insert data {"
                + "<Jim>  foaf:knows <Jack>, <James> "
                + "<Jack> foaf:knows <Jesse>"
                + "<John> rdfs:label 'toto'"
                + "}";

        exec2.query(init2);

        graph.setNamedGraph(NSManager.STL + "sys", g);

        String q = "select  * "
                + "where {"
                + "?x foaf:knows ?y "
                + "graph st:sys {"
                + "?y foaf:knows ?z, ?t "
                + "filter  exists { ?u rdfs:label 'toto' }"
                + "filter not exists { ?u rdfs:label 'tata' }"
                + "}"
                + "graph st:test { "
                + "?x rdfs:label ?n "
                + "filter exists { ?a rdfs:label 'John' }"
                + "filter not exists { ?u rdfs:label 'tata' }"
                + "}"
                + "}"

        ;

        Mappings map = exec.query(q);

        assertEquals(5, map.size());

    }

    @Test
    public void myastpp2() throws LoadException, EngineException {
        GraphStore graph = GraphStore.create();
        QueryProcess exec = QueryProcess.create(graph);

        String init = "insert data {"
                + "<John> foaf:knows <Jim>, <Jack> "
                + "graph st:test "
                + "{"
                + "<John> rdfs:label 'John' "
                + ""
                + "}"
                + "}";

        exec.query(init);

        Graph g = GraphStore.create();
        QueryProcess exec2 = QueryProcess.create(g);

        String init2 = "insert data {"
                + "<Jim>  foaf:knows <Jack>, <James> "
                + "<Jack> foaf:knows <Jesse>"
                + "<John> rdfs:label 'toto'"
                + "}";

        exec2.query(init2);

        graph.setNamedGraph(NSManager.STL + "sys", g);

        String q = "template {"
                + "str(?res)"
                + "}"
                + "where {"
                + "graph st:sys {"
                + "bind (st:atw(st:turtle) as ?res)"
                + "}"
                + "}";
        Mappings map = exec.query(q);
        assertEquals(258, normalizeLineEndings(map.getTemplateStringResult()).length());

    }

    public static String normalizeLineEndings(String input) {
        return input.replace("\r\n", "\n"); // Convertir CRLF (Windows) en LF (Linux)
    }

    public void myastpp3() throws LoadException, EngineException {
        GraphStore graph = GraphStore.create();
        QueryProcess exec = QueryProcess.create(graph);

        String init = "insert data {"
                + "<John> foaf:knows <Jim>, <Jack> "
                + "graph st:test "
                + "{"
                + "<John> rdfs:label 'John' "
                + ""
                + "}"
                + "}";

        exec.query(init);

        Graph g = GraphStore.create();
        QueryProcess exec2 = QueryProcess.create(g);

        String init2 = "insert data {"
                + "<Jim>  foaf:knows <Jack>, <James> "
                + "<Jack> foaf:knows <Jesse>"
                + "<John> rdfs:label 'toto'"
                + "}";

        exec2.query(init2);

        graph.setNamedGraph(NSManager.STL + "sys", g);

        String q = "template {"
                + "str(?res)"
                + "}"
                + "where {"
                + "graph st:sys {"
                + "bind (st:atw('" + data + "template/test') as ?res)"
                + "}"
                + "}";
        Mappings map = exec.query(q);
        ////// System.out.println(map);
        assertEquals(map.getTemplateStringResult().length(), 0);

    }

    Graph createGraph() {
        Graph g = Graph.create();
        Parameters p = Parameters.create();
        p.add(Parameters.type.MAX_LIT_LEN, 2);
        g.setStorage(IStorage.STORAGE_FILE, p);
        return g;
    }

    @Test
    public void testOWLRL() throws EngineException, LoadException {
        GraphStore gs = GraphStore.create();
        QueryProcess.create(gs);
        Load ld = Load.create(gs);
        ld.parse(data + "template/owl/data/primer.owl");
        Transformer t = Transformer.create(gs, Transformer.OWLRL);
        IDatatype dt = t.process();

        assertEquals(DatatypeMap.FALSE, dt);
    }

    // @Test
    // public void testTCgg () throws EngineException{
    // GraphStore gs = GraphStore.create();
    // QueryProcess exec = QueryProcess.create(gs);
    // Load ld = Load.create(gs);
    // ld.load(data + "template/owl/data/success.ttl");
    // Transformer t = Transformer.create(gs, Transformer.OWLRL);
    // IDatatype dt = t.process();
    //
    // assertEquals(DatatypeMap.TRUE, dt);
    // }
    @Test
    public void testgraph() throws EngineException {
        Graph gs = createGraph();

        Node g = gs.addGraph(FOAF + "gg");
        Node s = gs.addResource(FOAF + "John");
        Node p = gs.addProperty(FOAF + "name");
        Node o = gs.addLiteral("John");

        Node b = gs.addBlank();
        Node q = gs.addProperty(FOAF + "knows");
        Node l = gs.addLiteral("Jack");

        Node gg = gs.createNode(DatatypeMap.newResource(FOAF, "gg"));
        Node ss = gs.createNode(DatatypeMap.newResource(FOAF, "Jim"));
        Node pp = gs.createNode(DatatypeMap.newResource(FOAF, "age"));
        Node oo = gs.createNode(DatatypeMap.newInstance(10));

        IDatatype g2 = DatatypeMap.newResource(FOAF, "gg");
        IDatatype s2 = DatatypeMap.newResource(FOAF, "James");
        IDatatype p2 = DatatypeMap.newResource(FOAF, "age");
        IDatatype o2 = DatatypeMap.newInstance(10);

        gs.addEdge(g, s, p, o);
        gs.addEdge(g, s, q, b);
        gs.addEdge(g, b, p, l);
        gs.add(gg, ss, pp, oo);
        gs.insert(g2, s2, p2, o2);

        QueryProcess exec = QueryProcess.create(gs);

        String str = "select * where  { ?x ?p ?y . ?y ?q ?z }";

        Mappings m1 = exec.query(str);
        assertEquals(1, m1.size());

        String q2 = FOAF_PREF
                + "select * where {"
                + "?x foaf:age ?y"
                + "}";

        Mappings m2 = exec.query(q2);
        assertEquals(2, m2.size());

        String q3 = FOAF_PREF
                + "select * where {"
                + "?x foaf:pp* ?y"
                + "}";

        Mappings m3 = exec.query(q3);
        //// System.out.println(m3);
        assertEquals(7, m3.size());

    }

    // @Test
    public void testeng() throws EngineException, LoadException {
        GraphStore gs = GraphStore.create();
        QueryProcess exec = QueryProcess.create(gs);
        Load ld = Load.create(gs);
        ld.parse(data + "template/owl/data/primer.owl");

        String q = "select * where {"
                + "graph eng:describe {"
                + "[] kg:index 0 ; kg:item [ rdf:predicate ?p ; rdf:value ?v ] "
                + "}"
                + "filter exists { ?x ?p ?y }"
                + "}";

        Mappings map = exec.query(q);

        assertEquals(56, map.size());

        // query the SPIN graph of previous query
        q = "select * where {"
                + "graph eng:query {"
                + "[] sp:predicate ?p "
                + "values ?p { rdf:predicate rdf:value} "
                + "}"
                + "}";

        map = exec.query(q);

        assertEquals(2, map.size());
    }

    public void testTr() throws EngineException {
        GraphStore gs = GraphStore.create();
        QueryProcess exec = QueryProcess.create(gs);

        String init = "prefix ex: <http://example.org/>"
                + "insert data {"
                + "ex:C4 owl:unionOf (ex:C5 ex:C6) "
                + "ex:C0 owl:unionOf (ex:C2 ex:C3) "
                + "ex:C1 owl:unionOf (ex:C2 ex:C3) "
                + "}";

        exec.query(init);

        String q = "select *"
                + "  where { "
                + "    ?x owl:unionOf (?c1 ?c2)  ;"
                + "       owl:unionOf ?l"
                + "  }"
                + "group by (st:apply-templates-with(st:hash2, ?l) as ?exp)";

        Mappings map = exec.query(q);

        assertEquals(2, map.size());

    }

    @Test
    public void testExists() throws EngineException {

        Graph g1 = createGraph();
        QueryProcess exec = QueryProcess.create(g1);
        Graph g2 = createGraph();
        QueryProcess exec2 = QueryProcess.create(g2);
        String init1 = "insert data { "
                + "<John> rdfs:label 'John' "
                + "<James> rdfs:label 'James'"
                + "}";

        String init2 = "insert data { "
                + "<Jim> rdfs:label 'Jim' "
                + "}";

        String q = "select "
                + "(group_concat (exists {"

                + "select (group_concat(exists {"
                + "select (group_concat(exists {?x rdfs:label ?ll}) as ?temp) "
                + "where { ?x rdfs:label ?l } } ) as ?temp) "
                + "where {?x rdfs:label ?l}"

                + "} ) as ?res) "

                + "where {"
                + "?x rdfs:label ?l "
                + "}";

        exec.query(init1);
        exec2.query(init2);

        exec.add(g2);

        Mappings map = exec.query(q);
        IDatatype dt = map.getValue("?res");
        //// System.out.println(map);
        assertEquals("true true true", dt.stringValue());
    }

    @Test
    public void testQQS() throws EngineException {

        Graph g = createGraph();
        QueryProcess exec = QueryProcess.create(g);

        String init = "insert data { "
                + "<John> rdfs:label 'John' "
                + "<James> rdfs:label 'James'"
                + "}";

        String q = "select * where {"
                + "graph ?g {"
                + "{"
                + "?x rdfs:label 'John' "
                + "filter exists { select * where {filter(?l = 'John') ?y rdfs:label ?l}} "
                + "}"
                + "union {filter(?l = 'John') ?x rdfs:label ?l}"
                + "}"
                + ""
                + ""
                + "}";

        exec.query(init);

        Mappings map = exec.query(q);
        assertEquals(2, map.size());

    }

    @Test
    public void testGTT() throws LoadException, EngineException {

        Graph g = createGraph();
        Load ld = Load.create(g);
        ld.parse(localRDF, fr.inria.corese.core.api.Loader.format.TURTLE_FORMAT);
        ld.parse(localRDFS, fr.inria.corese.core.api.Loader.format.TURTLE_FORMAT);

        Transformer t = Transformer.createWE(g, Transformer.TURTLE, RDF.RDF);
        String str = normalizeLineEndings(t.transform());
        // System.out.println("result:\n" + str);
        assertEquals(6202, str.length());

        t = Transformer.createWE(g, Transformer.TURTLE, RDFS.RDFS);
        str = normalizeLineEndings(t.transform());
        // System.out.println(str);
        assertEquals(3849, str.length()); // TODO: need a more robust test

        t = Transformer.create(g, Transformer.TURTLE);
        str = normalizeLineEndings(t.transform());
        //// System.out.println(str);
        assertEquals(9859, str.length()); // TODO: need a more robust test
    }

    @Test
    public void testGT() throws LoadException, EngineException {
        Graph g = createGraph();
        Load ld = Load.create(g);

        ld.parse(localRDF, fr.inria.corese.core.api.Loader.format.TURTLE_FORMAT);
        ld.parse(localRDFS, fr.inria.corese.core.api.Loader.format.TURTLE_FORMAT);

        String t1 = "template { st:apply-templates-with-graph(st:turtle, rdf:)} where {}";
        String t2 = "template { st:apply-templates-with-graph(st:turtle, rdfs:)} where {}";
        String t3 = "template { st:apply-templates-with(st:turtle)} where {}";

        QueryProcess exec = QueryProcess.create(g);
        Mappings map = exec.query(t1);
        String str = normalizeLineEndings(map.getTemplateStringResult());
        assertEquals(6202, str.length());

        map = exec.query(t2);
        str = normalizeLineEndings(map.getTemplateStringResult());
        assertEquals(3849, str.length()); // TODO: need a more robust test

        map = exec.query(t3);
        str = normalizeLineEndings(map.getTemplateStringResult());
        assertEquals(9859, str.length()); // TODO: need a more robust test
    }

    @Test
    public void testGCC() throws EngineException {
        Graph g = createGraph();
        QueryProcess exec = QueryProcess.create(g);

        String init = "insert data {"
                + "<John> rdf:value 'test'@fr, 'titi'@fr . "
                + "<Jack> rdf:value 'test'@fr,'titi'@en . "
                + "<Jim>  rdf:value 'test'@fr, 'titi' . "
                + "}";

        String q = "select ?x (group_concat(?v) as ?g) (datatype(?g) as ?dt)where {"
                + "?x rdf:value ?v"
                + "}"
                + "group by ?x "
                + "order by ?x";

        exec.query(init);

        Mappings map = exec.query(q);
        //// System.out.println(map);

        IDatatype dt0 = map.get(0).getValue("?g");
        assertEquals(true, dt0.getDatatypeURI().equals(NSManager.XSD + "string"));

        IDatatype dt1 = map.get(1).getValue("?g");
        assertEquals(true, dt1.getDatatypeURI().equals(NSManager.XSD + "string"));

        IDatatype dt2 = map.get(2).getValue("?g");
        assertEquals(true, dt2.getLang() != null && dt2.getLang().equals("fr"));

    }

    @Test
    public void testTrig() throws LoadException, EngineException {
        Property.set(LOAD_IN_DEFAULT_GRAPH, true);
        Graph g = Graph.create(true);
        Load ld = Load.create(g);
        ld.parse(localRDF, fr.inria.corese.core.api.Loader.format.TURTLE_FORMAT);
        ld.parse(localRDFS, fr.inria.corese.core.api.Loader.format.TURTLE_FORMAT);
        Property.set(LOAD_IN_DEFAULT_GRAPH, false);

        Transformer pp = Transformer.create(g, Transformer.TRIG);
<<<<<<< HEAD
        String str = pp.transform();

        assertTrue(str.length() >= 15084);
=======
        String str = normalizeLineEndings(pp.transform());
        assertEquals(14928, str.length()); // @Todo: need a more robust test
>>>>>>> c83207db
    }

    @Test
    public void testPPOWL() throws EngineException, LoadException {
        Graph g = Graph.create();
        Load ld = Load.create(g);
        //// System.out.println("Load");
        ld.parse(TestQuery1.class.getResource("/data-test/template/owl/data/primer.owl").getPath());
        QueryProcess exec = QueryProcess.create(g);

        String t1 = "prefix f: <http://example.com/owl/families/> "
                + "template  {  st:apply-templates-with(st:owl)}"
                + "where {}";

        String t2 = "prefix f: <http://example.com/owl/families/> "
                + "template  {  st:apply-templates-with(st:turtle)}"
                + "where {}";

        Mappings map = exec.query(t1);
        assertEquals(7764, normalizeLineEndings(map.getTemplateResult().getLabel()).length());

        map = exec.query(t2);

        assertEquals(9438, normalizeLineEndings(map.getTemplateResult().getLabel()).length());

    }

    @Test
    public void testPPSPIN() throws EngineException, LoadException {
        Graph g = createGraph();
        Load ld = Load.create(g);
        //// System.out.println("Load");
        ld.parseDir(data + "template/spinhtml/data/");
        QueryProcess exec = QueryProcess.create(g);

        String t1 = "prefix f: <http://example.com/owl/families/> "
                + "template  {  st:apply-templates-with(st:spin)}"
                + "where {}";

        Mappings map = exec.query(t1);
        int size = map.getTemplateResult().getLabel().length();
        assertTrue("Result not big enough: size = " + size, 3000 <= size);

    }

    @Test
    public void testMove1() throws EngineException {
        Graph g = createGraph();
        QueryProcess exec = QueryProcess.create(g);

        String init = "insert data {"
                + "graph <g1> {"
                + "<John> rdfs:label 'John' ."
                + "<James> rdfs:seeAlso <Jack> . "
                + "}"
                + "graph rdf: {"
                + "<John> rdfs:label 'John', 'Jim' ."
                + "<James> rdfs:seeAlso <Jack>, <Jim> . "
                + "}"
                + "graph <g3> {"
                + "<John> rdfs:label 'John' ."
                + "<James> rdfs:seeAlso <Jack> . "
                + "}"
                + "}";

        exec.query(init);

        String u1 = "move rdf: to default";

        exec.query(u1);

        String q1 = "select * from kg:default where  {?x ?p ?y}";
        String q2 = "select * from rdf: where  {?x ?p ?y}";

        Mappings m1 = exec.query(q1);
        Mappings m2 = exec.query(q2);
        assertEquals(4, m1.size());
        assertEquals(0, m2.size());

        String u2 = "move <g3> to <g0>";

        exec.query(u2);

        String q3 = "select * from <g0> where  {?x ?p ?y}";
        String q4 = "select * from <g3> where  {?x ?p ?y}";

        Mappings m3 = exec.query(q3);
        Mappings m4 = exec.query(q4);

        assertEquals(2, m3.size());
        assertEquals(0, m4.size());
    }

    @Test
    public void testJoinDistinct() {
        String init = "insert data {"
                + "<John> rdfs:label 'John', 'Jack' "
                + "}";

        String query = "select  distinct ?x where {"
                + "?x rdfs:label ?n "
                + "{?x rdfs:label ?a} "
                + "{?x rdfs:label ?b} "
                + "}";

        Graph g = createGraph();
        QueryProcess exec = QueryProcess.create(g);

        try {
            exec.query(init);
            Mappings map = exec.query(query);
            //// System.out.println(map);
            assertEquals("Result", 1, map.size());

        } catch (EngineException e) {
            assertEquals("Result", true, e);
        }

    }

    @Test
    public void testBase() {
        NSManager nsm = NSManager.create();

        nsm.setBase("http://example.org/test.html");
        nsm.setBase("foo/");
        nsm.definePrefix(":", "bar#");

        String str = nsm.toNamespaceB(":Joe");

        assertEquals("http://example.org/foo/bar#Joe", str);

    }

    @Test
    public void testLoadJSONLD() throws LoadException {

        Graph g = createGraph();
        QueryProcess exec = QueryProcess.create(g);
        Load ld = Load.create(g);
        ld.parse(data + "jsonld/test.jsonld");

        String init = "select  "
                + "(count(*) as ?c)  "
                + " where {"
                + "?x ?p ?y"
                + "}";

        try {
            Mappings map = exec.query(init);
            IDatatype dt = map.getValue("?c");
            assertEquals("Result", 18, dt.intValue());
            //// System.out.println(g.display());

        } catch (EngineException e) {
            e.printStackTrace();
        }
    }

    @Test
    public void testJSONLD() throws LoadException, EngineException {
        Graph g = Graph.create(true);

        QueryProcess exec = QueryProcess.create(g);

        String init = FOAF_PREF
                + "insert data {"
                + "foaf:knows rdfs:domain foaf:Person ; rdfs:range foaf:Person ."
                + "<John> foaf:knows <Jim> "
                + "<Jim> foaf:knows <James> "
                + "<Jack> foaf:knows <Jim> "
                + "<James> a foaf:Person"
                + "}";

        exec.query(init);

        JSONLDFormat jf = JSONLDFormat.create(g);
        String str = jf.toString();

        assertEquals(true, str.length() > 0);
    }

    @Test
    public void testNT() throws LoadException, EngineException {
        Graph g = Graph.create(true);

        QueryProcess exec = QueryProcess.create(g);

        String init = FOAF_PREF
                + "insert data {"
                // Cas standard :
                + "<http://example.com/John> foaf:knows <http://example.com/Jim> ."
                + "foaf:knows rdfs:domain foaf:Person ; rdfs:range foaf:Person ."
                + "<http://example.com/John> foaf:knows <http://example.com/Jim> "
                + "<http://example.com/Jim> foaf:knows <http://example.com/James> "
                + "<http://example.com/Jack> foaf:knows <http://example.com/Jim> "
                + "<http://example.com/James> a foaf:Person"
                + "<http://example.com/John> foaf:name 'John' "
                + "<http://example.com/Jim> foaf:name 'Jim' "
                + "<http://example.com/James> foaf:name 'James' "
                + "<http://example.com/Jack> foaf:name 'Jack' "
                + "<http://example.com/Jim> foaf:age 20 "
                + "<http://example.com/James> foaf:age 25 "
                + "<http://example.com/John> foaf:age 30 "
                // Test avec des caractères non-ASCII dans l'URI (devrait être valide, mais est
                // une source courante d'erreurs) :
                + "<http://example.com/Jöhn> foaf:knows <http://example.com/Jím> ."
                // Test avec un littéral contenant des caractères spéciaux et des échappements :
                + "<http://example.com/John> foaf:quote \"John's favorite quote is \\\"Hello World!\\\"\" ."
                // Test avec un littéral multiligne (devrait être valide, mais peut causer des
                // problèmes) :
                + "<http://example.com/John> foaf:note \"\"\"This is\na multi-line\nnote.\"\"\" ."
                // Test avec un littéral avec une langue :
                + "<http://example.com/John> foaf:greeting \"Hello\"@en ."
                // Test avec un littéral avec un type de données :
                + "<http://example.com/John> foaf:age \"30\"^^<http://www.w3.org/2001/XMLSchema#integer> ."
                + "}";

        exec.query(init);

        NTriplesFormat nTriplesFromat = NTriplesFormat.create(g);
        String str = nTriplesFromat.toString();

        System.out.println("–––––");
        System.out.println(str);
        System.out.println("–––––");

        assertEquals(true, str.length() > 0);
    }

    @Test
    public void testDescr() {

        Graph g = createGraph();
        QueryProcess exec = QueryProcess.create(g);

        String q = "prefix ex: <http://test/> "
                + "prefix foaf: <http://foaf/> "
                + "describe ?z  where {"
                + "?x ?p ?y filter exists { ?x ?p ?z}"
                + "}";

        try {
            Mappings map = exec.query(q);
            ASTQuery ast = exec.getAST(map);
            assertEquals(0, ast.getConstruct().size());
        } catch (EngineException e) {
            e.printStackTrace();
        }
    }

    // @Test
    public void testRDFa() throws LoadException {

        Graph g = createGraph();
        QueryProcess exec = QueryProcess.create(g);
        Load ld = Load.create(g);
        ld.parseDir(data + "rdfa");

        String init = "prefix ex: <http://test/> "
                + "prefix foaf: <http://foaf/> "
                + "select  "
                + "(count(*) as ?c)  "
                + " where {"
                + "?x ?p ?y"
                + "}";

        try {
            Mappings map = exec.query(init);
            IDatatype dt = map.getValue("?c");
            assertEquals("Result", 11, dt.intValue());

        } catch (EngineException e) {
            e.printStackTrace();
        }
    }

    @Test
    public void testClear() throws LoadException, EngineException {
        Graph g = Graph.create(true);
        Load ld = Load.create(g);

        QueryProcess exec = QueryProcess.create(g);

        String q1 = "select * where {graph ?g {?x a ?t}}";
        String qrem = "clear all";

        ld.parse(data + "math/data/fun.ttl");

        Mappings map = exec.query(q1);

        int res = map.size();

        exec.query(qrem);

        ld.parse(data + "math/data/fun.ttl");

        map = exec.query(q1);

        assertEquals(res, map.size());

    }

    @Test
    public void testDT() throws EngineException {
        GraphStore gs = GraphStore.create();
        // GraphStoreInit.create(gs).init();
        QueryProcess exec = QueryProcess.create(gs);

        String init = "insert data { "
                + "[ rdf:value '2013-11-11'^^xsd:gYear "
                + ", '2013-11-11'^^xsd:gMonth "
                + ", '2013-11-11'^^xsd:gDay "
                + ", 'ar'^^xsd:int "
                + ", 'toto'^^xsd:double "
                + ""
                + "]}";

        String q = "select (datatype(?y) as ?res)  where {?x ?p ?y}";

        exec.query(init);

        Mappings map = exec.query(q);
        //// System.out.println(map);

        assertEquals(5, map.size());
        assertEquals(false, gs.getProxy().typeCheck());

    }

    // @Test
    public void testSystem() throws EngineException {
        GraphStore gs = GraphStore.create();
        // GraphStoreInit.create(gs).init();
        QueryProcess exec = QueryProcess.create(gs);

        String init = "insert data { graph kg:system { "
                + "kg:kgram kg:listen true "
                + "kg:store sp:query true "
                + "}}";

        String q = "select * where  {?x ?p ?y}";

        String query = "select ?res where {"
                + "graph kg:query {"
                + "select (st:apply-templates-with(st:spin, ?q) as ?res) where {"
                + "?q a sp:Select"
                + "}"
                + "}"
                + "}";

        exec.query(init);
        exec.query(q);

        Mappings map = exec.query(query);

        IDatatype dt = map.getValue("?res");
        assertEquals(true, dt.getLabel().contains("?x ?p ?y"));

    }

    // @Test
    public void testLoc2() throws EngineException, LoadException {

        String init = FOAF_PREF
                + "insert data { "
                + "[ foaf:knows <Jim> ] . "
                + "<Jim> foaf:knows <James> "
                + "<Jim> rdfs:label 'Jim' "
                + " "
                + "}";

        GraphStore gs = GraphStore.create();
        // GraphStoreInit.create(gs).init();
        gs.getNamedGraph(Graph.SYSTEM);
        QueryProcess exec = QueryProcess.create(gs);

        String q = FOAF_PREF
                + "select  *"
                + "where {"
                + "graph kg:system { "
                + "?a kg:version+ ?b "
                + "filter ("
                + "?a != ?a || "
                + "if (! (exists { ?a kg:date+ ?d } = false),  true, false)"
                + ")"
                + "filter not exists { ?x foaf:knows ?y }"
                + "}"
                + "}";

        exec.query(init);
        Mappings map = exec.query(q);
        assertEquals("result", 1, map.size());
    }

    @Test
    public void testLoc() throws EngineException, LoadException {

        String init = FOAF_PREF
                + "insert data { "
                + "graph kg:system { "
                + "  kg:kgram kg:version '3.0.22' ;"
                + "    kg:date '2013-11-27'^^xsd:date ;"
                + "    kg:skolem true "
                + "}} ;"
                + "insert data { "
                + "[ foaf:knows <Jim> ]"
                + " "
                + "}";

        GraphStore g = GraphStore.create();
        g.createNamedGraph(Graph.SYSTEM);
        QueryProcess exec = QueryProcess.create(g);

        String q1 = "select *"
                + "where {"
                + "graph ?g { ?x ?p ?y  }"
                + "}";

        exec.query(init);
        Mappings map = exec.query(q1);

        assertEquals("result", 1, map.size());

        String q2 = "select *"
                + "where {"
                + "graph kg:system { ?x ?p ?y  }"
                + "}";

        exec.query(init);
        map = exec.query(q2);

        assertEquals("result", 3, map.size());

    }

    @Test
    public void testTurtle() throws EngineException {
        Graph g = createGraph();
        QueryProcess exec = QueryProcess.create(g);
        String init = "prefix foaf:    <http://xmlns.com/foaf/0.1/> "
                + "insert data { "
                + "<John> foaf:name 'John' ; "
                + "foaf:knows [ foaf:name 'Jim' ]"
                + "}";

        String temp = "template {st:apply-templates-with(st:turtle)} where {}";
        exec.query(init);
        Mappings map = exec.query(temp);
        Node node = map.getTemplateResult();
        assertEquals("result", node == null, false);
        if (node != null) {
            assertEquals("result", node.getLabel().contains("John"), true);
            assertEquals("result", node.getLabel().contains("Property"), false);
        }
    }

    @Test
    public void testTurtle2() throws EngineException {
        Graph g = Graph.create(true);
        QueryProcess exec = QueryProcess.create(g);
        String init = "prefix foaf:    <http://xmlns.com/foaf/0.1/> "
                + "insert data { "
                + "<John> foaf:name 'John' ; "
                + "foaf:knows [ foaf:name 'Jim' ]"
                + "}";

        String temp = "template {st:call-template-with(st:turtle, st:all)} where {}";
        exec.query(init);
        Mappings map = exec.query(temp);
        Node node = map.getTemplateResult();
        assertEquals("result", node == null, false);
        if (node != null) {
            assertEquals("result", node.getLabel().contains("John"), true);
            assertEquals("result", node.getLabel().contains("Property"), true);
        }
    }

    // @Test
    public void testQV() {
        Graph g = createGraph();
        Load.create(g);
        QueryProcess exec = QueryProcess.create(g);

        String init = "prefix foaf:    <http://xmlns.com/foaf/0.1/> "
                + "insert data {"
                + "<John>  foaf:knows (<John> <Jim>)"
                + "}";

        String query = "prefix foaf:    <http://xmlns.com/foaf/0.1/> "
                + "select * where {"
                + "?x foaf:knows (<Jim> ?x) "
                + "}"
                + "pragma {"
                + "kg:list kg:expand true"
                + "}"
                + "";
        try {
            exec.query(init);
            // exec.setVisitor(ExpandList.create());
            Mappings map = exec.query(query);
            assertEquals(1, map.size());

        } catch (EngineException ex) {
            assertEquals(ex, true);
        }

    }

    @Test
    public void testPPSPINwdfgdwfgd() throws EngineException, LoadException {
        File f = new File(data + "template/spinhtml/data/");

        for (File ff : f.listFiles()) {
            System.out.println(ff);
            testSPPP(ff.getAbsolutePath());
        }
    }

    public void testSPPP(String path) throws EngineException, LoadException {
        String t1 = "prefix f: <http://example.com/owl/families/> "
                + "template  {  st:apply-templates-with(st:spin)}"
                + "where {}";
        Graph g = createGraph();
        Load ld = Load.create(g);
        //// System.out.println("Load");
        ld.parseDir(path);

        QueryProcess exec = QueryProcess.create(g);

        Mappings map = exec.query(t1);
        //// System.out.println(map.getTemplateStringResult());
        try {
            exec.compile(map.getTemplateStringResult());
            assertEquals(true, true);
        } catch (UndefinedExpressionException e) {
            System.out.println("trap1: " + e.getMessage());
        } catch (EngineException e) {
            System.out.println("trap2: " + e.getMessage());
            assertEquals(true, false);
        }
    }

    @Test
    public void testSPIN() {
        Graph g = Graph.create(true);

        String init = "prefix foaf:    <http://xmlns.com/foaf/0.1/> "
                + "insert data {"
                + "<John> a foaf:Person ; foaf:knows <James> "
                + "<Jim> a foaf:Person "
                + "}";

        String query = "prefix foaf:    <http://xmlns.com/foaf/0.1/> "
                + "select ?x (count(?y) as ?c) where {"
                + " { ?x a foaf:Test } union { ?x a foaf:Person ; foaf:pp* :: $path ?z }"
                + "optional { ?x foaf:knows ?y } "
                + "minus { ?x a foaf:Test } "
                + "filter(bound(?x) && ?x != 12)"
                + "}"
                + "group by ?x "
                + "having (?c >= 0)";
        try {

            SPINProcess sp = SPINProcess.create();
            QueryProcess exec = QueryProcess.create(g);
            exec.query(init);
            String str = sp.toSpinSparql(query);
            Mappings map = exec.query(str);
            //// System.out.println(map);
            //// System.out.println(map.getQuery().getAST());
            assertEquals("result", 2, map.size());

        } catch (EngineException ex) {
        }

    }

    @Test
    public void testDistType() {
        Graph g1 = Graph.create(true);
        Graph g2 = createGraph();

        QueryProcess e1 = QueryProcess.create(g1);
        e1.add(g2);
        QueryProcess e2 = QueryProcess.create(g2);

        String init = "prefix foaf:    <http://xmlns.com/foaf/0.1/> "
                + "insert data {"
                + "<John> a foaf:Person "
                + "}";

        String query = "prefix foaf:    <http://xmlns.com/foaf/0.1/> "
                + "select * where {"
                + " ?x a foaf:Person "
                + "}";
        try {
            e2.query(init);
            Mappings map = e1.query(query);
            //// System.out.println(map);
            assertEquals("result", 1, map.size());
        } catch (EngineException ex) {
        }

    }

    // @Test
    public void testPPLib() {
        assertEquals("result", true, test("owl.rul") != null);
        assertEquals("result", true, test("spin.rul") != null);
        assertEquals("result", true, test("sql.rul") != null);
        assertEquals("result", true, test("turtle.rul") != null);
    }

    InputStream test(String pp) {
        String lib = Loader.PPLIB;

        InputStream stream = getClass().getResourceAsStream(lib + pp);
        if (stream != null) {
            try {
                stream.close();
            } catch (IOException ex) {
            }
        }
        return stream;
    }

    @Test
    public void testDataset() {
        Graph g = Graph.create(true);
        Load.create(g);
        Dataset ds = Dataset.create();
        ds.setUpdate(true);
        ds.addFrom("http://inria.fr/g2");
        ds.addNamed("http://inria.fr/g1");

        String init = "prefix foaf:    <http://xmlns.com/foaf/0.1/> "
                + "insert data {"
                + "graph <http://inria.fr/g1> {"
                + "<John> foaf:name 'John' ; a foaf:Person"
                + "}"
                + "graph <http://inria.fr/g2> {"
                + "<Jim> foaf:name 'Jim' ; a foaf:Person"
                + "}"
                + "graph <http://inria.fr/o> {"
                + "foaf:Person rdfs:subClassOf foaf:Human"
                + "}"
                + "}";

        String query = "prefix foaf:    <http://xmlns.com/foaf/0.1/> "
                + "select * "
                + "from named <http://inria.fr/g2>"
                + "where {"
                + "    {?x rdf:type foaf:Person ; ?p ?y}"
                + "}";

        String query2 = "prefix foaf:    <http://xmlns.com/foaf/0.1/> "
                + "select * "
                + "from <http://inria.fr/g2>"
                + "where {"
                + " graph ?g   {?x rdf:type foaf:Person ; ?p ?y}"
                + "}";

        // String update = "prefix foaf: <http://xmlns.com/foaf/0.1/> "
        // + "delete where {?x ?p ?y}";

        try {
            QueryProcess sparql = QueryProcess.create(g);
            sparql.query(init);

            Mappings map = sparql.sparql(query, ds);
            assertEquals("result", 0, map.size());

            QueryProcess exec = QueryProcess.create(g);
            Mappings map2 = exec.query(query, ds);
            assertEquals("result", 2, map2.size());

            map = sparql.sparql(query2, ds);
            assertEquals("result", 0, map.size());

            map2 = exec.query(query2, ds);
            assertEquals("result", 2, map2.size());

        } catch (EngineException ex) {
            //// System.out.println(ex);
        }

    }

    @Test
    public void TestOnto() {
        Graph g = Graph.create(true);
        QueryProcess exec = QueryProcess.create(g);

        String init = "prefix c: <http://www.inria.fr/acacia/comma#>"
                + "insert data {"
                + "c:Human rdfs:subClassOf c:Animal "
                + "c:Man   rdfs:subClassOf c:Human "
                + "c:Woman rdfs:subClassOf c:Human "
                + ""
                + "<John> a c:Man "
                + "<Tigrou> a c:Cat "
                + "<Mary> a c:Woman "
                + "<James> a c:Human "
                + "}";

        String query = "prefix c: <http://www.inria.fr/acacia/comma#>"
                + "select * where {"
                + "?x a c:Human, ?t"
                + "}";
        try {
            exec.query(init);
            exec.query(query);
            //// System.out.println(map);
            //// System.out.println(map.size());
        } catch (EngineException ex) {
        }
    }

    /**
     * Test With valueOut
     */
    @Test
    public void testValues() {
        String init = "insert data {"
                + "<John> foaf:age '21'^^xsd:double "
                + "<Jack> foaf:age 21.0 "
                + "}";

        String query = "select  * where {"
                + "?x foaf:age ?a "
                + "?y foaf:age ?b "
                + "filter (?a = ?b && ?x != ?y) "
                + "}";

        String query2 = "select  * where {"
                + "{select (21.0 as ?a) where { }}"
                + "?x foaf:age ?a "
                + "}";

        String query3 = "select distinct * where {"
                + "?x foaf:age ?a "
                + "}"
                + "values ?a { 21 21.0 }";

        Graph g = createGraph();
        QueryProcess exec = QueryProcess.create(g);
        // exec.definePrefix("foaf", "http://xmlns.com/foaf/0.1/");

        try {
            exec.query(init);
            Mappings map = exec.query(query);
            //// System.out.println(map);
            assertEquals("Result", 2, map.size());

            map = exec.query(query2);
            //// System.out.println(map);
            assertEquals("Result", 1, map.size());

            map = exec.query(query3);
            // System.out.println(map);
            assertEquals("Result", 2, map.size());

        } catch (EngineException e) {
            assertEquals("Result", 2, e);
        }

    }

    @Test
    public void testValues2() {
        String init = "prefix foaf: <http://xmlns.com/foaf/0.1/> "
                + "insert data {"
                + "<John>  foaf:name 'http://www.inria.fr' "
                + "<Jack>  foaf:name 'http://www.inria.fr' "
                + "<James> foaf:name <http://www.inria.fr> "
                + "<Jim>   foaf:name <http://www.inria.fr> "
                + "<John>  foaf:name 'http://www.inria.fr'@en "
                + "<Jack>  foaf:name 'http://www.inria.fr'@en "
                + "}";

        String query = "prefix foaf: <http://xmlns.com/foaf/0.1/> "
                + "select  * where {"
                + "?x foaf:name ?a "
                + "?y foaf:name ?a "
                + "filter(?x < ?y) "
                + "}";

        Graph g = createGraph();
        QueryProcess exec = QueryProcess.create(g);

        try {
            exec.query(init);
            Mappings map = exec.query(query);
            //// System.out.println(map);
            assertEquals("Result", 3, map.size());

        } catch (EngineException e) {
            assertEquals("Result", 2, e);
        }

    }

    // @Test
    public void testMath() {
        Graph g = createGraph();
        Load ld = Load.create(g);

        try {
            ld.parseDir(data + "math/data");
        } catch (LoadException e1) {
            e1.printStackTrace();
        }

        String q = "prefix m: <http://ns.inria.fr/2013/math#>"
                + "template  { st:apply-templates-with(?p) }"
                + "where { ?p a m:PrettyPrinter }";

        QueryProcess exec = QueryProcess.create(g);

        try {
            Mappings map = exec.query(q);
            Node node = map.getTemplateResult();

            //// System.out.println(node.getLabel());

            assertEquals("result", true, node.getLabel().length() > 10);

        } catch (EngineException e) {
            e.printStackTrace();
        }

    }

    @Test
    public void testGC() {

        Graph graph = createGraph();
        QueryProcess exec = QueryProcess.create(graph);

        String init = "prefix ex: <http://example.org/> "
                + "insert data {"
                + "[ex:name 'John' , 'Jim']"
                + "[ex:name 'John' , 'Jim']"
                + "}"
                + "";

        String query2 = "prefix ex: <http://example.org/> "
                + "select (group_concat( concat(self(?n1), ?n2) ;  separator='; ') as ?t) where {"
                + "?x ex:name ?n1 "
                + "?y ex:name ?n2 "
                + "filter(?x != ?y)"
                + ""
                + "}";

        try {
            exec.query(init);

            Mappings map = exec.query(query2);
            IDatatype dt = map.getValue("?t");
            assertEquals("Results", 70, dt.getLabel().length());

        } catch (EngineException e) {
            e.printStackTrace();
        }

    }

    // @Test
    public void test1() {
        String query = "prefix c: <http://www.inria.fr/acacia/comma#>" +
                "select check where {"
                + "?x rdf:type c:Person ;"
                + "c:FirstName 'John' ;"
                + "c:name ?n"
                + "}";
        QueryProcess exec = QueryProcess.create(graph);
        try {
            exec.query(query);
            assertEquals("Result", true, true);
        } catch (EngineException e) {
            assertEquals("Result", true, e);
        }
    }

    @Test
    public void test2() {
        String query = "prefix c: <http://www.inria.fr/acacia/comma#>" +
                "select more * (kg:similarity() as ?sim) where {"
                + "?x rdf:type c:Engineer "
                + "?x c:hasCreated ?doc "
                + "?doc rdf:type c:WebPage"
                + "}"
                + "order by desc(?sim)";
        QueryProcess exec = QueryProcess.create(graph);
        try {
            Mappings map = exec.query(query);
            IDatatype dt = getValue(map, "?sim");
            assertEquals("Result", true, dt != null);
            if (dt != null) {
                double sim = dt.doubleValue();
                assertEquals("Result", .84, sim, 1e-2);
            }
        } catch (EngineException e) {
            assertEquals("Result", true, e);
        }
    }

    @Test
    public void test2b() {
        String query = "prefix c: <http://www.inria.fr/acacia/comma#>" +
                "select more * (kg:similarity() as ?sim) where {"
                + "?x rdf:type ?c1 filter(kg:similarity(?c1, c:Engineer) > .5) "
                + "?x c:hasCreated ?doc "
                + "?doc rdf:type ?c2 filter(kg:similarity(?c2, c:WebPage) > .4)"
                + "}"
                + "order by desc(?sim)";
        QueryProcess exec = QueryProcess.create(graph);
        try {
            Mappings map = exec.query(query);

            assertEquals("Result", 9, map.size());
        } catch (EngineException e) {
            assertEquals("Result", true, e);
        }
    }

    @Test
    public void test2c() {
        String query = "prefix c: <http://www.inria.fr/acacia/comma#>" +
                "select  (kg:similarity(c:Person, c:Document) as ?sim) where {}";
        QueryProcess exec = QueryProcess.create(graph);
        try {
            Mappings map = exec.query(query);
            IDatatype dt = getValue(map, "?sim");
            double sim = dt.doubleValue();

            assertEquals("Result", sim, .16, 1e-2);
        } catch (EngineException e) {
            assertEquals("Result", true, e);
        }
    }

    @Test
    public void test4() {
        Load ld = Load.create(Graph.create());
        try {
            ld.parse("gogo.rdf");
            assertEquals("Result", false, true);
        } catch (LoadException e) {
            //// System.out.println(e);
            assertEquals("Result", e, e);
        }
        try {
            ld.parse(data + "comma/fail.rdf");
            assertEquals("Result", false, true);
        } catch (LoadException e) {
            //// System.out.println(e);
            assertEquals("Result", e, e);
        }
    }

    @Test
    public void test5() {
        Graph graph = Graph.create(true);
        QueryProcess exec = QueryProcess.create(graph);

        String update = "prefix c: <http://www.inria.fr/acacia/comma#>" +
                "insert data {"
                + "<John> c:name 'John' ; rdf:value (1 2 3)"
                + "c:name rdfs:domain c:Person "
                + "c:Person rdfs:subClassOf c:Human "
                + "}";

        String query = "prefix c: <http://www.inria.fr/acacia/comma#>" +
                "select  *  where {"
                + "?x rdf:type c:Human ; c:name ?n ;"
                + "rdf:value @(1 2)"
                + "}";

        try {
            exec.query(update);
            Mappings map = exec.query(query);

            assertEquals("Result", 1, map.size());
        } catch (EngineException e) {
            assertEquals("Result", true, e);
        }
    }

    @Test
    public void test6() {
        Graph graph = Graph.create(true);
        QueryProcess exec = QueryProcess.create(graph);

        String update = "prefix c: <http://www.inria.fr/acacia/comma#>" +
                "insert data {"
                + "<John> c:name 'John' ; rdf:value (1 2 3)"
                + "c:name rdfs:domain c:Person "
                + "c:Person rdfs:subClassOf c:Human "
                + "}";

        String drop = "drop graph kg:entailment";

        String query = "prefix c: <http://www.inria.fr/acacia/comma#>" +
                "select  *  where {"
                + "?x rdf:type c:Human ; c:name ?n ;"
                + "rdf:value @(1 2)"
                + "}";

        try {
            exec.query(update);
            exec.query(drop);
            Mappings map = exec.query(query);

            assertEquals("Result", 0, map.size());
        } catch (EngineException e) {
            assertEquals("Result", true, e);
        }
    }

    @Test
    public void test7() {
        Graph graph = Graph.create(true);
        QueryProcess exec = QueryProcess.create(graph);

        String update = "prefix c: <http://www.inria.fr/acacia/comma#>" +
                "insert data {"
                + "<John> c:name 'John' ; rdf:value (1 2 3)"
                + "c:name rdfs:domain c:Person "
                + "c:Person rdfs:subClassOf c:Human "
                + "}";

        String drop = "drop graph kg:entailment";
        String create = "create graph kg:entailment";

        String query = "prefix c: <http://www.inria.fr/acacia/comma#>" +
                "select  *  where {"
                + "?x rdf:type c:Human ; c:name ?n ;"
                + "rdf:value @(1 2)"
                + "}";

        try {
            exec.query(update);
            exec.query(drop);
            exec.query(create);
            Mappings map = exec.query(query);

            assertEquals("Result", 1, map.size());
        } catch (EngineException e) {
            assertEquals("Result", true, e);
        }
    }

    public void test8() {

        String query = "prefix c: <http://www.inria.fr/acacia/comma#>" +
                "select  *  where {"
                + "?x c:hasCreated ?doc"
                + "} "
                + "group by any "
                + "order by desc(count(?doc))"
                + "pragma {"
                + "kg:kgram kg:list true "
                + "kg:kgram kg:detail true}";

        try {
            QueryProcess exec = QueryProcess.create(graph);
            Mappings map = exec.query(query);
            assertEquals("Result", 3, map.size());
            Mapping m = map.get(0);
            assertEquals("Result", 2, m.getMappings().size());

        } catch (EngineException e) {
            assertEquals("Result", true, e);
        }
    }

    @Test
    public void test9() {

        Graph g1 = Graph.create(true);
        Graph g2 = Graph.create(true);

        String query = "prefix c: <http://www.inria.fr/acacia/comma#>" +
                "select  *  where {"
                + "?x rdf:type ?t; c:name ?n"
                + "} ";

        try {
            QueryProcess e1 = QueryProcess.create(g1);
            QueryProcess e2 = QueryProcess.create(g2);
            QueryProcess exec = QueryProcess.create(g1);
            exec.add(g2);

            e1.query("prefix c: <http://www.inria.fr/acacia/comma#>" + "insert data {<John> rdf:type c:Person}");
            e2.query("prefix c: <http://www.inria.fr/acacia/comma#>" + "insert data {<John> c:name 'John'}");

            Mappings map = exec.query(query);
            assertEquals("Result", 1, map.size());

        } catch (EngineException e) {
            assertEquals("Result", true, e);
        }
    }

    // @Test
    // public void test10() {
    //
    // String query = "select * where {"
    // + "bind (kg:unnest(kg:sparql('select * where {?x rdf:type c:Person;
    // c:hasCreated ?doc}')) "
    // + "as (?a, ?b))"
    // + "} ";
    //
    // try {
    //
    // QueryProcess exec = QueryProcess.create(graph);
    //
    // Mappings map = exec.query(query);
    // assertEquals("Result", 3, map.size());
    // Node node = map.getNode("?a");
    // assertEquals("Result", true, node != null);
    //
    // } catch (EngineException e) {
    // assertEquals("Result", true, e);
    // }
    // }
    // @Test
    // public void test10cons() {
    //
    // String query =
    // "prefix c: <http://www.inria.fr/acacia/comma#>"
    // + "select * where {"
    // + "bind ((kg:sparql('"
    // + "prefix c: <http://www.inria.fr/acacia/comma#>"
    // + "construct where {?x rdf:type c:Person; c:hasCreated ?doc}')) "
    // + "as ?g)"
    // + "graph ?g { ?a ?p ?b }"
    // + "} ";
    //
    // try {
    //
    // QueryProcess exec = QueryProcess.create(graph);
    //
    // Mappings map = exec.query(query);
    // assertEquals("Result", 5, map.size());
    //
    //
    // } catch (EngineException e) {
    // assertEquals("Result", true, e);
    // }
    // }
    // @Test
    // public void test11() {
    //
    // String query ="prefix c: <http://www.inria.fr/acacia/comma#>" +
    // "select * (count(?doc) as ?c)"
    // + "(kg:setObject(?x, ?c) as ?t)"
    // + "where {"
    // + "?x c:hasCreated ?doc"
    // + ""
    // + "}"
    // + "group by ?x";
    //
    // String query2 ="prefix c: <http://www.inria.fr/acacia/comma#>" +
    // "select distinct ?x"
    // + "(kg:getObject(?x) as ?v)"
    // + "where {"
    // + "?x c:hasCreated ?doc filter(kg:getObject(?x) > 0)"
    // + "}"
    // + "order by desc(kg:getObject(?x))";
    //
    //
    // try {
    //
    // QueryProcess exec = QueryProcess.create(graph);
    //
    // exec.query(query);
    // Mappings map = exec.query(query2);
    //
    // assertEquals("Result", 3, map.size());
    //
    // IDatatype dt = getValue(map, "?v");
    //
    // assertEquals("Result", 2, dt.getIntegerValue());
    //
    // } catch (EngineException e) {
    // assertEquals("Result", true, e);
    // }
    // }

    public void test111() {

        String query = "prefix c: <http://www.inria.fr/acacia/comma#>" +
                "select * (count(?doc) as ?c)"
                + "(kg:setProperty(?x, 0, ?c) as ?t)"
                + "where {"
                + "?x c:hasCreated ?doc"
                + ""
                + "}"
                + "group by ?x";

        String query2 = "prefix c: <http://www.inria.fr/acacia/comma#>" +
                "select distinct ?x"
                + "(kg:getProperty(?x, 0) as ?v)"
                + "where {"
                + "?x c:hasCreated ?doc filter(kg:getProperty(?x, 0) > 0)"
                + "}"
                + "order by desc(kg:getProperty(?x, 0))";

        try {

            QueryProcess exec = QueryProcess.create(graph);

            exec.query(query);
            Mappings map = exec.query(query2);

            assertEquals("Result", 3, map.size());

            IDatatype dt = getValue(map, "?v");

            assertEquals("Result", 2, dt.intValue());

        } catch (EngineException e) {
            assertEquals("Result", true, e);
        }
    }

    @Test
    public void test12() {

        String query = "prefix c: <http://www.inria.fr/acacia/comma#>" + "select  *  where {"
                + "?x rdf:type ?class; c:hasCreated ?doc}";

        try {

            QueryProcess.setSort(true);
            QueryProcess exec = QueryProcess.create(graph);
            Mappings map = exec.query(query);
            QueryProcess.setSort(false);

            assertEquals("Result", 22, map.size());

        } catch (EngineException e) {
            assertEquals("Result", true, e);
        }
    }

    @Test
    public void test13() {

        String query = "prefix c: <http://www.inria.fr/acacia/comma#>" + "select  *  where {"
                + "?x rdf:type ?class; c:hasCreated ?doc}";

        try {

            QueryProcess exec = QueryProcess.create(graph);
            StatListener el = StatListener.create();
            exec.addEventListener(el);
            Mappings map = exec.query(query);
            ////// System.out.println(el);
            assertEquals("Result", 22, map.size());

        } catch (EngineException e) {
            assertEquals("Result", true, e);
        }
    }

    @Test
    public void test14() {

        String query = "prefix c: <http://www.inria.fr/acacia/comma#>" + "select  *  where {"
                + "?x rdf:type c:Person; c:hasCreated ?doc "
                + "?doc rdf:type/rdfs:subClassOf* c:Document "
                + "c:Document rdfs:label ?l ;"
                + "rdfs:comment ?c"
                + "}";

        try {

            Graph g = Graph.create(true);
            Load ld = Load.create(g);
            // ld.setBuild(new MyBuild(g));
            try {
                init(g, ld);
            } catch (LoadException ex) {
            }

            QueryProcess exec = QueryProcess.create(g);
            Mappings map = exec.query(query);
            assertEquals("Result", 68, map.size());

        } catch (EngineException e) {
            assertEquals("Result", true, e);
        }

    }

    @Test
    public void test15() {

        String query = "select (kg:similarity() as ?sim) (max(kg:depth(?x)) as ?max)  where {"
                + "?x rdfs:subClassOf ?sup"
                + "}";

        try {

            QueryProcess exec = QueryProcess.create(graph);
            Mappings map = exec.query(query);
            IDatatype dt = getValue(map, "?max");
            assertEquals("Result", 14, dt.intValue());

        } catch (EngineException e) {
            assertEquals("Result", true, e);
        }

    }

    @Test
    public void test16() {

        String query = "prefix c: <http://www.inria.fr/acacia/comma#>" +
                "select  * (st:number() as ?num)  where {"
                + "?x c:hasCreated ?doc "
                + "}";

        try {

            QueryProcess exec = QueryProcess.create(graph);
            Mappings map = exec.query(query);
            Mapping m = map.get(map.size() - 1);
            IDatatype dt = datatype(m.getNode("?num"));
            //// System.out.println(map);
            assertEquals("Result", map.size(), dt.intValue());
        } catch (EngineException e) {
            assertEquals("Result", true, e);
        }

    }

    @Test
    public void test17() throws LoadException {

        Graph g = Graph.create(true);
        Load ld = Load.create(g);
        ld.parse(data + "comma/comma.rdfs");

        QueryProcess exec = QueryProcess.create(g);
        String query = "prefix c: <http://www.inria.fr/acacia/comma#>" +
                "select (kg:similarity(c:Person, c:Document) as ?sim) {}";
        try {
            Mappings map = exec.query(query);
            IDatatype dt = getValue(map, "?sim");

            assertEquals("Result", true, dt.doubleValue() < 0.5);

            String update = "prefix c: <http://www.inria.fr/acacia/comma#>" +
                    "insert data {c:Human rdfs:subClassOf c:Person}";
            exec.query(update);

            // assertEquals("Result", null, g.getClassDistance());

            map = exec.query(query);
            IDatatype sim = getValue(map, "?sim");

            assertEquals("Result", dt, sim);

        } catch (EngineException e) {
            assertEquals("Result", true, e);
        }

    }

    @Test
    public void test18() {
        String query = "prefix c: <http://www.inria.fr/acacia/comma#>" +
                "select * where {"
                + "c:Person rdfs:subClassOf+ :: $path ?c "
                + "graph $path {?a ?p ?b}"
                + "}";

        QueryProcess exec = QueryProcess.create(graph);

        try {
            Mappings map = exec.query(query);
            assertEquals("Result", 31, map.size());
        } catch (EngineException e) {
            assertEquals("Result", 31, e);
        }

    }

    @Test
    public void test19() {
        String query = "prefix c: <http://www.inria.fr/acacia/comma#>" +
                "select * "
                + "(xt:size($path) as ?l) (count(?a) as ?c) where {"
                + "?x c:isMemberOf+ :: $path ?org "
                + "graph $path {?a ?p ?b}"
                + "}"
                + "group by $path";

        QueryProcess exec = QueryProcess.create(graph);

        try {
            Mappings map = exec.query(query);
            assertEquals("Result", 99, map.size());

            for (Mapping mm : map) {
                IDatatype ldt = getValue(mm, "?l");
                IDatatype lc = getValue(mm, "?c");

                assertEquals("Result", ldt, lc);
            }

        } catch (EngineException e) {
            assertEquals("Result", 99, e);
        }

    }

    public IDatatype fun(IDatatype dt1, IDatatype dt2) {
        String str = concat(dt1, dt2);
        return DatatypeMap.newLiteral(str);
    }

    String concat(IDatatype dt1, IDatatype dt2) {
        return dt1.stringValue() + "." + dt2.getLabel();
    }

    @Test
    public void test20() {
        String query = "prefix c: <http://www.inria.fr/acacia/comma#>" +
                "prefix ext: <function://fr.inria.corese.core.engine.TestQuery1> "
                + "select (ext:fun(?fn, ?ln) as ?res) where {"
                + "?x c:FirstName ?fn ; c:FamilyName ?ln"
                + "}";

        QueryProcess exec = QueryProcess.create(graph);

        try {
            Mappings map = exec.query(query);
            assertEquals("Result", 23, map.size());

            for (Mapping mm : map) {
                IDatatype dt1 = getValue(mm, "?fn");
                IDatatype dt2 = getValue(mm, "?ln");
                IDatatype dt3 = getValue(mm, "?res");

                assertEquals("Result", dt3.getLabel(), concat(dt1, dt2));
            }

        } catch (EngineException e) {
            assertEquals("Result", 23, e);
        }

    }

    @Test
    public void test21() {
        String query = "prefix c: <http://www.inria.fr/acacia/comma#>" +
                "select  * where {"
                + "?x c:FirstName 'Olivier' "
                + "filter(kg:contains('é', 'e')) "
                + "filter(kg:contains('e', 'é')) "
                + "filter(kg:equals('e', 'é')) "
                + "}";

        QueryProcess exec = QueryProcess.create(graph);

        try {
            Mappings map = exec.query(query);
            assertEquals("Result", 2, map.size());

        } catch (EngineException e) {
            assertEquals("Result", 2, e);
        }

    }

    @Test
    public void test22() {

        String query = "prefix c: <http://www.inria.fr/acacia/comma#>" +
                "select  "
                + "where {"
                + "c:Engineer rdfs:subClassOf+ :: $path ?y "
                + "graph $path {?a ?p ?b}"
                + "}";

        try {

            QueryProcess exec = QueryProcess.create(graph);
            Mappings map = exec.query(query);
            getValue(map, "?max");
            assertEquals("Result", 64, map.size());

        } catch (EngineException e) {
            assertEquals("Result", true, e);
        }

    }

    @Test
    public void test23() {

        String query = "prefix c: <http://www.inria.fr/acacia/comma#>" +
                "select  "
                + "where {"
                + "c:Engineer rdfs:subClassOf+ :: $path ?y "
                + "graph $path {{c:Toto ?p ?b} union {c:Engineer ?p ?b}}"
                + "}";

        try {

            QueryProcess exec = QueryProcess.create(graph);
            Mappings map = exec.query(query);
            getValue(map, "?max");
            assertEquals("Result", 17, map.size());

        } catch (EngineException e) {
            assertEquals("Result", true, e);
        }

    }

    @Test
    public void test24() {

        String query = "prefix c: <http://www.inria.fr/acacia/comma#>" +
                "select  "
                + "where {"
                + "c:Engineer rdfs:subClassOf+ :: $path ?y "
                + "graph $path {?a ?p ?b filter(?a = c:Engineer)}"
                + "}";

        try {

            QueryProcess exec = QueryProcess.create(graph);
            Mappings map = exec.query(query);
            getValue(map, "?max");
            assertEquals("Result", 17, map.size());

        } catch (EngineException e) {
            assertEquals("Result", true, e);
        }

    }

    @Test
    public void test25() {

        String query = "prefix c: <http://www.inria.fr/acacia/comma#>" +
                "select  "
                + "where {"
                + "c:Engineer rdfs:subClassOf+ :: $path ?y "
                + "graph $path {optional{c:Engineer ?p ?b} filter(! bound(?b))}"
                + "}";

        try {

            QueryProcess exec = QueryProcess.create(graph);
            Mappings map = exec.query(query);
            getValue(map, "?max");
            assertEquals("Result", 0, map.size());

        } catch (EngineException e) {
            assertEquals("Result", true, e);
        }

    }

    @Test
    public void test26() {

        String query = "prefix c: <http://www.inria.fr/acacia/comma#>" +
                "select  "
                + "where {"
                + "c:Engineer rdfs:subClassOf+ :: $path ?y "
                + "graph $path {optional{c:Toto ?p ?b} filter(! bound(?b))}"
                + "}";

        try {

            QueryProcess exec = QueryProcess.create(graph);
            Mappings map = exec.query(query);
            getValue(map, "?max");
            assertEquals("Result", 17, map.size());

        } catch (EngineException e) {
            assertEquals("Result", true, e);
        }

    }

    @Test
    public void test27() {

        String query = "prefix c: <http://www.inria.fr/acacia/comma#>" +
                "select  "
                + "where {"
                + "c:Engineer rdfs:subClassOf+ :: $path ?y "
                + "graph $path {{c:Engineer ?p ?b} minus {?a ?p c:Engineer}}"
                + "}";

        try {

            QueryProcess exec = QueryProcess.create(graph);
            Mappings map = exec.query(query);
            assertEquals("Result", 17, map.size());

        } catch (EngineException e) {
            assertEquals("Result", true, e);
        }

    }

    @Test
    public void test28() {

        String query = "prefix c: <http://www.inria.fr/acacia/comma#>" +
                "select  "
                + "where {"
                + "c:Engineer rdfs:subClassOf+ :: $path ?y "
                + "graph $path {c:Engineer ?p ?b} "
                + "?x rdf:type c:Engineer "
                + "}";

        try {

            QueryProcess exec = QueryProcess.create(graph);
            Mappings map = exec.query(query);
            assertEquals("Result", 119, map.size());

        } catch (EngineException e) {
            assertEquals("Result", true, e);
        }

    }

    public void test30() {

        String query = "select  "
                + "(xt:size($path) as ?l) "
                + "(max(?l, groupBy(?x, ?y)) as ?m) "
                + "(max(?m) as ?max) "
                + "where {"
                + "?x rdfs:subClassOf+ :: $path ?y"
                + "}";

        try {

            QueryProcess exec = QueryProcess.create(graph);
            Mappings map = exec.query(query);
            IDatatype dt = getValue(map, "?max");
            assertEquals("Result", 13, dt.intValue());

        } catch (EngineException e) {
            assertEquals("Result", true, e);
        }

    }

    @Test
    public void test31() {
        String query = "select (count(?l) as ?c1) "
                + "(count(distinct ?l) as ?c2) "
                + "(count(distinct self(?l)) as ?c3) "
                + "where {"
                + "?x rdfs:label ?l"
                + "}";
        QueryProcess exec = QueryProcess.create(graph);
        try {
            Mappings map = exec.query(query);
            IDatatype dt1 = getValue(map, "?c1");
            IDatatype dt2 = getValue(map, "?c2");
            IDatatype dt3 = getValue(map, "?c3");

            assertEquals("Result", 1406, dt1.intValue());
            assertEquals("Result", 1367, dt2.intValue());
            assertEquals("Result", 1367, dt3.intValue());

        } catch (EngineException e) {
            assertEquals("Result", true, e);
        }
    }

    @Test
    public void test33() {
        // select (group_concat(distinct ?x, ?y) as ?str)
        Graph g = createGraph();
        QueryProcess exec = QueryProcess.create(g);

        String update = "insert data {"
                + "<John> foaf:knows <Jack> "
                + "<Jack> foaf:knows <Jim> "
                + "}";

        String query = "select * where {"
                + "?x foaf:knows+ :: $path <Jim> "
                + "graph $path { ?a foaf:knows ?b }"
                + "}";

        try {
            exec.query(update);

            Mappings map = exec.query(query);
            //// System.out.println(map);
            assertEquals("Result", 3, map.size());

        } catch (EngineException e) {
            assertEquals("Result", true, e);
        }
    }

    @Test
    public void test34() {
        // select (group_concat(distinct ?x, ?y) as ?str)
        Graph g = createGraph();
        QueryProcess exec = QueryProcess.create(g);

        String update = "insert data {"
                + "<John> foaf:knows <Jack> "
                + "<Jack> foaf:knows <Jim> "
                + "}";

        String query = "select * where {"
                + "?x ^ (foaf:knows+) :: $path <John> "
                + "graph $path { ?a foaf:knows ?b }"
                + "}";

        try {
            exec.query(update);

            Mappings map = exec.query(query);
            //// System.out.println(map);
            assertEquals("Result", 3, map.size());

        } catch (EngineException e) {
            assertEquals("Result", true, e);
        }

    }

    @Test
    public void test35() {
        // select (group_concat(distinct ?x, ?y) as ?str)
        Graph g = createGraph();
        QueryProcess exec = QueryProcess.create(g);

        String update = "insert data {"
                + "<John> foaf:knows <Jack> "
                + "<Jack> foaf:knows <Jim> "
                + "}";

        String query = "select * where {"
                + "?x  (^foaf:knows)+ :: $path <John> "
                + "graph $path { ?a foaf:knows ?b }"
                + "}";

        try {
            exec.query(update);

            Mappings map = exec.query(query);
            //// System.out.println(map);
            assertEquals("Result", 3, map.size());

        } catch (EngineException e) {
            assertEquals("Result", true, e);
        }

    }

    @Test
    public void test36() {
        // select (group_concat(distinct ?x, ?y) as ?str)
        Graph g = createGraph();
        QueryProcess exec = QueryProcess.create(g);

        String update = "insert data {"
                + "<John> foaf:knows (<a> <b> <c>) "
                + "}";

        String query = "select * where {"
                + "graph ?g {optional{?x rdf:rest*/rdf:first ?y} "
                + "filter(!bound(?y))  "
                + "}"
                + "}";

        try {
            exec.query(update);

            Mappings map = exec.query(query);
            ////// System.out.println(map);
            assertEquals("Result", 0, map.size());

        } catch (EngineException e) {
            assertEquals("Result", true, e);
        }

    }

    @Test
    public void test37() {
        Graph g = Graph.create(true);
        QueryProcess exec = QueryProcess.create(g);

        String init = "insert data {<John> <name> 'John'}";
        try {
            exec.query(init);

            g.init();

            // RDFFormat f = RDFFormat.create(g);
            // ////System.out.println(f);

            assertEquals("Result", 3, g.size());

            String query = "select * where {?p rdf:type rdf:Property}";

            Mappings res = exec.query(query);
            // ////System.out.println("** Res: " );
            // ////System.out.println(res);
            assertEquals("Result", 2, res.size());

            String update = "delete {?x ?p ?y} where {?x ?p ?y}";
            exec.query(update);

            String qq = "select * where {?x ?p ?y}";
            res = exec.query(qq);
            assertEquals("Result", 0, res.size());

        } catch (EngineException e) {
            e.printStackTrace();
        }
    }

    @Test
    public void test38() {
        Graph graph = createGraph();
        QueryProcess exec = QueryProcess.create(graph);

        String init = "insert data {"
                + "<John>  <age> 20 "
                + "<John>  <age> 10 "
                + "<James> <age> 30 "
                + "}";

        String query = "select distinct (sum(?age) as ?s) where {"
                + "?x <age> ?age"
                + "}"
                + "group by ?x";

        try {
            exec.query(init);
            Mappings res = exec.query(query);
            assertEquals("Result", 1, res.size());
            assertEquals("Result", 30, getValue(res, "?s").intValue());

        } catch (EngineException e) {
            e.printStackTrace();
        }

    }

    // @Test
    public void test39() {
        Graph graph = createGraph();
        QueryProcess exec = QueryProcess.create(graph);

        String init = "insert data {"
                + "<a> foaf:knows <b> "
                + "<b> foaf:knows <a> "
                + "<b> foaf:knows <c> "
                + "<a> foaf:knows <c> "
                + "}";

        String query = "select * where {"
                + "<a> foaf:knows+ ?t "
                + "}";

        // String query2 = "select * where {"
        // + "<a> foaf:knows{1,10} ?t "
        // + "}"
        // + "pragma {kg:path kg:loop false}";

        try {
            exec.query(init);
            Mappings res = exec.query(query);
            assertEquals("Result", 2, res.size());

            exec.setPathLoop(false);
            res = exec.query(query);
            assertEquals("Result", 2, res.size());

        } catch (EngineException e) {
            e.printStackTrace();
        }

    }

    @Test
    public void test41() {

        Graph graph = Graph.create(true);
        QueryProcess exec = QueryProcess.create(graph);

        String init = "prefix ex: <http://test/> "
                + "prefix foaf: <http://foaf/> "
                + "insert data {"
                + "ex:a foaf:knows ex:b "
                + "ex:b foaf:knows ex:c "
                + "ex:b rdfs:seeAlso ex:a "
                + "ex:c rdfs:seeAlso ex:b "
                + "}";

        String query = "prefix ex: <http://test/> "
                + "prefix foaf: <http://foaf/> "
                + "select * where {"
                + "ex:a (  foaf:knows+ || (^rdfs:seeAlso) +) ?y"
                + "}";

        try {
            exec.query(init);
            Mappings map = exec.query(query);
            assertEquals("Result", 2, map.size());

        } catch (EngineException e) {
            e.printStackTrace();
        }

    }

    @Test
    public void test42() {

        Graph graph = Graph.create(true);
        QueryProcess exec = QueryProcess.create(graph);

        String init = "prefix ex: <http://test/> "
                + "prefix foaf: <http://foaf/> "
                + "insert data {"
                + "ex:a foaf:knows ex:b "
                + "ex:b foaf:knows ex:c "
                + "ex:b rdfs:seeAlso ex:a "
                + "ex:c rdfs:seeAlso ex:b "
                + "}";

        String query = "prefix ex: <http://test/> "
                + "prefix foaf: <http://foaf/> "
                + "select * where {"
                + "ex:a (  foaf:knows || ^rdfs:seeAlso )+ ?y"
                + "}";

        try {
            exec.query(init);
            Mappings map = exec.query(query);
            assertEquals("Result", 2, map.size());

        } catch (EngineException e) {
            e.printStackTrace();
        }

    }

    @Test
    public void test43() {

        Graph graph = Graph.create(true);
        QueryProcess exec = QueryProcess.create(graph);

        String init = "prefix ex: <http://test/> "
                + "prefix foaf: <http://foaf/> "
                + "insert data {"
                + "ex:a foaf:knows ex:b "
                + "ex:b foaf:knows ex:e "
                + "ex:e foaf:knows ex:c "
                + "ex:b rdfs:seeAlso ex:a "
                + "ex:c rdfs:seeAlso ex:b "
                + "}";

        String query = "prefix ex: <http://test/> "
                + "prefix foaf: <http://foaf/> "
                + "select * where {"
                + "ex:a ( foaf:knows+ || (^rdfs:seeAlso)+ ) ?y"
                + "}";

        try {
            exec.query(init);
            Mappings map = exec.query(query);
            assertEquals("Result", 2, map.size());

        } catch (EngineException e) {
            e.printStackTrace();
        }

    }

    @Test
    public void test47() {

        Graph graph = createGraph();
        QueryProcess exec = QueryProcess.create(graph);

        String init = "prefix i: <http://www.inria.fr/test/> "
                + ""
                + "insert data {"
                + "<doc> i:contain "
                + "'<doc>"
                + "<person><name>John</name><lname>K</lname><year>2000</year></person>"
                + "<person><name>James</name><lname>C</lname><year>1950</year></person>"
                + "</doc>'^^rdf:XMLLiteral   "
                + "}";

        String query = ""
                + "prefix i: <http://www.inria.fr/test/> "
                + "construct {"
                + "[i:name ?name]"
                + "} where {"
                + "select (concat(xt:objectvalue(?n), '.', xt:objectvalue(?l)) as ?name) "
                + "(xsd:integer(xt:objectvalue(?y)) as ?yy) where {"
                + "?x i:contain ?xml "
                // + "bind (xpath(?xml, '/doc/person') as ?p) "
                // + "bind (xpath(?p, 'name/text()') as ?n) "
                // + "bind (xpath(?p, 'lname/text()') as ?l) "

                + "values ?p { unnest(xt:xpath(?xml, '/doc/person')) } "
                + "values ?n { unnest(xt:xpath(?p, 'name/text()')) }  "
                + "values ?l { unnest(xt:xpath(?p, 'lname/text()')) }  "
                + "values ?y { unnest(xt:xpath(?p, 'year/text()')) }  "

                + "}}";

        try {
            Mappings map = exec.query(init);
            map = exec.query(query);
            // System.out.println(map);
            assertEquals("Result", 2, map.size());

        } catch (EngineException e) {
            e.printStackTrace();
        }

    }

    @Test
    public void test49() {

        Graph graph = createGraph();
        QueryProcess exec = QueryProcess.create(graph);

        String init = "prefix i: <http://www.inria.fr/test/> "
                + ""
                + "insert data {"
                + "<doc> i:contain "
                + "'<doc>"
                + "<phrase><subject>Cat</subject><verb>on</verb><object>mat</object></phrase>"
                + "<phrase><subject>Cat</subject><verb>eat</verb><object>mouse</object></phrase>"
                + "</doc>'^^rdf:XMLLiteral   "
                + "}";

        String phrase = TestQuery1.class.getResource("/data-test/text/phrase.xml").getPath();

        String query = ""
                + "base      <http://www.example.org/schema/>"
                + "prefix s: <http://www.example.org/schema/>"
                + "prefix i: <http://www.inria.fr/test/> "
                + "construct {?su ?pr ?ob} "
                + "where {"
                + "select * where {"
                + "values ?xml { <file://" + phrase + "> } "
                + "values ?st { unnest(xt:xpath(?xml, '/doc/phrase')) }  "
                + "values ?s  { unnest(xt:xpath(?st, 'subject/text()')) }  "
                + "values ?p  { unnest(xt:xpath(?st, 'verb/text()')) }   "
                + "values ?o  { unnest(xt:xpath(?st, 'object/text()')) }  "

                + "bind  (uri(xt:objectvalue(?s)) as ?su) "
                + "bind  (uri(xt:objectvalue(?p)) as ?pr)   "
                + "bind  (uri(xt:objectvalue(?o)) as ?ob)   "

                + "}"
                + "}";

        try {
            Mappings map = exec.query(init);
            map = exec.query(query);
            // System.out.println(map);
            ResultFormat.create(map);
            // System.out.println(f);
            assertEquals("Result", 2, map.size());

        } catch (EngineException e) {
            e.printStackTrace();
            assertEquals("Result", 2, null);
        }

    }

    @Test
    public void test50() {

        Graph graph = createGraph();
        QueryProcess exec = QueryProcess.create(graph);

        String init = "prefix : <http://example.org/> "
                + ""
                + "insert data {"
                + ":A0 :P :A1, :A2 . "
                + ":A1 :P :A0, :A2 . "
                + ":A2 :P :A0, :A1"
                + "}";

        String query = "prefix : <http://example.org/>"
                + "select * where { :A0 ((:P)*)* ?X }";

        try {
            Mappings map = exec.query(init);
            map = exec.query(query);
            //// System.out.println(map);
            assertEquals("Result", 3, map.size());

        } catch (EngineException e) {
            e.printStackTrace();
        }

    }

    @Test
    public void test51() {

        Graph graph = createGraph();
        QueryProcess exec = QueryProcess.create(graph);

        String init = "prefix : <http://example.org/> "
                + ""
                + "insert data {"
                + ":A0 :P :A1, :A2 . "
                + ":A1 :P :A0, :A2 . "
                + ":A2 :P :A0, :A1"
                + "}";

        String query = "prefix : <http://example.org/>"
                + "select * where { ?X ((:P)*)* :A1 }";

        try {
            Mappings map = exec.query(init);
            map = exec.query(query);
            assertEquals("Result", 3, map.size());

        } catch (EngineException e) {
            e.printStackTrace();
        }

    }

    @Test
    public void test52() {

        Graph graph = createGraph();
        QueryProcess exec = QueryProcess.create(graph);

        String init = "prefix : <http://example.org/> "
                + ""
                + "insert data {"
                + ":a :p :b, :c ."
                + ":b :q :d "
                + ":c :q :d "
                + ":d :p :e "
                + ":e :q :f "
                + ""
                + "} ";

        String query = "prefix : <http://example.org/>"
                + "select * where { :a (:p/:q)+ ?y }";

        try {
            Mappings map = exec.query(init);
            map = exec.query(query);
            assertEquals("Result", 2, map.size());

        } catch (EngineException e) {
            e.printStackTrace();
        }

    }

    @Test
    public void test53() {
        String query = "prefix c: <http://www.inria.fr/acacia/comma#>" +
                "select  * (kg:similarity() as ?sim) where {"
                + "?x rdf:type c:Engineer "
                + "}"
                + "order by desc(?sim)"
                + "pragma {kg:match kg:mode 'strict'}";

        QueryProcess exec = QueryProcess.create(graph);
        try {
            Mappings map = exec.query(query);
            //// System.out.println(map);

            assertEquals("Result", 7, map.size());

        } catch (EngineException e) {
            assertEquals("Result", true, e);
        }
    }

    @Test
    public void test54() {
        String query = "select * where {"
                + "graph ?g {?s <name> ?o} "
                + "?s <age> ?a"
                + "}";
        Graph graph = createGraph();

        Node g = graph.addGraph("test");
        Node s = graph.addResource("URIJohn");
        Node p = graph.addProperty("age");
        Node o = graph.addLiteral(24);
        Node p2 = graph.addProperty("name");
        Node o2 = graph.addLiteral("John");

        graph.addEdge(g, s, p, o);
        graph.addEdge(s, p2, o2);

        QueryProcess exec = QueryProcess.create(graph);

        try {
            Mappings map = exec.query(query);
            //// System.out.println(map);

            assertEquals("Result", 1, map.size());

        } catch (EngineException ee) {
            assertEquals("Result", true, ee);
        }
    }

    /**
     * Two graphs with partial ontology each Each graph answer with its
     * viewpoint on the ontology
     */
    @Test
    public void test55() {

        String o1 = "prefix foaf: <http://foaf.org/>"
                + "insert data {"
                + "foaf:Human rdfs:subClassOf foaf:Person "
                + "}";

        String o2 = "prefix foaf: <http://foaf.org/>"
                + "insert data {"
                + "foaf:Man rdfs:subClassOf foaf:Person "
                + "}";

        String init1 = "prefix foaf: <http://foaf.org/>"
                + "insert data {"
                + "<John> a foaf:Human"
                + "}";

        String init2 = "prefix foaf: <http://foaf.org/>"
                + "insert data {"
                + "<Jack> a foaf:Man"
                + "}";

        String query = "prefix foaf: <http://foaf.org/>"
                + "select * where {"
                + "?x a foaf:Person"
                + "}";

        Graph.create(true);
        Graph g1 = Graph.create(true);
        Graph g2 = Graph.create(true);

        QueryProcess exec1 = QueryProcess.create(g1);
        QueryProcess exec2 = QueryProcess.create(g2);

        QueryProcess exec = QueryProcess.create(g1, true);
        exec.add(g2);

        try {
            exec1.query(o1);
            exec1.query(init1);

            exec2.query(o2);
            exec2.query(init2);

            // exec.query(o1);
            // exec.query(o2);

            Mappings map = exec.query(query);
            assertEquals("Result", 2, map.size());
            //// System.out.println(map);

        } catch (EngineException e) {
            e.printStackTrace();
        }
    }

    @Test
    public void test56() {
        Graph graph = createGraph();
        QueryProcess exec = QueryProcess.create(graph);
        // exec.setOptimize(true);

        String init = "insert data {"
                + "graph <g1> {<John> foaf:knows <Jim> }"
                + "graph <g2> {<Jim> foaf:knows <Jack>}"
                + "}";

        String query = "select  * where {"
                + "?x foaf:knows+ ?y "
                + "filter(?y = <Jack> || <John> = ?x)"
                + "}";

        try {
            exec.query(init);
            Mappings map = exec.query(query);
            assertEquals("Result", 3, map.size());

        } catch (EngineException e) {
            e.printStackTrace();
        }

    }

    @Test
    public void test58() {

        Graph graph = createGraph();
        QueryProcess exec = QueryProcess.create(graph);

        String init = "insert data {"
                + "<John> foaf:knows <Jack> "
                + "<John> foaf:knows <Jim> "
                + "<Jim> foaf:knows <Jack> "
                + "}";

        String query = "select * (xt:size($path) as ?l) where {"
                + "?x (foaf:knows|rdfs:seeAlso)+ :: $path ?y"
                + "}";

        try {
            Mappings map = exec.query(init);
            map = exec.query(query);
            ResultFormat.create(map);
            assertEquals("Result", 3, map.size());

        } catch (EngineException e) {
            e.printStackTrace();
        }

    }

    @Test
    public void test59() {

        Graph graph = createGraph();
        QueryProcess exec = QueryProcess.create(graph);

        String init = "insert data {"
                + "<John> foaf:knows <Jack> "
                + "<John> foaf:name 'Jack' ;"
                + "foaf:age 12 ;"
                + "foaf:date '2012-04-01'^^xsd:date ;"
                + "foaf:knows [] "
                + "}";

        String query = "select * where {?x ?p ?y}";

        try {
            Mappings map = exec.query(init);
            map = exec.query(query);
            XMLFormat f = XMLFormat.create(map);

            XMLResult xml = XMLResult.create(exec.getProducer());
            xml.parseString(f.toString());
            //// System.out.println(m);

            assertEquals("Result", 5, map.size());

        } catch (EngineException e) {
            e.printStackTrace();
        } catch (ParserConfigurationException e) {
            e.printStackTrace();
        } catch (SAXException e) {
            e.printStackTrace();
        } catch (IOException e) {
            e.printStackTrace();
        }

    }

    // @Test
    // public void test62() {
    //
    // Graph graph = createGraph();
    // QueryProcess exec = QueryProcess.create(graph);
    //
    // String init =
    // "prefix foaf: <http://xmlns.com/foaf/0.1/>"
    // + "insert data {"
    // + "<John> foaf:age 12 "
    // + "<James> foaf:age 20"
    // + "}";
    //
    // String query =
    // "prefix foaf: <http://xmlns.com/foaf/0.1/>"
    // + "select * where {"
    // + "?x foaf:age ?age"
    // + "}";
    //
    // try {
    // Mappings map = exec.query(init);
    // map = exec.query(query);
    // assertEquals("Result", 2, map.size());
    //
    // exec.filter(map, "?age > 15");
    // assertEquals("Result", 1, map.size());
    // } catch (EngineException e) {

    // e.printStackTrace();
    // }
    // }

    @Test
    public void test63() {

        Graph graph = createGraph();
        QueryProcess exec = QueryProcess.create(graph);

        String init = "prefix foaf: <http://xmlns.com/foaf/0.1/>"
                + "insert data {"
                + "<A> foaf:date '2012-05-10'^^xsd:dateTime "
                + "<B> foaf:date '2012-05-11'^^xsd:dateTime "
                + "<C> foaf:date '2012-05-10T10:20:30'^^xsd:dateTime "
                + "<D> foaf:date '2012-05-10T10:30:30.50'^^xsd:dateTime "
                + "<E> foaf:date '2012-05-10T10:30:30'^^xsd:dateTime "
                + "}";

        String query = "prefix foaf: <http://xmlns.com/foaf/0.1/>"
                + "select * where {"
                + "?x foaf:date ?date"
                + "}"
                + "order by desc(?date)";

        try {
            Mappings map = exec.query(init);
            map = exec.query(query);
            //// System.out.println(map);
            assertEquals("Result", 5, map.size());

            IDatatype dt0 = map.get(0).getNode("?x").getValue();
            IDatatype dt1 = map.get(1).getNode("?x").getValue();
            IDatatype dt2 = map.get(2).getNode("?x").getValue();
            IDatatype dt3 = map.get(3).getNode("?x").getValue();
            IDatatype dt4 = map.get(4).getNode("?x").getValue();

            assertEquals("Result", "B", dt0.getLabel());
            assertEquals("Result", "D", dt1.getLabel());
            assertEquals("Result", "E", dt2.getLabel());
            assertEquals("Result", "C", dt3.getLabel());
            assertEquals("Result", "A", dt4.getLabel());

            // B D E C A

        } catch (EngineException e) {
            e.printStackTrace();
        }
    }

    // @Test
    public void test64() {

        QueryProcess exec = QueryProcess.create(graph);

        String query = "prefix c: <http://www.inria.fr/acacia/comma#>"
                + "select (kg:ancestor(c:Event, c:Document) as ?a) where {"
                + ""
                + "}";

        try {
            Mappings map = exec.query(query);

            Node aa = graph.getResource("http://www.inria.fr/acacia/comma#Something");
            Node rr = map.getNode("?a");

            assertEquals("Result", aa.getLabel(), rr.getLabel());

            Node n1 = graph.getResource("http://www.inria.fr/acacia/comma#Person");
            Node n2 = graph.getResource("http://www.inria.fr/acacia/comma#Event");

            //// System.out.println("ANC: " + n1);
            //// System.out.println("ANC: " + n2);
            graph.setClassDistance();
            Node vv = graph.getClassDistance().ancestor(n1, n2);
            assertEquals("Result", aa.getLabel(), vv.getLabel());

        } catch (EngineException e) {
            e.printStackTrace();
        }

    }

    @Test
    public void test65() {
        Graph g = createGraph();

        Load ld = Load.create(g);

        try {
            ld.parse(data + "test/iso.ttl");
            ld.parse(data + "test/iso.rdf");

            ld.parse(data + "test/utf.ttl");
            ld.parse(data + "test/utf.rdf");
        } catch (LoadException e1) {
            e1.printStackTrace();
        }

        String query = "select * where {"
                + "?x ?p ?y . ?z ?q ?y filter(?x != ?z)"
                + "}";

        QueryProcess exec = QueryProcess.create(g);

        try {
            Mappings map = exec.query(query);
            //// System.out.println(map);
            assertEquals("Result", 4, map.size());

        } catch (EngineException e) {
            e.printStackTrace();
        }

    }

    public void testRelax() {
        Graph g = graph();

        String init = "prefix foaf: <http://xmlns.com/foaf/0.1/> "
                + "prefix c: <http://www.inria.fr/acacia/comma#>"
                + "insert data {"
                + "<John> foaf:type c:Researcher "
                + "<John> foaf:knows <Jack> "
                + "<Jack> foaf:type c:Engineer "
                + "<John> foaf:knows <Jim> "
                + "<Jim> foaf:type c:Fireman "
                + "<e> foaf:type c:Event "
                + "}";

        String query = "prefix foaf: <http://xmlns.com/foaf/0.1/> "
                + "prefix c: <http://www.inria.fr/acacia/comma#>"
                + "select   more * (kg:similarity() as ?s) where {"
                + "?x foaf:type c:Engineer "
                + "?x foaf:knows ?y "
                + "?y foaf:type c:Engineer"
                + "}"
                + "order by desc(?s) "
                + "pragma {kg:kgram kg:relax (foaf:type)}";

        QueryProcess exec = QueryProcess.create(g);

        try {
            exec.query(init);
            Mappings map = exec.query(query);
            //// System.out.println(map);
            assertEquals("Result", 2, map.size());

        } catch (EngineException e) {
            e.printStackTrace();
        }

    }

    @Test
    public void testOption() {

        Graph graph = createGraph();
        QueryProcess exec = QueryProcess.create(graph);

        String init = "prefix : <http://example.org/> "
                + ""
                + "insert data {"
                + ":a :p :b, :c ."
                + ":b :p :d, :a "
                + ":c :p :d "
                + ""
                + ":e :p :b, :c ."
                + ""
                + "} ";

        String query = "prefix : <http://example.org/> "
                + "select *  where  {"
                + "?x ((:p/:p) ?)  ?y "
                + "}";

        try {

            exec.query(init);
            Mappings map = exec.query(query);
            // System.out.println(map);

            assertEquals("Results", 9, map.size());

        } catch (EngineException e) {
            e.printStackTrace();
        }

    }

    @Test
    public void testWF() {
        Graph g = createGraph();
        QueryProcess exec = QueryProcess.create(g);

        QueryEngine qe = QueryEngine.create(g);
        g.addEngine(qe);

        String init = "prefix c: <http://example.org/>"
                + "insert data {"
                + "[ c:hasParent [] ]"
                + "}";

        String update = "prefix c: <http://example.org/>"
                + "insert {?y c:hasChild ?x}"
                + "where { ?x c:hasParent ?y}";

        qe.addQuery(update);
        // qe.setDebug(true);
        // g.getWorkflow().setDebug(true);

        String query = "select * where {?x ?p ?y}";

        try {
            ////// System.out.println("init");
            exec.query(init);
            ////// System.out.println("query");

            Mappings map = exec.query(query);
            // ////System.out.println(map);
            //
            // System.out.println("*****************");
            // System.out.println(map);
            assertEquals("Result", 2, map.size());

        } catch (EngineException e) {
            assertEquals("Result", true, false);
        }

    }

    // @Test
    public void testCompile() throws EngineException {
        Graph g = createGraph();
        QueryProcess exec = QueryProcess.create(g);

        String query = "select * where {"
                + "graph ?g {?x ?p ?y "
                + "{select * where {"
                + "?a (rdf:type@[a rdfs:Resource]) :: $path ?b  "
                + "{values ?a {<John>}}"
                + "}"
                + "order by ?a "
                + "group by ?b "
                + "having (?a > ?b) "
                + "}"
                + "?a (rdf:type@[a rdfs:Resource]) ?b"
                + ""
                + "}"
                + "}";
        Mappings map = exec.query(query);
        Query q = map.getQuery();
        System.out.println(q);
        // System.out.println("NB Procesor: " + Processor.count);
        assertEquals("Result", 17, q.nbNodes());
    }

    IDatatype getValue(Mapping map, String name) {
        return datatype(map.getValue(name));
    }

    IDatatype getValue(Mappings map, String name) {
        Object value = map.getValue(name);
        if (value == null) {
            return null;
        }
        return datatype(value);
    }

    IDatatype datatype(Object n) {
        return (IDatatype) n;
    }

    IDatatype datatype(Node n) {
        return n.getValue();
    }
}<|MERGE_RESOLUTION|>--- conflicted
+++ resolved
@@ -5987,14 +5987,8 @@
         Property.set(LOAD_IN_DEFAULT_GRAPH, false);
 
         Transformer pp = Transformer.create(g, Transformer.TRIG);
-<<<<<<< HEAD
-        String str = pp.transform();
-
-        assertTrue(str.length() >= 15084);
-=======
         String str = normalizeLineEndings(pp.transform());
         assertEquals(14928, str.length()); // @Todo: need a more robust test
->>>>>>> c83207db
     }
 
     @Test

package fr.inria.corese.core.index;

import fr.inria.corese.core.Graph;
import fr.inria.corese.core.Index;
import fr.inria.corese.core.Serializer;
import fr.inria.corese.core.index.PredicateList.Cursor;
import fr.inria.corese.core.kgram.api.core.Edge;
import fr.inria.corese.core.kgram.api.core.Node;
import fr.inria.corese.core.kgram.tool.MetaIterator;
import fr.inria.corese.core.sparql.triple.parser.AccessRight;
import fr.inria.corese.core.util.Property;
import org.slf4j.Logger;
import org.slf4j.LoggerFactory;

import java.util.*;

/**
 * Table property node -> List<Edge>
 * Edge may be stored using internal structure without property Node to spare memory
 * Sorted by getNode(index), getNode(other) 
 * At the beginning, only table of
 * index 0 is fed with edges 
 * Other index are built at runtime on demand: 
 * ?x p ?y . ?z q ?y 
 * Index(1) of q is built for 2nd triple pattern
 * Hence Index(1) may be partial (not for all properties)
 * Nodes are sorted by Node index and then by compareTo when they are equal
 * Nodes with same node index which are not sameTerm are kept in the list:
 * s p 01, 1, 1.0, '1'^^xsd:long, 1e1
 * 
 * NodeManager is a Node Index with a table:
 * s -> (p1:i1 .. pn:in)
 * with for each node s the list of its predicates and for each predicate p
 * the position i of the triple s p o in the graph index edge list
 * given s and p we have direct access to triple s p o in the graph index at position i
 * given s we have the list of predicates of s 
 * hence ?s ?p ?o iterates directly the list of predicates of each subject s
 * very interesting when there are many candidate properties
 *
 * @author Olivier Corby, Wimmics INRIA I3S, 2017
 *
 */
public class EdgeManagerIndexer 
        implements Index {
    // draft test to iterate edge list with subList(b, e) with rdf star only (predicate!=null)
    public static boolean ITERATE_SUBLIST = false;
    public static boolean RECORD_END = false;
    // true: store internal Edge without predicate Node
<<<<<<< HEAD
    public static boolean test = true;
    private static final String NL = "\n";
=======
>>>>>>> c4a681f3
    static final int IGRAPH = Graph.IGRAPH;
    static final int ILIST = Graph.ILIST;
    private static final Logger logger = LoggerFactory.getLogger(EdgeManagerIndexer.class);
    private boolean byIndex = true;
    int index = 0, other = 1;
    int count = 0;
    int scoIndex = -1;
    int typeIndex = -1;
    boolean isUpdate = true;
    public static boolean test = true;
    boolean isIndexer = false;
            // do not create entailed edge in kg:entailment if it already exist in another graph
    boolean isOptim = false;
    Comparator<Edge> comparatorIndex;
    Comparator<Edge> comparator;
    private Graph graph;
    List<Node> sortedProperties;
    PredicateList sortedPredicates;
    // Property Node -> Edge List 
    HashMap<Node, EdgeManager> table;
    private NodeManager nodeManager;

    public EdgeManagerIndexer(Graph g, boolean bi, int index) {
        init(g, bi, index);
        table = new HashMap<>();
        nodeManager = new NodeManager(g, index);
    }

    void init(Graph g, boolean bi, int n) {
        setGraph(g);
        index = n;
        byIndex = bi;
        if (index == 0) {
            other = 1;
        } else {
            other = 0;
        }
    }
    
    @Override
    public NodeManager getNodeManager() {
        return nodeManager;
    }
    
    Graph getGraph() {
        return graph;
    }

    @Override
    public int size() {
        return table.size();
    }

    void put(Node n, EdgeManager l) {
        table.put(n, l);
    }

    /**
     * Return edges as they are stored, in internal format
     */
    @Override
    public EdgeManager get(Node n) {
        return table.get(n);
    }
    
    /**
     * Iterate edges in external format as complete Edge
     */
    Iterable<Edge> extGet(Node p){
        return getEdges(p, null, null);
    }

     int intCompare(int n1, int n2) {
        if (n1 < n2) {
            return -1;
        } else if (n1 == n2) {
            return 0;
        } else {
            return +1;
        }
    }
     
     int nodeCompare(Node n1, Node n2){
         return intCompare(n1.getIndex(), n2.getIndex());
     }

    @Override
    public boolean same(Node n1, Node n2) {
        return n1.getIndex() == n2.getIndex();
    }

   

    Node getNode(Edge ent, int n) {
        return ent.getNode(n);
    }

    /**
     * Ordered list of properties For pprint TODO: optimize it
     */
    @Override
    public List<Node> getSortedProperties() {
        if (isUpdate) {
            sortProperties();
            isUpdate = false;
            sortedPredicates = new PredicateList(sortedProperties);
        }
        return sortedProperties;
    }
    
    @Override
    public PredicateList getSortedPredicates() {
        getSortedProperties();
        return sortedPredicates;
    }
    
    @Override
    public int nbProperties() {
        return table.size();
    }

    synchronized void sortProperties() {
        sortedProperties = new ArrayList<Node>();
        for (Node pred : getProperties()) {
            sortedProperties.add(pred);
        }
        sortedProperties.sort(Node::compare);
    }

    @Override
    public Iterable<Node> getProperties() {
        return table.keySet();
    }

    @Override
    public void setDuplicateEntailment(boolean b) {
        isOptim = !b;
    }

    /**
     * 
     * The index of Node the Index is sorted with
     */
    @Override
    public int getIndex() {
        return index;
    }

    /**
     * Iterate edges in external format
     */
    @Override
    public Iterable<Edge> getEdges() {
        MetaIterator<Edge> meta = new MetaIterator<>();
        for (Node pred : getSortedProperties()) {
            Iterable<Edge> it = extGet(pred);
            meta.next(it);
        }
        if (meta.isEmpty()) {
            return null;
        }
        return meta;
    }

    @Override
    public String toString() {
        return toRDF();
    }

    @Override
    public String toRDF() {
        Serializer sb = new Serializer();
        sb.open("kg:Index");
        sb.appendPNL("kg:index ", index);
        int total = 0;
        int count = 0;
        for (Node pred : getSortedProperties()) {
            int i = get(pred).size();
            if (i > 0) {
                total += i;
                sb.append("kg:item [ ");
                sb.appendP("kg:num ", count++);
                sb.appendP("rdf:predicate ", pred);
                sb.append("rdf:value ", i);
                sb.appendNL("] ;");
            }
        }
        sb.appendNL("kg:total ", total);
        sb.close();
        return sb.toString();
    }

    @Override
    public int cardinality() {
        int total = 0;
        for (Node pred : getProperties()) {
            total += get(pred).size();
        }
        return total;
    }

    /**
     * Clean the content of the Index but keep the properties Hence Index can be
     * reused
     */
    @Override
    public void clean() {
        for (Node p : getProperties()) {
            get(p).clear();
        }
    }

    @Override
    public void clear() {
        recordUpdate(true);
        if (index == 0) {
            logClear();
        }
        table.clear();
        getNodeManager().clear();
    }

    @Override
    public void clearIndex(Node pred) {
        EdgeManager l = get(pred);
        if (l != null) {         
            l.clear();
        }
    }

    @Override
    public void clearCache() {
        for (Node pred : getProperties()) {
            clearIndex(pred);
        }
    }

    /**
     * Add a property in the table
     */
    @Override
    public Edge add(Edge edge) {
        return add(edge, false);
    }

    // generate internal representation for edge, 
    // possibly without predicate and named graph if kg:default
    Edge internal(Edge edge){
        return getGraph().getEdgeFactory().internal(edge);
    }
    
    /**
     * Add edge in internal format that may be more synthetic
     * predicate and graph may be omitted
     */
    @Override
    public Edge add(Edge edge, boolean duplicate) {
        if (index != IGRAPH && edge.nbNode() <= index) {
            // use case:  additional node is not present, do not index on this node
            // never happens for subject object and graph
            return null;
        }
        Edge internal = internal(edge); 
        EdgeManager el = define(edge.getEdgeNode());
        if (isSort(edge)) {
            // edges are sorted, check presence by dichotomy
            int edgePlace = el.getPlace(edge);
            
            if (getIndex() == 0) {
                if (getGraph().isFormerMetadata()) {
                    // add edge with metadata take care of it
                    // ok
                }
                else if (edgePlace < el.size() &&
                        el.equalWithoutConsideringMetadata(el.get(edgePlace), edge)) {
                    // eliminate duplicate at insertion time for index 0 
                    if (edge.isAsserted() && el.get(edgePlace).isNested()) {
                        el.get(edgePlace).setAsserted(true);
                    }
                    edgePlace = -1;
                }
            }
            
            if (edgePlace == -1) {
                count++;
                return null;
            }       

            if (onInsert(edge)) {
                if (getGraph().isFormerMetadata()) {
                    // rdf star edge with reference node: g s p o t
                     return addWithMetadata(el, edge, internal, edgePlace);
                }
                else {
                    el.add(edgePlace, internal);
                    logInsert(edge);
                }
            } else {
                return null;
            }
        } else {
            // edges are not already sorted (load time)
            // add all edges, duplicates will be removed later when first query occurs
            if (onInsert(edge)) {
                el.add(internal);
                logInsert(edge);
            } else {
                return null;
            }
        }

        return edge;
    }
    
    /**
     * g s p o t  before  g s p o
     * edge with ref node    compare with index i
     * edge without ref node compare with index i-1
     * check redundancy in 4 cases:
     * edge g s p o t vs edgeList (g s p o t) or (g s p o)
     * edge g s p o   vs edgeList (g s p o t) or (g s p o)
     * 
    */ 
    Edge addWithMetadata(EdgeManager el, Edge edge, Edge internal, int i) {
        if (el.getEdgeList().isEmpty()) {
            el.add(i, edge);
            logInsert(edge);
        }
        else if (edge.hasReferenceNode()) {
            if (i == el.getEdgeList().size()) {
                el.add(i, edge);
                share(el, edge, i);
                logInsert(edge);
            }
            else {
                Edge current = el.get(i); 
                if (el.equalWithoutConsideringMetadata(current, edge)) {
                    if (!current.hasReferenceNode()) {
                        // g s p o t replace g s p o
                        el.set(i, edge);
                        if (current.isAsserted()) {
                            edge.setAsserted(true);
                        }
                        share(el, edge, i);
                    }
                    // in case edge does not replace current
                    if (edge.isAsserted()) {
                        current.setAsserted(true);
                    }
                    return null;
                } else {
                    el.add(i, edge);
                    share(el, edge, i);
                }
            }
        }
        else {
            // edge has no reference node
            if (i < el.getEdgeList().size()) {
                Edge current = el.get(i);
                if (el.equalWithoutConsideringMetadata(current, edge)) {
                    // current has no reference node (otherwise i would be just after current, i.e. i+1)
                    // skip edge
                    return null;
                }
            }

            if (i == 0) {
                insertEdgeWhenMetadata(el, edge, internal, i);
            } else {
                Edge current = el.get(i - 1);
                if (el.equalWithoutConsideringMetadata(current, edge)) {
                    // current has reference node because it is before i
                    // edge has no reference node => current asserted
                    current.setAsserted(true);
                    return null;
                } else {
                    insertEdgeWhenMetadata(el, edge, internal, i);
                }
            }      
        }
        
        return edge;
    }
    
    /**
     * edge with reference inserted at index i
     * share its reference with equal edge before and after i
     */
    void share(EdgeManager el, Edge edge, int n) {
        boolean loop = true;        
        for (int i = n + 1; i < el.size() && loop; i++) {
            loop = shareReference(el, edge, i);
        }
        
        loop = true;
        for (int i = n - 1; i >= 0 && loop; i--) {
            loop = shareReference(el, edge, i);
        }

    }
    
    /**
     * return true while get(i) == edge
     */
    boolean shareReference(EdgeManager el, Edge edge, int i) {
        Edge e = el.get(i);
        if (el.compare2(e, edge) == 0) {
            // same s p o, g may differ
            if (!e.hasReferenceNode()) {
                Edge copy = getGraph().getEdgeFactory().name(e, el.getPredicate(), edge.getReferenceNode());
                el.set(i, copy);
                return true;
            }
        }
        return false;
    }
    
    /**
     * insert edge with no reference
     * if there exist similar edge with reference, 
     * this edge share reference
     */
    void insertEdgeWhenMetadata(EdgeManager el, Edge edge, Edge internal, int i) {
        Node ref = getGraph().getTripleReference(edge);
        if (ref == null) {
            el.add(i, internal);
        } else {
            Edge copy = getGraph().getEdgeFactory().name(edge, el.getPredicate(), ref);
            el.add(i, copy);
        }
    }
    
    /**
     * PRAGMA: 
     * This is already reduced() ie there is no duplicates in this manager
     * All Edge in list have p as predicate 
     * Use case: Rule Engine
     */
    @Override
    public void add(Node p, List<Edge> list) {
        EdgeManager l = define(p);
        if (index == 0 || l.size() > 0) {
            l.add(list);
        }
        index(p);
        if (index == 0) {
            recordUpdate(true);
        }
    }

    Edge tag(Edge ent) {
        getGraph().tag(ent);
        return ent;
    }


    EdgeManager getListByLabel(Edge e) {
        Node pred = getGraph().getPropertyNode(e.getEdgeNode().getLabel());
        if (pred == null) {
            return null;
        }
        return get(pred);
    }

    @Override
    public boolean exist(Edge edge) {
        if (index != IGRAPH && edge.nbNode() <= index) {
            // use case:  additional node is not present, do not index on this node
            // never happens for subject object and graph
            return false;
        }
        EdgeManager list = getListByLabel(edge);
        if (list == null) {
            return false;
        }
        return list.exist(edge);
    }
    
    /**
     * use case: Construct find occurrence of edge for rdf star
     * Index is sorted and reduced
     */
    @Override
    public Edge find(Edge edge) {
        EdgeManager list = getListByLabel(edge);
        if (list == null) {
            return null;
        }
        return list.findEdge(edge);
    }


    boolean isSort(Edge edge) {
        return !getGraph().isIndexable();
    }

    /**
     * Store that the property exist by creating an empty list It may be fed
     * later if we need a join at getNode(index) If the list already contains
     * edges, we add it now.
     */
    @Override
    public void declare(Edge edge) {
        declare(edge, true);
    }

    @Override
    public void declare(Edge edge, boolean duplicate) {
        EdgeManager list = define(edge.getEdgeNode());
        if (list.size() > 0) {
            add(edge, duplicate);
        }      
    }

    /**
     * Create and store an empty list if needed
     */
    private EdgeManager define(Node predicate) {
        EdgeManager list = get(predicate);
        if (list == null) {
            list = new EdgeManager(this, predicate, index);
            // comparator index: g s p o t < g s p o
            list.setComparatorIndex(getCreateComparatorIndex(list));
            // comparator basic: g s p o t = g s p o 
            list.setComparator(getCreateComparator(list));            
            put(predicate, list);
        }
        return list;
    }
    
    /**
     * 
     * All EdgeManager(index) share same Comparator
     */       
    Comparator<Edge> getCreateComparatorIndex(EdgeManager el){
        if (comparatorIndex == null){
            comparatorIndex = el.createComparatorIndex(index);
        }
        return comparatorIndex;
    }
    
    Comparator<Edge> getCreateComparator(EdgeManager el){
        if (comparator == null){
            comparator = el.createComparator(index);
        }
        return comparator;
    }

    /**
     * Sort edges by values of first Node and then by value of second Node
     */
    @Override
    public void index() {
        index(true);
    }

    void index(boolean reduce) {
        for (Node pred : getProperties()) {
            basicIndex(pred);
        }
        if (reduce && index == 0) {
            reduce();
        }
    }
    
    /**
     * To be called after reduce is done
     * Generate Node Index: node -> (predicate:position)
     */
    @Override
    public void indexNodeManager() {
        getNodeManager().start();
        for (Node pred : getSortedProperties()) {
            checkGet(pred).indexNodeManager(getNodeManager());
        }
        getNodeManager().finish();
    }
    
    /**
     * called on every Index
     * Desactivate nodeManager because we add triples 
     * hence subjects may have new properties 
     * hence nodeManager content is obsolete
     * PRAGMA: it does not reduce
     */
    @Override
    public void index(Node pred) {
        getNodeManager().desactivate();
        basicIndex(pred);
    }

    void basicIndex(Node pred) {
        get(pred).sort();
    }

 
    /**
     * eliminate duplicate edges
     * index NodeManager
     */
    private void reduce() {
        getNodeManager().start();
        for (Node pred : getSortedProperties()) {
            reduce(pred);
        }
        getNodeManager().finish();
    }

    private void reduce(Node pred) {
        get(pred).reduce(getNodeManager());       
    }
    
    @Override
    public void indexNode() {
        for (Node pred : getProperties()) {
            for (Edge ent : get(pred)) {
                getGraph().define(ent);
            }
        }
    }

   @Override
    public void compact(){
        for (Node pred : getProperties()) {
                EdgeManager el = get(pred);
                el.compact();
        }
    }

    @Override
    public int duplicate() {
        return count;
    }

    /**
     * Check that this table has been built and initialized (sorted) for this
     * predicate If not, copy edges from table of index 0 and then sort these
     * edges
     */
      EdgeManager checkGet(Node pred) {
        if (index == 0) {
            return get(pred);
        } else {
            return synCheckGet(pred);
        }
    }


    /**
     * Create the index of property pred on nth argument It is synchronized on
     * pred hence several synGetCheck can occur in parallel on different pred
     */
    private EdgeManager synCheckGet(Node pred) {
        synchronized (pred) {
            EdgeManager list = get(pred);
            if (list != null && list.size() == 0) {
                EdgeManager std = getGraph().getIndex().get(pred);
                list.copy(std);
                list.sort();
            }
            return list;
        }
    }
    
    @Override
    public Iterable<Edge> getSortedEdges(Node node) {
        if (ITERATE_SUBLIST) {
            return getSortedEdgesSubList(node);
        }
        else {
            return getSortedEdgesBasic(node);
        }
    }

    
    // use case: node ?p ?o where ?p is unbound
    // get node predicate list
    public Iterable<Edge> getSortedEdgesBasic(Node node) {
        PredicateList list = getNodeManager().getPredicates(node);
        MetaIterator<Edge> meta = new MetaIterator<>();
        int i = 0;
        for (Node pred : list.getPredicateList()) {
            Iterable<Edge> it = getEdges(pred, node, list.getPosition(i++));
            if (it != null) {
                meta.next(it);
            }
        }
        if (meta.isEmpty()) {
            return new ArrayList<>();
        }
        return meta;
    }
    
    public Iterable<Edge> getSortedEdgesSubList(Node node) {
        PredicateList list = getNodeManager().getPredicates(node);
        MetaIterator<Edge> meta = new MetaIterator<>();
        int i = 0;
        for (Node pred : list.getPredicateList()) {
            Iterable<Edge> it = getEdgeSubList(pred, node, list.getCursor(i++));
            if (it != null) {
                meta.next(it);
            }
        }
        if (meta.isEmpty()) {
            return new ArrayList<>();
        }
        return meta;
    }
    
    Iterable<Edge> getEdgeSubList(Node p, Node n, Cursor cursor) {
        if (cursor == null) {
            return getEdges(p, n);
        }
        EdgeManager man = checkGet(p);
        return man.getEdgeList().subList(cursor.getBegin(), cursor.getEnd());
    }

    /**
     * Return iterator of Edge with possibly node as element
     */
    @Override
    public Iterable<Edge> getEdges(Node pred, Node node) {
        return getEdges(pred, node, null);
    }

    @Override
    public Iterable<Edge> getEdges(Node pred, Node node, Node node2) {
        EdgeManager list = checkGet(pred);
        if (list == null){ 
            return list;
        }
        else if (node == null){
            return new EdgeManagerIterate(list);
        }
        else {
            return list.getEdges(node, node2);
        }
    }
    
    @Override
    public Iterable<Edge> getEdges(Node pred, Node node, int beginIndex) {
        if (beginIndex == -1){
            return getEdges(pred, node, null);
        }
        EdgeManager list = checkGet(pred);
        if (list == null){ 
            return list;
        }
        else {
            return list.getEdges(node, beginIndex);
        }    
    }

    @Override
    public int size(Node pred) {
        EdgeManager list = get(pred);
        if (list == null) {
            return 0;
        }
        return list.size();
    }

   
    /**
     * Written for index = 0
     */
    @Override
    public boolean exist(Node pred, Node n1, Node n2) {
        EdgeManager list = checkGet(pred);
        if (list == null) {
            return false;
        }
        return list.exist(n1, n2);
    }
    
    public Edge findEdge(Node s, Node p, Node o) {
        EdgeManager list = checkGet(p);
        if (list == null) {
            return null;
        }
        return list.findEdge(s, o);
    }

    
    public boolean isByIndex() {
        return byIndex;
    }

    
    @Override
    public void setByIndex(boolean byIndex) {
        this.byIndex = byIndex;
        index(false);
    }

   

    /*
     * **********************************************************************
     *
     * Update
     *
     * TODO: remove nodes from individual & literal if needed
     *
     * TODO: semantics of default graph (kgraph:default vs union of all graphs)
     *
     */
    @Override
    public Edge delete(Edge edge) {
        Node pred = getGraph().getPropertyNode(edge.getEdgeNode());
        if (pred == null){
            return null;
        }
        return delete(pred, edge);
    }

    @Override
    public Edge delete(Node pred, Edge edge) {
        if (index != IGRAPH && edge.nbNode() <= index) {
            // use case:  additional node is not present, do not index on this node
            // never happens for subject object and graph
            return null;
        }
        EdgeManager edgeManager = get(pred);
        
        if (edgeManager == null) {
            return null;
        }

        int i = edgeManager.findEdgeEqualWithoutMetadata(edge);

        if (i == -1) {
            return null;
        }
        
        Edge target = edgeManager.get(i);
        
        if (AccessRight.acceptDelete(edge, target)
                && accept(edge, target)) {
                       
            if (getGraph().isRDFStar() && target.hasReferenceNode()) {  
                // delete tuple(s p o t)
                if (superUser(edge)) {
                    remove(edgeManager, i);
                }
            } 
            else {
                remove(edgeManager, i);
            }

            return edge;
        } 
        
        return null;
    }
    
    void remove(EdgeManager list, int i) {
        if (getIndex() == 0) {
            getGraph().setSize(getGraph().size() - 1);
        }
        list.remove(i);
    }
    
    boolean superUser(Edge edge) {
        return Property.getBooleanValue(Property.Value.RDF_STAR_DELETE);
    }
    
    /**
     * general case: asserted delete asserted 
     * super user:   asserted delete asserted & nested ;
     *               nested delete nested
     */
    boolean accept(Edge edge, Edge target) {
        // nested delete nested when super user
        if (edge.isAsserted()) {
            return target.isAsserted() ||  superUser(edge);
        } 
        else return target.isNested() && superUser(edge);
    }

    boolean onInsert(Edge ent) {
        return getGraph().onInsert(ent);
    }

    void logDelete(Edge ent) {
        if (ent != null) {
            recordUpdate(true);
            if (getIndex() == 0) {
                getGraph().logDelete(ent);
            }
        }
    }
    
    void recordUpdate(boolean b) {
        setUpdate(b);
        if (index == 0) {
            // tell all Index that update occur
            getGraph().declareUpdate(b);
        }
    }
    
    @Override
    public void declareUpdate(boolean b) {
        setUpdate(b);
    }
    
    void setUpdate(boolean b) {
        isUpdate = b;
    }

    void logInsert(Edge ent) {
        recordUpdate(true);
        if (getIndex() == 0) {
            getGraph().logInsert(ent);
        }
    }

    void logClear() {
        for (Node node : getSortedProperties()) {
            for (Edge ent : get(node)) {
                logDelete(ent);
            }
        }
    }

   

    /**
     * PRAGMA
     * Update functions are called with index = IGRAPH
     */
    @Override
    public void clear(Node gNode) {
        update(gNode, null, Graph.GRAPH_OPERATION.CLEAR);
    }

    @Override
    public void copy(Node g1, Node g2) {
        update(g2, null, Graph.GRAPH_OPERATION.CLEAR);
        update(g1, g2, Graph.GRAPH_OPERATION.COPY);
    }

    @Override
    public void move(Node g1, Node g2) {
        update(g2, null, Graph.GRAPH_OPERATION.CLEAR);
        update(g1, g2, Graph.GRAPH_OPERATION.MOVE);
    }

    @Override
    public void add(Node g1, Node g2) {
        update(g1, g2, Graph.GRAPH_OPERATION.COPY);
    }

    private void update(Node g1, Node g2, Graph.GRAPH_OPERATION mode) {
        for (Node pred : getProperties()) {

            EdgeManager list = checkGet(pred);
            if (list == null) {
                continue;
            }

            int n = list.findIndex(g1);

            if (n == -1) {
                continue;
            }

            update(g1, g2, pred, list, n, mode);

        }
    }

    private void update(Node g1, Node g2, Node pred, EdgeManager list, int n, Graph.GRAPH_OPERATION mode) {
        boolean isBefore = g2 != null && nodeCompare(g1, g2) < 0;

        for (int i = n; i < list.size();) {
            Edge ent = list.get(i);
            Edge ee;
            if (same(getNode(ent, index), g1)) {

                switch (mode) {

                    case CLEAR:
                        clear(pred, ent);
                        list.remove(i);
                        break;

                    case MOVE:
                        clear(pred, ent);
                        list.remove(i);
                        ee = copy(g2, pred, ent);
                        if (isBefore) {
                        } else if (ee != null) {
                            i++;
                        }
                        break;

                    case COPY:
                        ee = copy(g2, pred, ent);
                        // get next ent
                        i++;
                        // g2 is before g1 hence ent was added before hence incr i again
                        if (isBefore) {
                        } else if (ee != null) {
                            i++;
                        }
                        break;
                }
            } else {
                break;
            }
        }
    }

    private Edge copy(Node gNode, Node pred, Edge ent) {
        return getGraph().copy(gNode, pred, ent);
    }

    private void clear(Node pred, Edge ent) {
        for (EdgeManagerIndexer ei : getGraph().getIndexList()) {
            if (ei.getIndex() != IGRAPH) {
                ei.delete(pred, ent);
            }
        }
    }

    @Override
    public void delete(Node pred) {
    }
    
    public void finishRuleEngine() {
    }
    
    @Override
    public void finishUpdate() {
    }
    

    public void setNodeManager(NodeManager nodeManager) {
        this.nodeManager = nodeManager;
    }

    public void setGraph(Graph graph) {
        this.graph = graph;
    }
      
}<|MERGE_RESOLUTION|>--- conflicted
+++ resolved
@@ -46,11 +46,6 @@
     public static boolean ITERATE_SUBLIST = false;
     public static boolean RECORD_END = false;
     // true: store internal Edge without predicate Node
-<<<<<<< HEAD
-    public static boolean test = true;
-    private static final String NL = "\n";
-=======
->>>>>>> c4a681f3
     static final int IGRAPH = Graph.IGRAPH;
     static final int ILIST = Graph.ILIST;
     private static final Logger logger = LoggerFactory.getLogger(EdgeManagerIndexer.class);

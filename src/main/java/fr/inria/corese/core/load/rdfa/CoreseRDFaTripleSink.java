package fr.inria.corese.core.load.rdfa;

import org.semarglproject.rdf.core.ParseException;
import org.semarglproject.sink.TripleSink;

import fr.inria.corese.core.Graph;
import fr.inria.corese.core.kgram.api.core.Node;
import fr.inria.corese.core.load.AddTripleHelper;
import fr.inria.corese.core.load.AddTripleHelperDataManager;
import fr.inria.corese.core.load.ILoadSerialization;
import fr.inria.corese.core.load.Load;
import fr.inria.corese.core.storage.api.dataManager.DataManager;

/**
 * Implements the interface TripleSink (from semargl) in order to add the
 * triples (that are parsed by parser of semargl) to the graph of corese system
 *
 * @author Fuqi Song, wimmics inria i3s
 * @date Jan 2014 new
 */
public class CoreseRDFaTripleSink implements TripleSink {

<<<<<<< HEAD
    private final AddTripleHelper helper;
    private final Graph graph;
    private final Node graphSource;
=======
    private AddTripleHelper helper;
    private Graph graph;
    private DataManager dataManager;
    private Node graphSource;
>>>>>>> 4a179966

    /**
     * Constructor
     * 
     * @param graph  Graph
     * @param source Name of source graph
     */
    public CoreseRDFaTripleSink(Graph graph, DataManager man, String source, Load load) {
        this.graph = graph;

        if (source == null) {
            graphSource = this.graph.addDefaultGraphNode();
        } else {
            graphSource = this.graph.addGraph(source);
        }

        setDataManager(man);
        if (man == null) {
            helper = AddTripleHelper.create(graph, load);
        } else {
            helper = new AddTripleHelperDataManager(graph, man, load);
        }
    }

    @Override
    public void addNonLiteral(String subject, String predicate, String object) {
        addTriple(subject, predicate, object, null, null, ILoadSerialization.NON_LITERAL);
    }

    @Override
    public void addPlainLiteral(String subject, String predicate, String content, String lang) {
        addTriple(subject, predicate, content, lang, null, ILoadSerialization.LITERAL);
    }

    @Override
    public void addTypedLiteral(String subject, String predicate, String content, String type) {
        addTriple(subject, predicate, content, null, type, ILoadSerialization.LITERAL);
    }

    private void addTriple(String subj, String pred, String obj, String lang, String type, int literalType) {
        helper.addTriple(subj, pred, obj, lang, type, literalType, graphSource);
    }

    @Override
    public void setBaseUri(String string) {
        // nothing
    }

    @Override
    public void startStream() throws ParseException {
        // nothing
    }

    @Override
    public void endStream() throws ParseException {
        // nothing
    }

    @Override
    public boolean setProperty(String string, Object o) {
        return false;
    }

    /**
     * Set parameters for helper class
     * 
     * @param renameBNode
     * @param limit
     */
    public void setHelper(boolean renameBNode, int limit) {
        helper.setRenameBlankNode(renameBNode);
        helper.setLimit(limit);
    }

    public DataManager getDataManager() {
        return dataManager;
    }

    public void setDataManager(DataManager dataManager) {
        this.dataManager = dataManager;
    }
}<|MERGE_RESOLUTION|>--- conflicted
+++ resolved
@@ -20,16 +20,10 @@
  */
 public class CoreseRDFaTripleSink implements TripleSink {
 
-<<<<<<< HEAD
-    private final AddTripleHelper helper;
-    private final Graph graph;
-    private final Node graphSource;
-=======
     private AddTripleHelper helper;
     private Graph graph;
     private DataManager dataManager;
     private Node graphSource;
->>>>>>> 4a179966
 
     /**
      * Constructor

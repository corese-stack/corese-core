package fr.inria.corese.core.rule;

import fr.inria.corese.core.Event;
import fr.inria.corese.core.EventManager;
import fr.inria.corese.core.Graph;
import fr.inria.corese.core.api.Engine;
import fr.inria.corese.core.api.Loader;
import fr.inria.corese.core.kgram.api.core.Edge;
import fr.inria.corese.core.kgram.api.core.Node;
import fr.inria.corese.core.kgram.api.query.Graphable;
import fr.inria.corese.core.kgram.api.query.ProcessVisitor;
import fr.inria.corese.core.kgram.core.Query;
import fr.inria.corese.core.kgram.core.*;
import fr.inria.corese.core.load.Load;
import fr.inria.corese.core.load.LoadException;
import fr.inria.corese.core.load.QueryLoad;
import fr.inria.corese.core.logic.Closure;
import fr.inria.corese.core.logic.ClosureDataManager;
import fr.inria.corese.core.logic.Entailment;
import fr.inria.corese.core.query.Construct;
import fr.inria.corese.core.query.QueryEngine;
import fr.inria.corese.core.query.QueryProcess;
import fr.inria.corese.core.query.update.GraphManager;
import fr.inria.corese.core.sparql.api.IDatatype;
import fr.inria.corese.core.sparql.datatype.DatatypeMap;
import fr.inria.corese.core.sparql.exceptions.EngineException;
import fr.inria.corese.core.sparql.triple.function.core.UUIDFunction;
import fr.inria.corese.core.sparql.triple.function.term.Binding;
import fr.inria.corese.core.sparql.triple.parser.*;
import fr.inria.corese.core.sparql.triple.parser.Access.Feature;
import fr.inria.corese.core.sparql.triple.parser.Access.Level;
import fr.inria.corese.core.sparql.triple.printer.SPIN;
import fr.inria.corese.core.storage.api.dataManager.DataManager;
import fr.inria.corese.core.util.Property;
import fr.inria.corese.core.visitor.solver.QuerySolverVisitorRule;
import org.slf4j.Logger;
import org.slf4j.LoggerFactory;

import java.io.IOException;
import java.io.InputStream;
import java.util.ArrayList;
import java.util.Date;
import java.util.Hashtable;
import java.util.List;

import static fr.inria.corese.core.rule.RuleEngine.Profile.*;

/**
 * Forward Rule Engine
 * Use construct {} where {} SPARQL Query as Rule
 * Optimizations:
 * Do not create Mappings, create triples directly
 * Consider rules for which new relevant triples are available
 * Consider solutions with new triple
 * Focus on new triples using specific Graph Index sorted by timestamp
 * Eval transitive rule at saturation using specific Java code
 * Eval pseudo transitive rule just after it's transitive rule
 * (cf rdf:type & rdfs:subClassOf)
 * <p>
 * OWL_RL profile load specific rule base
 *
 * @author Olivier Corby, Edelweiss INRIA 2011
 * Wimmics INRIA I3S, 2014
 */
public class RuleEngine implements Engine, Graphable {

<<<<<<< HEAD
    static final String NL = "\n";
=======
    public enum ProfileType {
        OWL_RL_FULL, STD, OWL_RL, OWL_RL_LITE, OWL_RL_EXT, OWL_RL_TEST, RDFS_RL
    }

    public static final Logger logger = LoggerFactory.getLogger(RuleEngine.class);
    static final String NL = System.getProperty("line.separator");
>>>>>>> c4a681f3
    static final String OWL_RL_PROFILE = NSManager.OWL_RL_PROFILE;
    public static boolean OWL_CLEAN = true;
    public static boolean RULE_DATAMANAGER_OPTIMIZE = false;
    Graph graph;
    QueryProcess exec;
    List<Record> records;
    STable stable;
    Profile profile = STDRL;
    private GraphManager graphManager;
    private DataManager dataManager;
    private QueryEngine qengine;
    private List<Rule> rules;
    private Rule rule;
    private Object spinGraph;
    private Dataset ds;
    // check that kgram solutions contain a newly entailed edge
    private ResultWatcher resultWatcher;
    // kgram ResultListener create edges instead of create Mappings
    // LIMITATION: do not use if rule creates Node because graph would be
    // modified during query execution
    private boolean isConstructResult = false;
    // run rules for wich new edges were created at loop n-1
    // check that rule solutions contains one edge from loop n-1
    // LIMITATION: do not use if Corese RDFS entailment is set to true
    // because we test predicate equality (we do not check rdfs:subPropertyOf)
    private boolean isOptimize = false;
    // true when a set of optimizations is possible, e.g. with std graph
    // false with DataManager
    private boolean optimizable = true;
    private boolean test = false;
    private boolean isActivate = true;
    // optimize transitive rule
    private boolean isOptTransitive = false;
    // compute transitive closure by program
    private boolean isFunTransitive = false;
    private boolean optimizeRuleDataManager = RULE_DATAMANAGER_OPTIMIZE;
    // closure specific connectivity test: set it to false (too expensive)
    private boolean isConnect = false;

    private boolean isSkipPath = false;
    private boolean synchronize = false;
    private boolean event = true;
    private boolean isRecord = false;
    private Context context;
    private ProcessVisitor visitor;
    private String base;
    private Level level = Level.USER_DEFAULT;
    private AccessRight accessRight;
    private List<RuleError> errorList;

    public RuleEngine() {
        rules = new ArrayList<>();
        errorList = new ArrayList<>();
    }

    public static RuleEngine create(Graph g) {
        return create(new GraphManager((g)));
    }

    public static RuleEngine create(GraphManager gm) {
        RuleEngine eng = new RuleEngine();
        eng.set(gm.getGraph());
        eng.set(QueryProcess.create(gm.getGraph()));
        eng.setGraphManager(gm);
        return eng;
    }

    public static RuleEngine create(DataManager dm) {
        return create(Graph.create(), dm);
    }

    public static RuleEngine create(Graph g, DataManager dm) {
        if (dm == null) {
            return create(g);
        }
        RuleEngine eng = new RuleEngine();
        eng.set(QueryProcess.create(g, dm));
        // rule engine open global write transaction
        // query process does not need transaction
        eng.getQueryProcess().setProcessTransaction(false);
        eng.set(g);
        eng.setGraphManager(eng.getQueryProcess().getUpdateGraphManager());
        eng.setDataManager(dm);
        // optimizer needs to record index in entailed edges
        // here we have no waranty that external graph record index
        eng.setOptimizable(eng.isOptimizeRuleDataManager());
        return eng;
    }

    public static String getRuleID() {
        return UUIDFunction.getUUID();
    }

    void set(Graph g) {
        graph = g;
    }

    public Graph getGraphStore() {
        return graph;
    }

    public void set(QueryProcess p) {
        exec = p;
        p.setListPath(true);
    }

    void loadProfile(Profile p) throws LoadException {
        switch (p) {
            case OWLRL:
            case OWLRL_LITE:
            case OWLRL_EXT:
            case OWLRL_TEST:
                if (Property.stringValue(Property.Value.OWL_RL) != null) {
                    // user defined OWL RL
                    logger.info("Load user OWL RL: " + Property.stringValue(Property.Value.OWL_RL));
                    loadPath(Property.stringValue(Property.Value.OWL_RL));
                } else {
                    load(p.getPath());
                }
                break;
            case RDFS:
                load(p.getPath());
                break;
        }
    }

    /**
     * setProfile(OWL_RL) load OWL RL rule base and clean the OWL/RDF graph
     * 
     */
    public void setProfile(ProfileType n) {
        try {
            switch (n) {
                case OWL_RL:
                    setProfile(OWLRL);
                    break;
                case OWL_RL_LITE:
                    setProfile(OWLRL_LITE);
                    break;
                case OWL_RL_EXT:
                    setProfile(OWLRL_EXT);
                    break;
                 case OWL_RL_TEST:
                    setProfile(OWLRL_TEST);
                    break;    
                case RDFS_RL:
                    setProfile(RDFS);
                    break;
            }
        } catch (LoadException e) {
            logger.error(e.getMessage());
        }
    }

    void processProfile() {
        switch (profile) {
            case OWLRL:
            case OWLRL_TEST:
            case OWLRL_LITE:
            case OWLRL_EXT:
                optimizeOWLRL();
                break;
        }
    }

    void load(String name) throws LoadException {
        Load ld = Load.create(graph);
        ld.setEngine(this);
        ld.setQueryProcess(getQueryProcess());
        InputStream stream = RuleEngine.class.getResourceAsStream(name);
        ld.parse(stream, NSManager.RESOURCE + name, Loader.format.RULE_FORMAT);
    }

    void loadPath(String name) throws LoadException {
        Load ld = Load.create(graph);
        ld.setEngine(this);
        ld.setQueryProcess(getQueryProcess());
        ld.parse(name, Loader.format.RULE_FORMAT);
    }

    /**
     *
     */
    public void optimizeOWLRL() {
        if (isOptimizable()) {
            setSpeedUp(true);
            try {
                if (OWL_CLEAN) {
                    cleanOWL();
                }
            } catch (IOException | EngineException | LoadException ex) {
                logger.error("", ex);
            }
            // enable graph Index by timestamp
            getGraphStore().setHasList(true);
        }
    }

    /**
     * Clean OWL RDF graph
     */
    public void cleanOWL() throws IOException, EngineException, LoadException {
        Cleaner cl = new Cleaner(getGraphStore(), getDataManager());
        if (isEvent()) {
            cl.setVisitor(getVisitor());
        }
        beforeClean();
        cl.clean(Cleaner.Mode.OWL);
        afterClean();
    }

    void beforeClean() {
        logger.info(String.format("Before clean graph size: %s", protectGraphSize()));
        getEventManager().start(Event.CleanOntology);
    }

    void afterClean() {
        getGraphStore().getIndex(1).clean();
        logger.info(String.format("After clean graph size: %s", protectGraphSize()));
        getEventManager().finish(Event.CleanOntology);
    }

    EventManager getEventManager() {
        return getGraphStore().getEventManager();
    }

    public Profile getProfile() {
        return profile;
    }

    public void setProfile(Profile p) throws LoadException {
        profile = p;
        loadProfile(p);
    }

    public void setProfile(String p) throws LoadException {
        if (OWL_RL_PROFILE.equals(p)) {
            setProfile(OWLRL);
        } else {
            throw new LoadException(new EngineException("Undefined Rule Base: " + p));
        }
    }

    public QueryProcess getQueryProcess() {
        return exec;
    }

    public void set(Sorter s) {
        if (exec != null) {
            exec.set(s);
        }
    }

    /**
     * Consider rules if there are new triples
     * Consider solutions that contain new triples
     * Do not create Mappings, create edge directly
     * Loop on transitive rules
     * Specific Closure code on transitive rules
     */
    public void setSpeedUp(boolean b) {
        setOptimize(b);
        setConstructResult(b);
        setOptTransitive(b);
        if (getDataManager() == null) {
            setFunTransitive(b);
        }
        getQueryProcess().setListPath(b);
    }

    public IDatatype setFast(boolean b) {
        setSpeedUp(b);
        return DatatypeMap.TRUE;
    }

    /**
     * @return true if there is no Constraint Violation
     */
    public boolean success() {
        try {
            String q = QueryLoad.create().getResource("/query/rulesuccess.rq");
            QueryProcess ex = QueryProcess.create(graph);
            Mappings map = ex.query(q);
            return map.size() == 0;
        } catch (IOException | EngineException ex) {
            logger.error(ex.getMessage());
        }
        return true;
    }

    /**
     * @return a Graph of Constraint Violation, may be empty
     * @todo: DataManager
     */
    public Graph constraint() {
        try {
            String q = QueryLoad.create().getResource("/query/ruleconstraint.rq");
            QueryProcess ex = QueryProcess.create(getGraphStore());
            Mappings map = ex.query(q);
            return ex.getGraph(map);
        } catch (IOException | EngineException ex) {
            logger.error(ex.getMessage());
        }
        return Graph.create();
    }

    @Override
    public boolean process() throws EngineException {
        return process(Binding.create());
    }

    /**
     * LDScript Binding stack is shared by rule processing
     * Hence global and static variables are available
     * Binding may manage AccessRight which is shared by rule processing
     */
    public boolean process(Binding b) throws EngineException {
        logger.info("process: " + getPath());
        beforeProcess(b);
        try {
            getGraphManager().startRuleEngine();
            int size = protectGraphSize();
            Mapping m = Mapping.create(b);
            entail(m, b);
            return protectGraphSize() > size;
        } finally {
            getGraphManager().endRuleEngine();
            afterProcess();
        }
    }

    int protectGraphSize() {
        return getGraphManager().size();
    }

    int graphSize() {
        return getGraphManager().size();
    }


    /**
     * Process Rule engine without interfering with Graph Workflow if any,
     * in particular with RDFS entailment when cleaning the Ontology
     *
     * @return
     */
    public boolean processWithoutWorkflow() throws EngineException {
        boolean status = getGraphStore().getWorkflow().isActivate();
        getGraphStore().getWorkflow().setActivate(false);
        try {
            return process();
        } finally {
            getGraphStore().getWorkflow().setActivate(status);
        }
    }

    public IDatatype getPath() {
        String str = getProfile().getPath();
        if (str == null) {
            str = "rule base";
        }
        return DatatypeMap.newResource(str);
    }

    void beforeProcess(Binding b) {
        getErrorList().clear();
        setEvent(Access.accept(Feature.EVENT, b.getAccessLevel()));
        try {
            setVisitor(QuerySolverVisitorRule.create(this, getQueryProcess().getCreateEval()));
            getVisitor().getProcessor().getEnvironment().setBind(b);
            if (isEvent()) {
                getVisitor().init();
                getVisitor().beforeEntailment(getPath());
            }
        } catch (EngineException ex) {
            logger.error(ex.getMessage());
        }
        if (getGraphStore() == null) {
            set(Graph.create());
        }
        getQueryProcess().setSynchronized(isSynchronized());
        getGraphStore().getEventManager().start(Event.InferenceEngine, getClass().getName());

        if (Property.get(Property.Value.RULE_TRANSITIVE_FUNCTION) != null) {
            setFunTransitive(Property.getBooleanValue(Property.Value.RULE_TRANSITIVE_FUNCTION));
        }
        if (Property.get(Property.Value.RULE_TRANSITIVE_OPTIMIZE) != null) {
            setOptTransitive(Property.getBooleanValue(Property.Value.RULE_TRANSITIVE_OPTIMIZE));
        }
        if (hasDataManager() && isOptimizeRuleDataManager()) {
            getDataManager().setRuleDataManager(true);
        }
    }

    void afterProcess() throws EngineException {
        if (hasDataManager()) {
            getDataManager().setRuleDataManager(false);
        }
        getGraphStore().getEventManager().finish(Event.InferenceEngine, getClass().getName());
        if (isEvent())
            getVisitor().afterEntailment(getPath());
        if (!getErrorList().isEmpty()) {
            throw new EngineException("RuleEngine Constraint Error", getErrorList());
        }
    }

    public Graph getRDFGraph() {
        return graph;
    }

    public void clear() {
        getRules().clear();
    }

    public boolean isEmpty() {
        return getRules().isEmpty();
    }

    public String getConstraintViolation() {
        try {
            String q = QueryLoad.create().getResource("/query/constraint.rq");
            QueryProcess ex = QueryProcess.create(graph);
            Mappings map = ex.query(q);
            return map.getTemplateStringResult();
        } catch (IOException | EngineException ex) {
            LoggerFactory.getLogger(RuleEngine.class.getName()).error("", ex);
        }
        return null;
    }

    /**
     * Define a construct {} where {} rule
     */
    public Query defRule(String rule) throws EngineException {
        return defRule(getRuleID(), rule);
    }

    public void defRule(Query rule) {
        defRule(Rule.create(getRuleID(), rule));
    }

    public void defRule(Rule rule) {
        declare(rule);
        getRules().add(rule);
    }

    public void addRule(String rule) {
        try {
            defRule(rule);
        } catch (EngineException e) {
            e.printStackTrace();
        }
    }

    public IDatatype remove(IDatatype uriList) {
        List<String> list = new ArrayList<>();
        for (IDatatype dt : uriList) {
            list.add(dt.getLabel());
        }
        remove(list);
        return uriList;
    }

    public void remove(List<String> uriList) {
        for (int i = 0; i < getRules().size(); ) {
            Rule r = getRules().get(i);
            if (r.getQuery().getURI() != null && match(r.getQuery().getURI(), uriList)) {
                getRules().remove(i);
            } else {
                i++;
            }
        }
    }

    boolean match(String name, List<String> uriList) {
        for (String uri : uriList) {
            if (name.startsWith(uri)) {
                return true;
            }
        }
        return false;
    }

    public ResultWatcher getResultListener() {
        return getResultWatcher();
    }

    public List<Rule> getRules() {
        return rules;
    }

    /**
     * @param rules the rules to set
     */
    public void setRules(List<Rule> rules) {
        this.rules = rules;
    }

    public Query defRule(String name, String rule) throws EngineException {
        return defRule(name, rule, Rule.RULE_TYPE);
    }

    public Query defRule(String name, String rule, String type) throws EngineException {
        if (isTransformation()) {
            if (getQueryEngine() == null) {
                setQueryEngine(QueryEngine.create(getGraphStore()));
            }
            getQueryEngine().setLevel(getLevel());
            return getQueryEngine().defQuery(rule);
        } else {
            Rule r = defInferenceRule(name, rule, type);
            if (r == null) {
                return null;
            }
            return r.getQuery();
        }
    }

    public Rule defInferenceRule(String name, String rule, String type) throws EngineException {
        if (type == null) {
            type = Rule.RULE_TYPE;
        }
        // compile time access level
        getCreateDataset().setLevel(getLevel());
        Query qq = exec.compileRule(rule, getDataset());
        if (qq == null) {
            return null;
        }
        cleanContext(qq);
        if (name == null) {
            name = getRuleID();
        }
        Rule r = Rule.create(name, qq, type);
        defRule(r);
        setRule(r);
        return r;
    }

    /**
     * Remove compile time context
     * Use case: server may have runtime Context
     */
    void cleanContext(Query q) {
        q.setContext(null);
        q.getAST().setContext(null);
    }

    Dataset getCreateDataset() {
        if (getDataset() == null) {
            setDataset(Dataset.create());
        }
        return getDataset();
    }

    void declare(Rule r) {
        Query q = r.getQuery();
        q.setID(getRules().size());
        r.setIndex(getRules().size());
        // Provenance Node set to entailed triples
        Node prov = DatatypeMap.createObject(q.getAST().toString(), q, IDatatype.RULE);
        q.setProvenance(prov);
        r.setProvenance(prov);
    }

    /**
     * Process rule base at saturation PRAGMA: not synchronized on write lock
     */
    int entail(Mapping m, Binding b) throws EngineException {
        begin();

        int start = getGraphManager().size();
        try {
            infer(m, b);
            return getGraphManager().size() - start;
        } catch (OutOfMemoryError e) {
            throw new EngineException(e);
        } finally {
            end();
            clean();
        }
    }

    // take a picture of graph Index, store it in graph kg:re1
    void begin() {
        processProfile();
        if (isRecord()) {
            getGraphStore().getContext().storeIndex(NSManager.KGRAM + "re1");
        }
        context();
        getGraphStore().getEventManager().start(Event.RuleEngine);

    }

    void context() {
        if (getContext() != null) {
            for (Rule r : getRules()) {
                r.getQuery().setContext(getContext());
            }
        }
    }

    /**
     * take a picture of graph Index, store it in graph kg:re2
     * store this engine in graph context,
     * get rule base SPIN graph using: graph kg:engine {}
     */
    void end() {
        getGraphStore().getContext().setRuleEngine(this);
        if (isRecord()) {
            getGraphStore().getContext().storeIndex(NSManager.KGRAM + "re2");
        }
        getGraphStore().getEventManager().finish(Event.RuleEngine);
    }

    // loop on rules until nothing new happens
    void infer(Mapping mapping, Binding bind) throws EngineException {
        int size = getGraphManager().size();

        // number of loop on rule base
        int loop = 0;
        int nbrule = 0;
        int timestamp = 0;

        boolean go = true;
        Record newRecord = null;
        // Rule manager with rule index
        stable = new STable();

        if (isOptimize()) {
            // consider only rules that match newly entailed edge predicates
            // consider solutions that contain at least one newly entailed edge
            start();
            initOptimize();
        }

        // loop while there is something new
        while (go) {
            logger.info("loop: " + loop);
            getEventManager().start(Event.InferenceCycle);
            if (isEvent())
                getVisitor().loopEntailment(getPath());
            nbrule = 0;

            if (isOptimize()) {
                getResultWatcher().start(loop);
            }
            logger.info("rules: " + getRules().size());
            for (Rule possibleRule : getRules()) {

                if (isOptimize() && possibleRule.isOptimize()) {
                    // start exec ResultWatcher, it checks that each solution
                    // of rule contains at least one new edge
                    getResultWatcher().start(possibleRule);
                    // run rules for which new edges have been created
                    // since previous run
                    newRecord = record(possibleRule, timestamp, loop);

                    if (loop == 0 || newRecord.accept(possibleRule.getRuleRecord())) {

                        if (loop > 0) {
                            getResultWatcher().start(possibleRule.getRuleRecord(), newRecord);
                        }
                        process(possibleRule, mapping, bind, newRecord, loop, timestamp, nbrule);
                        if (isClosure(possibleRule) && isOptTransitive()) {
                            // rule run at saturation: record nb edge after execution
                            newRecord = record(possibleRule, timestamp + 1, loop);
                        }
                        setRecord(possibleRule, newRecord);
                        nbrule++;
                        timestamp++;
                    }

                    getResultWatcher().finish(possibleRule);
                } else {
                    process(possibleRule, mapping, bind, null, loop, isOptimize() ? timestamp++ : -1, nbrule);
                    nbrule++;
                }
            }

            int graphSize = getGraphManager().size();

            if (graphSize > size) {
                // There are new edges: entailment again
                size = graphSize;
                loop++;
            } else {
                go = false;
            }

            getEventManager().finish(Event.InferenceCycle);
        }
    }

    void initOptimize() {
        // kgram return solutions that contain newly entailed edge
        setResultWatcher(new ResultWatcher(getGraphStore()));
        getResultWatcher().setOptimizeRuleDataManager(isOptimizeRuleDataManager());

        if (isConstructResult) {
            // Construct will take care of duplicates
            getResultWatcher().setDistinct(false);
        }
        // sparql interpreter interact with result watcher
        getQueryProcess().addResultListener(getResultWatcher());
    }

    /**
     * r is transitive closure
     * OR
     * r = ?x rdf:type ?c2 :- ?x rdf:type ?c1 & ?c1 rdfs:subClassOf ?c2
     * pr = ?c1 rdfs:subClassOf ?c3 := ?c1 rdfs:subClassOf ?c2 & ?c2 rdfs:subClassOf
     * ?c3
     * r is considered as closure (because previous pr is closure)
     */
    boolean isClosure(Rule rule) {
        if (rule.isClosure()) {
            // transitive rule at saturation
            return true;
        }
        if ((rule.isPseudoTransitive()) && (rule.getIndex() > 0)) {
            // rule = rdf:type ; preceding = rdfs:subClassOf
            Rule precedingRule = getRules().get(rule.getIndex() - 1);
            if (precedingRule.isClosure()) {
                // rdfs:subClassOf
                return rule.isPseudoTransitive(precedingRule);
            }
        }
        return false;
    }

    void cleanRules() {
        for (Rule r : getRules()) {
            r.clean();
        }
    }

    /**
     * Clean index of edges that are stored when isOptim=true
     */
    public void clean() {
        getGraphStore().clean();
        getGraphStore().compact();
        cleanRules();
    }

    /**
     * Process one rule
     */
    int process(Rule rule, Mapping m, Binding bind, Record newRecord, int loop, int timestamp, int nbr)
            throws EngineException {
        getEventManager().start(Event.Rule);
        boolean isConstruct = isOptimize() && isConstructResult;

        Query qq = rule.getQuery();
        GraphManager mgr = getGraphManager().getGraphManager(rule.isConstraint());
        Construct cons = Construct.createRule(qq, mgr);
        // named graph to store inference rule entailment OR constraint rule error
        cons.setDefaultGraph(mgr.getRuleGraphName(rule.isConstraint()));
        cons.setAccessRight(bind.getAccessRight());
        cons.setRule(rule, rule.getIndex(), rule.getProvenance());
        cons.setLoopIndex(timestamp);
        if (isEvent())
            cons.setVisitor(getVisitor());

        if (isConstruct) {
            // Result Watcher create edges in list
            // instead of creating Mapping
            // after query completes, edges are inserted in graph
            cons.setBuffer(true);
            cons.setInsertList(new ArrayList<>());
            Mappings map = Mappings.create(qq);
            // ResultWatcher call cons to create edges when a solution occur
            getResultWatcher().setConstruct(cons);
            getResultWatcher().setMappings(map);
        }

        int start = graphSize();

        if (isOptimize() && isOptTransitive() && rule.isTransitive() && isFunTransitive()) {
            // transitive rule without triple pattern ?p a owl:TransitiveProperty
            // Java code compute transitive closure
            Date dd = new Date();
            Closure clos = getClosure(rule);
            int index = (rule.getRuleRecord() == null) ? -1 : rule.getRuleRecord().getTimestamp();
            clos.closure(loop, timestamp, index);
        } else {
            process(rule, m, bind, cons);
            if (isOptimize() && isOptTransitive() && rule.isAnyTransitive()
                    && graphSize() > start && isConstruct) {
                // transitive rule with or without triple pattern ?p a owl:TransitiveProperty
                // optimization for transitive rules: eval at saturation in a loop
                transitive(rule, m, bind, cons);
            }
        }

        getEventManager().finish(Event.Rule);
        return graphSize() - start;
    }

    /**
     * Transitive Rule is executed at saturation in a loop
     * for loops after first one, sparql take new edge list into account
     * for evaluating the where part, the first query edge matches new edges only
     * Producer will consider list of edges created at preceding loop
     * pragma: rule has been executed once and there may be new edges in
     * construct.getInsertList()
     */
    void transitive(Rule rule, Mapping m, Binding b, Construct cons) throws EngineException {
        rule.setClosure(true);
        Query qq = rule.getQuery();
        boolean go = true;

        while (go) {
            // Producer will take this new edge list into account
            qq.setEdgeList(cons.getInsertList());
            qq.setEdgeIndex(rule.getNewEdgeIndex());
            cons.setInsertList(new ArrayList<>());
            int size = graphSize();

            process(rule, m, b, cons);

            if (graphSize() == size) {
                qq.setEdgeList(null);
                go = false;
            }
        }
    }

    Closure getClosure(Rule r) {
        if (r.getClosure() == null) {
            Closure c = createClosure(getGraphStore(), getResultWatcher().getDistinct());
            r.setClosure(c);
            c.setQuery(r.getQuery());
            c.setConnect(isConnect());
            c.init(r.getPredicate(0), r.getPredicate(1));
            r.setClosure(true);
        }
        return r.getClosure();
    }

    Closure createClosure(Graph g, Distinct d) {
        if (hasDataManager()) {
            return new ClosureDataManager(g, getDataManager(), d);
        }
        return new Closure(g, d);
    }

    // process rule
    void process(Rule r, Mapping m, Binding bind, Construct cons) throws EngineException {
        Query qq = r.getQuery();
        if (isEvent())
            getVisitor().beforeRule(qq);
        Date d1 = new Date();
        Mappings map = getQueryProcess().query(qq, m);

        getGraphManager().startRule();
        if (cons.isBuffer()) {
            // cons insert list contains only new edges that do not exist
            cons.getGraphManager().insert(r.getUniquePredicate(), cons.getInsertList());
        } else {
            // create edges from Mappings as usual
            cons.entailment(map);
        }
        getGraphManager().endRule();

        if (r.isConstraint()) {
            // constraint succeed when there is no solution (cf owlrl.rul)
            boolean success = (cons.isBuffer()) ? cons.getInsertList().isEmpty() : map.isEmpty();
            if (!success) {
                logger.error("Constraint error: " + r.getName());
                logger.error((cons.isBuffer() ? cons.getInsertList() : map).toString());
                getErrorList().add(error(r, cons, map));
            }
            if (isEvent()) {
                getVisitor().constraintRule(qq, cons.isBuffer() ? cons.getInsertList() : map,
                        DatatypeMap.newInstance(success));
            }
        }
        if (isEvent()) {
            getVisitor().afterRule(qq, cons.isBuffer() ? cons.getInsertList() : map);
        }
    }

    RuleError error(Rule r, Construct cons, Mappings map) {
        if (cons.isBuffer()) {
            return new RuleError(r, cons.getInsertList());
        } else {
            return new RuleError(r, map);
        }
    }

    /**
     * **************************************************
     *
     * Compute rule predicates Accept rule if some predicate has new triple in
     * graph
     *
     * *************************************************
     */
    /**
     * Compute table of rule predicates, for all rules
     */
    void start() {
        records = new ArrayList<>();
        sort();
        int i = 0;
        for (Rule r : getRules()) {
            init(r);
            r.setIndex(i);
            r.getQuery().setID(i);
            i++;
        }

        getGraphStore().cleanEdge();
    }

    void init(Rule rule) {
        rule.set(rule.getQuery().getNodeList());
    }

    public boolean isConstructResult() {
        return isConstructResult;
    }

    public void setConstructResult(boolean isConstructResult) {
        this.isConstructResult = isConstructResult;
    }

    public Dataset getDataset() {
        return ds;
    }

    public void setDataset(Dataset dataset) {
        this.ds = dataset;
    }

    public boolean isFunTransitive() {
        return isFunTransitive;
    }

    public void setFunTransitive(boolean isFunTransitive) {
        this.isFunTransitive = isFunTransitive;
    }

    public boolean isConnect() {
        return isConnect;
    }

    public void setConnect(boolean isConnect) {
        this.isConnect = isConnect;
    }

    public boolean isSkipPath() {
        return isSkipPath;
    }

    public void setSkipPath(boolean isSkipPath) {
        this.isSkipPath = isSkipPath;
    }

    public boolean isOptTransitive() {
        return isOptTransitive;
    }

    public void setOptTransitive(boolean isOptTransitive) {
        this.isOptTransitive = isOptTransitive;
    }

    public boolean isTest() {
        return test;
    }

    public void setTest(boolean test) {
        this.test = test;
    }

    @Override
    public String toGraph() {
        return toRDF();
    }

    /**
     * Return the rule base as a SPIN graph
     * graph eng:engine {}
     */
    public String toRDF() {
        SPIN sp = SPIN.create();
        for (Rule r : getRules()) {
            sp.init();
            ASTQuery ast = (ASTQuery) r.getAST();
            sp.visit(ast, "kg:r" + r.getIndex());
            sp.nl();
        }
        return sp.toString();
    }

    /**
     * graph eng:record {}
     */
    public Graphable getRecord() {
        final RuleEngine re = this;
        return new Graphable() {

            @Override
            public String toGraph() {
                return re.toRDFRecord();
            }

            @Override
            public Object getGraph() {
                return null;
            }

            @Override
            public void setGraph(Object obj) {
            }

        };
    }

    public String toRDFRecord() {
        StringBuilder str = new StringBuilder();
        for (Record r : records) {
            str.append(r.toRDF());
        }
        return str.toString();
    }

    @Override
    public Object getGraph() {
        return spinGraph;
    }

    @Override
    public void setGraph(Object obj) {
        spinGraph = obj;
    }

    public Context getContext() {
        return context;
    }

    public void setContext(Context context) {
        this.context = context;
    }

    public QueryEngine getQueryEngine() {
        return qengine;
    }

    public void setQueryEngine(QueryEngine qengine) {
        this.qengine = qengine;
    }

    public boolean isTransformation() {
        return qengine != null && qengine.isTransformation();
    }

    public String getBase() {
        return base;
    }

    public void setBase(String base) {
        this.base = base;
    }

    /**
     * Put pseudo transitive rule after it's transitive rule
     * tr = c1 subclassof c3 :- c1 subclassof c2 & c2 subclassof c3
     * pr = x type c2 :- x type c1 & c1 subclassof c2
     * when tr runs at saturation (in a loop), one execution of pr just after tr
     * generates all rdf:type triples (at once)
     * then, if no new rdf:type/rdfs:subClassOf occur after pr,
     * we can skip tr and pr at next loop
     * hence we gain one execution at last loop
     */
    void sort() {
        for (int i = 0; i < getRules().size(); i++) {
            Rule tr = getRules().get(i);
            if (tr.isTransitive()) {
                for (int j = 0; j < getRules().size(); j++) {
                    Rule pr = getRules().get(j);
                    if (pr.isPseudoTransitive(tr)) {
                        getRules().remove(tr);
                        getRules().remove(pr);
                        getRules().add(tr);
                        getRules().add(pr);
                        return;
                    }
                }
            }
        }
    }

    Record record(Rule r, int timestamp, int loop) {
        Record itable = new Record(r, timestamp, loop);
        for (Node pred : r.getPredicates()) {
            int size = getGraphManager().size(pred);
            itable.put(pred, size);
        }
        return itable;
    }

    public List<Record> getRecords() {
        return records;
    }

    void setRecord(Rule r, Record t) {
        r.setRuleRecord(t);
        records.add(t);
    }

    @Override
    public void init() {
    }

    @Override
    public void onDelete() {
    }

    @Override
    public void onInsert(Node gNode, Edge edge) {
    }

    @Override
    public void onClear() {
    }

    @Override
    public boolean isActivate() {
        return isActivate;
    }

    @Override
    public void setActivate(boolean b) {
        isActivate = b;
    }

    @Override
    public void remove() {
        getGraphStore().clear(Entailment.RULE, true);
        getGraphStore().clean();
    }

    @Override
    public Type type() {
        return Type.RULE_ENGINE;
    }

    /**
     * @return the synchronize
     */
    public boolean isSynchronized() {
        return synchronize;
    }

    /**
     * @param synchronize the synchronize to set
     */
    public void setSynchronized(boolean synchronize) {
        this.synchronize = synchronize;
        if (getQueryProcess() != null) {
            getQueryProcess().setSynchronized(synchronize);
        }
    }

    /**
     * @return the visitor
     */
    public ProcessVisitor getVisitor() {
        return visitor;
    }

    /**
     * @param visitor the visitor to set
     */
    public void setVisitor(ProcessVisitor visitor) {
        this.visitor = visitor;
    }

    public Level getLevel() {
        return level;
    }

    public void setLevel(Level level) {
        this.level = level;
    }

    /**
     * @return the event
     */
    public boolean isEvent() {
        return event;
    }

    /**
     * @param event the event to set
     */
    public void setEvent(boolean event) {
        this.event = event;
    }

    /**
     * @return the accessRight
     */
    public AccessRight getAccessRight() {
        return accessRight;
    }

    /**
     * @param accessRight the accessRight to set
     */
    public void setAccessRight(AccessRight accessRight) {
        this.accessRight = accessRight;
    }

    public List<RuleError> getErrorList() {
        return errorList;
    }

    public void setErrorList(List<RuleError> errorList) {
        this.errorList = errorList;
    }

    public GraphManager getGraphManager() {
        return graphManager;
    }

    public void setGraphManager(GraphManager graphManager) {
        this.graphManager = graphManager;
    }

    public boolean isOptimizable() {
        return optimizable;
    }

    public void setOptimizable(boolean optimizable) {
        this.optimizable = optimizable;
    }

    public boolean isRecord() {
        return isRecord;
    }

    public void setRecord(boolean isRecord) {
        this.isRecord = isRecord;
    }

    public boolean isOptimize() {
        return isOptimize;
    }

    public void setOptimize(boolean b) {
        this.isOptimize = b;
    }

    public ResultWatcher getResultWatcher() {
        return resultWatcher;
    }

    public void setResultWatcher(ResultWatcher resultWatcher) {
        this.resultWatcher = resultWatcher;
    }

    public boolean hasDataManager() {
        return getDataManager() != null;
    }

    public DataManager getDataManager() {
        return dataManager;
    }

    public void setDataManager(DataManager dataManager) {
        this.dataManager = dataManager;
    }

    public Rule getRule() {
        return rule;
    }

    public void setRule(Rule rule) {
        this.rule = rule;
    }

    public boolean isOptimizeRuleDataManager() {
        return optimizeRuleDataManager;
    }

    public void setOptimizeRuleDataManager(boolean optimizeRuleDataManager) {
        this.optimizeRuleDataManager = optimizeRuleDataManager;
    }

    public enum Profile {

        STDRL,
        OWLRL("/rule/owlrl.rul"),
        OWLRL_TEST("/rule/owlrltest.rul"),
        OWLRL_LITE("/rule/owlrllite.rul"),
        OWLRL_EXT("/rule/owlrlext.rul"),
        RDFS("/rule/rdfs.rul");

        String path;

        Profile() {
        }

        Profile(String path) {
            this.path = path;
        }

        String getPath() {
            return path;
        }

    }

    class STable extends Hashtable<Rule, Integer> {

        List<Rule> sort() {

            ArrayList<Rule> list = new ArrayList<>(keySet());

            list.sort((o1, o2) -> get(o2).compareTo(get(o1)));

            return list;
        }
    }

}<|MERGE_RESOLUTION|>--- conflicted
+++ resolved
@@ -64,16 +64,12 @@
  */
 public class RuleEngine implements Engine, Graphable {
 
-<<<<<<< HEAD
-    static final String NL = "\n";
-=======
     public enum ProfileType {
         OWL_RL_FULL, STD, OWL_RL, OWL_RL_LITE, OWL_RL_EXT, OWL_RL_TEST, RDFS_RL
     }
 
     public static final Logger logger = LoggerFactory.getLogger(RuleEngine.class);
-    static final String NL = System.getProperty("line.separator");
->>>>>>> c4a681f3
+    static final String NL = "\n";
     static final String OWL_RL_PROFILE = NSManager.OWL_RL_PROFILE;
     public static boolean OWL_CLEAN = true;
     public static boolean RULE_DATAMANAGER_OPTIMIZE = false;

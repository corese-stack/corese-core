--- conflicted
+++ resolved
@@ -91,8 +91,974 @@
     private String path;
     private String parent;
 
-<<<<<<< HEAD
-=======
+    Property() {
+        booleanProperty = new EnumMap<>(Value.class);
+        stringProperty = new EnumMap<>(Value.class);
+        integerProperty = new EnumMap<>(Value.class);
+        listProperty = new EnumMap<>(Value.class);
+        properties = new Properties();
+        variableMap = new HashMap<>();
+        imports = new HashMap<>();
+    }
+
+    protected static Property getSingleton() {
+        if (singleton == null) {
+            singleton = new Property();
+            set(SERVICE_SEND_PARAMETER, true);
+            set(DATATYPE_ENTAILMENT, true);
+        }
+        return singleton;
+    }
+
+    public static void load(String path) throws IOException {
+        getSingleton().basicLoad(path);
+    }
+
+    /**
+     * Use case: corese gui initialize graph
+     */
+    public static void init(Graph g) {
+        getSingleton().basicInit(g);
+    }
+
+    public static void set(Value value, boolean b) {
+        basicSet(value, b);
+    }
+
+    public static void set(Value value, String str) {
+        basicSet(value, str);
+    }
+
+    public static void set(Value value, String... str) {
+        basicSet(value, str);
+    }
+
+    public static void set(Value value, double d) {
+        basicSet(value, Double.toString(d));
+    }
+
+    public static void set(Value value, int n) {
+        basicSet(value, n);
+    }
+
+    public static boolean hasProperty(Value value) {
+        return getSingleton().getBooleanProperty().containsKey(value) || getSingleton().getStringProperty().containsKey(value) || getSingleton().getIntegerProperty().containsKey(value) || getSingleton().getListProperty().containsKey(value);
+    }
+
+    public static Object get(Value value) {
+        if (getSingleton().hasBooleanProperty(value))
+            return getBooleanValue(value);
+        if (getSingleton().hasStringProperty(value))
+            return getStringValue(value);
+        if (getSingleton().hasIntegerProperty(value))
+            return getIntegerValue(value);
+        if (getSingleton().hasListProperty(value))
+            return getListValue(value);
+        return null;
+    }
+
+    public static boolean getBooleanValue(Value value) {
+        Boolean b = getSingleton().getBooleanProperty().get(value);
+        return b != null && b;
+    }
+
+    public static String getStringValue(Value value) {
+        return getSingleton().getStringProperty().get(value);
+    }
+
+    public static int getIntegerValue(Value value) {
+        return getSingleton().getIntegerProperty().get(value);
+    }
+
+    public static List<String> getListValue(Value value) {
+        return getSingleton().getListProperty().get(value);
+    }
+
+    public static boolean hasValue(Value value, boolean b) {
+        return get(value) != null && getBooleanValue(value) == b;
+    }
+
+    public static boolean hasValue(Value value, String str) {
+        return get(value) != null && getStringValue(value).equals(str);
+    }
+
+    public static boolean hasValue(Value value, int n) {
+        return get(value) != null && getIntegerValue(value) == n;
+    }
+
+    public static boolean hasValue(Value value, String... str) {
+        return get(value) != null && getListValue(value).containsAll(Arrays.asList(str));
+    }
+
+    public static Set<Value> getPropertySet() {
+        HashSet<Value> result = new HashSet<>();
+        result.addAll(getSingleton().getBooleanProperty().keySet());
+        result.addAll(getSingleton().getStringProperty().keySet());
+        result.addAll(getSingleton().getIntegerProperty().keySet());
+        result.addAll(getSingleton().getListProperty().keySet());
+        return result;
+    }
+
+    public static String display() {
+        return getSingleton().basicDisplay();
+    }
+
+    /**
+     * Implementation for singleton
+     */
+
+    public static String basicDisplay() {
+        return String.format("Property:\n%s\n%s",
+                getSingleton().getBooleanProperty().toString(), getSingleton().getStringProperty().toString());
+    }
+
+    public static void define(String name, String value) {
+        Value pname = Value.valueOf(name);
+        if (value.equals("true") || value.equals("false")) {
+            boolean b = Boolean.parseBoolean(value);
+            basicSet(pname, b);
+        } else {
+            try {
+                int n = Integer.parseInt(value);
+                basicSet(pname, n);
+            } catch (Exception e) {
+                basicSet(pname, value);
+            }
+        }
+    }
+
+    static void basicSet(Value value, boolean b) {
+        logger.debug("{} = {}", value, b);
+        getSingleton().getBooleanProperty().put(value, b);
+
+        switch (value) {
+
+            case OWL_CLEAN:
+                RuleEngine.OWL_CLEAN = b;
+                break;
+
+            case RULE_DATAMANAGER_OPTIMIZE:
+                RuleEngine.RULE_DATAMANAGER_OPTIMIZE = b;
+                break;
+
+            case LOAD_WITH_PARAMETER:
+                Service.LOAD_WITH_PARAMETER = b;
+                break;
+
+            case DISPLAY_URI_AS_PREFIX:
+                Constant.DISPLAY_AS_PREFIX = b;
+                CoreseDatatype.DISPLAY_AS_PREFIX = b;
+                break;
+
+            case DISPLAY_AS_TRIPLE:
+                DatatypeMap.DISPLAY_AS_TRIPLE = b;
+                break;
+
+            case GRAPH_NODE_AS_DATATYPE:
+                NodeImpl.byIDatatype = b;
+                break;
+
+            case CONSTRAINT_NAMED_GRAPH:
+                Graph.CONSTRAINT_NAMED_GRAPH = b;
+                break;
+
+            case CONSTRAINT_GRAPH:
+                Graph.CONSTRAINT_GRAPH = b;
+                break;
+
+            case EXTERNAL_NAMED_GRAPH:
+                Graph.EXTERNAL_NAMED_GRAPH = b;
+                break;
+
+            case LOAD_IN_DEFAULT_GRAPH:
+                Load.setDefaultGraphValue(b);
+                break;
+
+            case SKOLEMIZE:
+                Graph.setDefaultSkolem(b);
+                break;
+
+            case GRAPH_INDEX_END:
+                EdgeManagerIndexer.RECORD_END = b;
+                break;
+
+            case RDF_STAR_TRIPLE:
+                EdgeFactory.EDGE_TRIPLE_NODE = b;
+                EdgeFactory.OPTIMIZE_EDGE = !b;
+
+            case RDF_STAR:
+                Graph.setRDFStar(b);
+                ASTParser.RDF_STAR = b;
+                break;
+
+            case RDF_STAR_VALIDATION:
+                // check subject literal is an error
+                ParserHandler.rdf_star_validation = b;
+                MatcherImpl.RDF_STAR_VALIDATION = b;
+                break;
+
+            case RDF_STAR_SELECT:
+                DataFilter.RDF_STAR_SELECT = b;
+                break;
+
+            case DATATYPE_ENTAILMENT:
+                // when true: graph match can join 1, 01, 1.0
+                DatatypeMap.DATATYPE_ENTAILMENT = b;
+                break;
+
+            case SPARQL_COMPLIANT:
+                // default is false
+                // true: literal is different from string
+                // true: from named without from is sparql compliant
+                DatatypeMap.setSPARQLCompliant(b);
+                QuerySolver.SPARQL_COMPLIANT_DEFAULT = b;
+                // SPARQL_COMPLIANT => ! DATATYPE_ENTAILMENT
+                set(DATATYPE_ENTAILMENT, !b);
+                break;
+
+            case SPARQL_ORDER_UNBOUND_FIRST:
+                Mappings.setOrderUnboundFirst(b);
+                break;
+
+            case REENTRANT_QUERY:
+                QueryProcess.setOverwrite(b);
+                break;
+
+            case ACCESS_LEVEL:
+                Access.setActive(b);
+                if (b) {
+                    Access.setDefaultUserLevel(Level.DEFAULT);
+                } else {
+                    Access.setDefaultUserLevel(Level.SUPER_USER);
+                }
+                break;
+
+            case ACCESS_RIGHT:
+                AccessRight.setActive(b);
+                break;
+
+            case EVENT:
+                QuerySolver.setVisitorable(b);
+                break;
+
+            case VERBOSE:
+                Graph.setDefaultVerbose(b);
+                break;
+
+            case LDSCRIPT_DEBUG:
+                Function.nullcheck = b;
+                break;
+
+            case LDSCRIPT_CHECK_DATATYPE:
+                Function.typecheck = b;
+                break;
+
+            case LDSCRIPT_CHECK_RDFTYPE:
+                Function.rdftypecheck = b;
+                break;
+
+            case INTERPRETER_TEST:
+                Interpreter.testNewEval = b;
+                break;
+
+            case FEDERATE_BGP:
+                FederateVisitor.FEDERATE_BGP = b;
+                break;
+
+            case FEDERATE_PARTITION:
+                FederateVisitor.PARTITION = b;
+                break;
+
+            case FEDERATE_COMPLETE:
+                FederateVisitor.COMPLETE_BGP = b;
+                break;
+
+            case FEDERATE_FILTER:
+                FederateVisitor.SELECT_FILTER = b;
+                break;
+
+            case FEDERATE_JOIN:
+                FederateVisitor.SELECT_JOIN = b;
+                FederateVisitor.USE_JOIN = b;
+                break;
+
+            case FEDERATE_OPTIONAL:
+                FederateVisitor.OPTIONAL = b;
+                break;
+
+            case FEDERATE_MINUS:
+                FederateVisitor.MINUS = b;
+                break;
+
+            case FEDERATE_UNDEFINED:
+                FederateVisitor.UNDEFINED = b;
+                break;
+
+            case FEDERATE_JOIN_PATH:
+                FederateVisitor.SELECT_JOIN_PATH = b;
+                break;
+
+            case TRACE_GENERIC:
+                FederateVisitor.TRACE_FEDERATE = b;
+                RewriteBGPList.TRACE_BGP_LIST = b;
+                break;
+
+            case SOLVER_SORT_CARDINALITY:
+                QueryProcess.setSort(b);
+                break;
+
+            case SOLVER_OVERLOAD:
+                TermEval.OVERLOAD = b;
+                break;
+
+            case RDFS_ENTAILMENT:
+                Graph.RDFS_ENTAILMENT_DEFAULT = b;
+                break;
+
+            case SERVICE_REPORT:
+                ASTParser.SERVICE_REPORT = b;
+                break;
+
+            case SERVICE_DISPLAY_MESSAGE:
+                ServiceParser.DISPLAY_MESSAGE = b;
+                break;
+
+            case STRICT_MODE:
+                ASTQuery.STRICT_MODE = b;
+                break;
+        }
+    }
+
+    static void basicSet(Value value, String... str) {
+        logger.debug("{} = {}", value, str);
+        switch (value) {
+            case FEDERATE_BLACKLIST:
+                getSingleton().blacklist(str);
+                break;
+            case FEDERATE_BLACKLIST_EXCEPT:
+                getSingleton().blacklistExcept(str);
+                break;
+        }
+    }
+
+    static void basicSet(Value value, String str) {
+        logger.debug("{} = {}", value, str);
+        getSingleton().getStringProperty().put(value, str);
+        switch (value) {
+
+            case FEDERATION:
+                getSingleton().defineFederation(str);
+                break;
+
+            case FEDERATE_INDEX_PATTERN:
+                SelectorIndex.QUERY_PATTERN = str;
+                break;
+
+            case FEDERATE_QUERY_PATTERN:
+                getSingleton().setQueryPattern(str);
+                break;
+
+            case FEDERATE_PREDICATE_PATTERN:
+                getSingleton().setPredicatePattern(str);
+                break;
+
+            case FEDERATE_FILTER_ACCEPT:
+                getSingleton().setFilterAccept(str);
+                break;
+
+            case FEDERATE_FILTER_REJECT:
+                getSingleton().setFilterReject(str);
+                break;
+
+            case FEDERATE_INDEX_SKIP:
+                getSingleton().setIndexSkip(str);
+                break;
+
+            case FEDERATE_BLACKLIST:
+                getSingleton().blacklist(str);
+                break;
+
+            case FEDERATE_BLACKLIST_EXCEPT:
+                getSingleton().blacklistExcept(str);
+                break;
+
+            case FEDERATE_SPLIT:
+                getSingleton().split(str);
+                break;
+
+            case FEDERATE_INDEX_SUCCESS:
+                FederateVisitor.NB_SUCCESS = Double.parseDouble(str);
+                break;
+
+            case LOAD_FORMAT:
+                Load.LOAD_FORMAT = str;
+                break;
+
+            case SERVICE_BINDING:
+                CompileService.setBinding(str);
+                break;
+
+            case SERVICE_PARAMETER:
+                // set in table
+                break;
+
+            case SERVICE_HEADER:
+                getSingleton().getListProperty().put(SERVICE_HEADER, getSingleton().getList(str));
+                break;
+
+            case LDSCRIPT_VARIABLE:
+                getSingleton().variable();
+                break;
+
+            case BLANK_NODE:
+                Graph.BLANK = str;
+                break;
+
+            case SOLVER_QUERY_PLAN:
+                getSingleton().queryPlan(str);
+                break;
+
+            case SOLVER_VISITOR:
+                QueryProcess.setVisitorName(getSingleton().expand(str));
+                break;
+
+            case RULE_VISITOR:
+                QuerySolverVisitorRule.setVisitorName(getSingleton().expand(str));
+                break;
+
+            case TRANSFORMER_VISITOR:
+                QuerySolverVisitorTransformer.setVisitorName(getSingleton().expand(str));
+                break;
+
+            case SERVER_VISITOR:
+                QueryProcess.setServerVisitorName(getSingleton().expand(str));
+                break;
+
+            case ACCESS_LEVEL:
+                getSingleton().accessLevel(str);
+                break;
+
+            case PREFIX:
+                getSingleton().prefix();
+                break;
+
+            case LOAD_FUNCTION:
+                getSingleton().loadFunction(str);
+                break;
+        }
+    }
+
+    static void basicSet(Value value, int n) {
+        logger.debug("{} = {}", value, n);
+        getSingleton().getIntegerProperty().put(value, n);
+
+        switch (value) {
+
+            case SERVICE_SLICE:
+            case SERVICE_LIMIT:
+            case SERVICE_TIMEOUT:
+                // use integer table
+                break;
+
+            case SERVICE_DISPLAY_RESULT:
+                ProviderService.DISPLAY_RESULT_MAX = n;
+                ContextLog.DISPLAY_RESULT_MAX = n;
+                Eval.DISPLAY_RESULT_MAX = n;
+                break;
+
+            case LOAD_LIMIT:
+                Load.setLimitDefault(n);
+                break;
+
+            case FUNCTION_PARAMETER_MAX:
+                ASTExtension.FUNCTION_PARAMETER_MAX = n;
+                break;
+
+            case FEDERATE_INDEX_LENGTH:
+                FederateVisitor.NB_ENDPOINT = n;
+                break;
+        }
+    }
+
+    public static List<List<String>> getStorageparameters() {
+
+        String storages = stringValue(STORAGE);
+
+        List<List<String>> storageList = new ArrayList<>();
+        if (storages == null) {
+            return storageList;
+        }
+
+        for (String storageStr : storages.split(SEP)) {
+
+            String[] storageLst = storageStr.split(",", 3);
+            storageList.add(List.of(storageLst).stream().map(str -> getSingleton().expand(str)).collect(Collectors.toList()));
+        }
+        return storageList;
+    }
+
+    public static Integer intValue(Value val) {
+        return getSingleton().getIntegerProperty().get(val);
+    }
+
+    public static List<String> listValue(Value value) {
+        return getSingleton().getListProperty().get(value);
+    }
+
+    public static String stringValue(Value val) {
+        return getSingleton().getStringProperty().get(val);
+    }
+
+    public static String[] stringValueList(Value val) {
+        String str = stringValue(val);
+        if (val == null || str == null) {
+            return new String[0];
+        }
+        return str.split(SEP);
+    }
+
+    // current storage mode to create QueryProcess
+    public static boolean isDataset() {
+        if (stringValue(STORAGE) == null) {
+            // there is no db storage path
+            return true;
+        }
+        if (stringValue(STORAGE_MODE) == null) {
+            // there is db storage path and no mode specified -> db mode, not dataset
+            return false;
+        }
+        // STORAGE_MODE = db|dataset
+        return stringValue(STORAGE_MODE).equals(DATASET);
+    }
+
+    // current storage mode
+    public static boolean isStorage() {
+        return !isDataset();
+    }
+
+    // consider all db
+    public static boolean isStorageAll() {
+        return isStorage() &&
+                getSingleton().protectEquals(stringValue(STORAGE_MODE), DB_ALL);
+    }
+
+    private boolean hasBooleanProperty(Value value) {
+        return getBooleanProperty().containsKey(value);
+    }
+
+    private boolean hasStringProperty(Value value) {
+        return getStringProperty().containsKey(value);
+    }
+
+    private boolean hasIntegerProperty(Value value) {
+        return getIntegerProperty().containsKey(value);
+    }
+
+    private boolean hasListProperty(Value value) {
+        return getListProperty().containsKey(value);
+    }
+
+    void basicLoad(String path) throws IOException {
+        setPath(path);
+        File file = new File(path);
+        setParent(file.getParent());
+        getImports().put(path, path);
+        try (FileReader loadPathReader = new FileReader(path)) {
+            getProperties().load(loadPathReader);
+        } catch (IOException e) {
+            logger.error("Error loading: " + path);
+            throw e;
+        }
+        // start with variable because import may use variable,
+        // as well as other properties
+        defineVariable();
+        imports();
+        init();
+    }
+
+    /**
+     * @todo: ./ in imported file is the path of main property file
+     * @todo: there is no recursive import
+     */
+    private void imports() throws IOException {
+        if (getProperties().containsKey(IMPORT.toString())) {
+
+            for (String name : ((String) get(IMPORT)).split(SEP)) {
+                String importPath = expand(name);
+
+                if (getImports().containsKey(importPath)) {
+                    logger.info("Skip import: " + importPath);
+                } else {
+                    getImports().put(importPath, importPath);
+                    logger.info("Import: " + importPath);
+                    try (FileReader importReader = new FileReader(importPath)) {
+                        getProperties().load(importReader);
+                    }
+                    // @note: imported variable overload Properties and Property variable property
+                    // but complete variable hashmap properly
+                    defineVariable();
+                }
+            }
+        }
+    }
+
+    void init() {
+        defineProperty();
+    }
+
+    void defineProperty() {
+        for (String name : getProperties().stringPropertyNames()) {
+            String value = getProperties().getProperty(name);
+            try {
+                define(name, value);
+            } catch (Exception e) {
+                logger.info("Incorrect Property: " + name + " " + value);
+            }
+        }
+    }
+
+    /**
+     * Do it first
+     * VARIABLE = $gui=/a/path
+     */
+    void defineVariable() {
+        if (getProperties().containsKey(VARIABLE.toString())) {
+            basicSet(VARIABLE, (String) get(VARIABLE));
+            // variable definitions in a hashmap
+            defineVariableMap();
+        }
+    }
+
+    void setQueryPattern(String str) {
+        QueryLoad ql = QueryLoad.create();
+        for (Pair pair : getValueList(Value.FEDERATE_QUERY_PATTERN)) {
+            try {
+                SelectorIndex.defineQueryPattern(pair.getKey(), ql.readWE(pair.getPath()));
+            } catch (LoadException ex) {
+                logger.error(ex.getMessage());
+            }
+        }
+    }
+
+    void setPredicatePattern(String str) {
+        QueryLoad ql = QueryLoad.create();
+        for (Pair pair : getValueList(Value.FEDERATE_PREDICATE_PATTERN)) {
+            try {
+                SelectorIndex.definePredicatePattern(pair.getKey(), ql.readWE(pair.getPath()));
+            } catch (LoadException ex) {
+                logger.error(ex.getMessage());
+            }
+        }
+    }
+
+    void setFilterAccept(String str) {
+        for (String ope : str.split(SEP)) {
+            SelectorFilter.defineOperator(ope, true);
+        }
+    }
+
+    void setFilterReject(String str) {
+        for (String ope : str.split(SEP)) {
+            SelectorFilter.rejectOperator(ope, true);
+        }
+    }
+
+    void setIndexSkip(String str) {
+        for (String ope : str.split(SEP)) {
+            SelectorIndex.skipPredicate(ope);
+        }
+    }
+
+    void split(String list) {
+        ArrayList<String> alist = new ArrayList<>();
+        for (String str : list.split(SEP)) {
+            alist.add(NSManager.nsm().toNamespace(str));
+        }
+        logger.info("Split: " + alist);
+        FederateVisitor.DEFAULT_SPLIT = alist;
+    }
+
+    List<String> getList(String list) {
+        return new ArrayList<>(Arrays.asList(list.split(SEP)));
+    }
+
+    void blacklist(String list) {
+        FederateVisitor.BLACKLIST = getSingleton().getList(list);
+    }
+
+    void blacklistExcept(String list) {
+        FederateVisitor.BLACKLIST_EXCEPT = getSingleton().getList(list);
+    }
+
+    void blacklist(String... list) {
+        FederateVisitor.BLACKLIST = new ArrayList<>(Arrays.asList(list));
+    }
+
+    void blacklistExcept(String... list) {
+        ArrayList<String> alist = new ArrayList<>();
+        Collections.addAll(alist, list);
+        FederateVisitor.BLACKLIST_EXCEPT = alist;
+    }
+
+    // variable definition may use preceding variables
+    private void defineVariableMap() {
+        for (Pair pair : getValueListBasic(Value.VARIABLE)) {
+            String variable = varName(pair.getKey());
+
+            if (getVariableMap().containsKey(variable)) {
+                logger.info("Overload variable: " + variable);
+            }
+            logger.info(String.format("variable: %s=%s", variable, expand(pair.getValue())));
+
+            getVariableMap().put(variable, expand(pair.getValue()));
+        }
+    }
+
+    String varName(String key) {
+        return key.startsWith(VAR_CHAR) ? key : VAR_CHAR + key;
+    }
+
+    String expand(String value) {
+        if (value.startsWith(VAR_CHAR)) {
+            for (String variable : getVariableMap().keySet()) {
+                if (value.startsWith(variable)) {
+                    return value.replace(variable, getVariableMap().get(variable));
+                }
+            }
+        } else if (value.startsWith("./")) {
+            // relative path
+            return complete(value);
+        }
+        return value;
+    }
+
+    String complete(String value) {
+        return getParent().concat(value.substring(1));
+    }
+
+    void queryPlan(String str) {
+        switch (str) {
+            case STD:
+                QuerySolver.QUERY_PLAN = Query.QP_DEFAULT;
+                break;
+            default:
+                QuerySolver.QUERY_PLAN = Query.QP_HEURISTICS_BASED;
+                break;
+        }
+    }
+
+    void defineFederation(String path) {
+        logger.info("federation: " + path);
+        QueryProcess exec = QueryProcess.create(Graph.create());
+        try {
+            Graph g = exec.defineFederation(path);
+        } catch (IOException | EngineException | LoadException ex) {
+            logger.error(ex.toString());
+        }
+    }
+
+    void loadFunction(String str) {
+        QueryProcess exec = QueryProcess.create();
+        for (String name : str.split(SEP)) {
+            try {
+                exec.imports(str);
+            } catch (EngineException ex) {
+                logger.error(ex.toString());
+            }
+        }
+    }
+
+    /**
+     * Init graph with properties such as load dataset
+     * use case: corese gui
+     */
+    void basicInit(Graph g) {
+        for (String name : getProperties().stringPropertyNames()) {
+            String value = getProperties().getProperty(name);
+            try {
+                define(name, value, g);
+            } catch (Exception e) {
+                logger.error(e.toString());
+            }
+        }
+
+        // after load dataset
+        if (getStringProperty().containsKey(LOAD_RULE)) {
+            loadRule(g, getStringProperty().get(LOAD_RULE));
+        }
+    }
+
+    void define(String name, String value, Graph g) {
+        try {
+            Value pname = Value.valueOf(name);
+            define(pname, value, g);
+        } catch (Exception ignored) {
+
+        }
+    }
+
+    void define(Value name, String value, Graph g) {
+        switch (name) {
+            case LOAD_DATASET:
+                loadList(g, value);
+                break;
+        }
+    }
+
+    void loadRule(Graph g, String path) {
+        for (String name : path.split(SEP)) {
+            RuleEngine re = RuleEngine.create(g);
+            try {
+                String file = expand(name);
+                re.setProfile(file);
+                re.process();
+            } catch (LoadException | EngineException ex) {
+                logger.error(ex.toString());
+            }
+        }
+    }
+
+    void loadList(Graph g, String path) {
+        Load ld = Load.create(g);
+        for (String name : path.split(SEP)) {
+            try {
+                String file = expand(name);
+                logger.info("Load: " + file);
+                ld.parse(file.strip());
+            } catch (LoadException ex) {
+                logger.error(ex.toString());
+            }
+        }
+    }
+
+    /**
+     * LDScript static variable
+     * LDSCRIPT_VARIABLE = var=val;var=val
+     */
+    void variable() {
+        for (Pair pair : getValueListBasic(Value.LDSCRIPT_VARIABLE)) {
+            String variable = pair.getKey().strip();
+            String val = pair.getValue().strip();
+            logger.info(String.format("ldscript variable: %s=%s", variable, val));
+            IDatatype dt = DatatypeMap.newValue(val);
+            Binding.setStaticVariable(variable, dt);
+        }
+    }
+
+    public List<Pair> getValueList(Value val) {
+        return getValueListBasic(val);
+    }
+
+    public List<Pair> getValueListBasic(Value val) {
+        String str = stringValue(val);
+        ArrayList<Pair> list = new ArrayList<>();
+        if (str == null) {
+            return list;
+        }
+        for (String elem : str.split(SEP)) {
+            String[] def = elem.split(EQ, 2);
+            if (def.length >= 2) {
+                list.add(new Pair(def[0], def[1]));
+            }
+        }
+        return list;
+    }
+
+    void prefix() {
+        for (Pair pair : getValueListBasic(PREFIX)) {
+            NSManager.defineDefaultPrefix(pair.getKey().strip(), pair.getValue().strip());
+        }
+    }
+
+    void accessLevel(String str) {
+        try {
+            Level level = Level.valueOf(str);
+            Access.setDefaultUserLevel(level);
+        } catch (Exception e) {
+            logger.error("Undefined Access Level: {}", str);
+        }
+    }
+
+    protected Map<Value, Boolean> getBooleanProperty() {
+        return booleanProperty;
+    }
+
+    protected void setBooleanProperty(Map<Value, Boolean> booleanProperty) {
+        this.booleanProperty = booleanProperty;
+    }
+
+    protected Map<Value, String> getStringProperty() {
+        return stringProperty;
+    }
+
+    protected void setStringProperty(Map<Value, String> stringProperty) {
+        this.stringProperty = stringProperty;
+    }
+
+    protected Properties getProperties() {
+        return properties;
+    }
+
+    protected void setProperties(Properties properties) {
+        this.properties = properties;
+    }
+
+    protected Map<Value, Integer> getIntegerProperty() {
+        return integerProperty;
+    }
+
+    protected void setIntegerProperty(Map<Value, Integer> integerProperty) {
+        this.integerProperty = integerProperty;
+    }
+
+    protected String pathValue(Value val) {
+        return expand(stringValue(val));
+    }
+
+    protected Map<String, String> getVariableMap() {
+        return variableMap;
+    }
+
+    protected void setVariableMap(Map<String, String> variableMap) {
+        this.variableMap = variableMap;
+    }
+
+    protected String getPath() {
+        return path;
+    }
+
+    protected void setPath(String path) {
+        this.path = path;
+    }
+
+    protected String getParent() {
+        return parent;
+    }
+
+    protected void setParent(String parent) {
+        this.parent = parent;
+    }
+
+    protected Map<String, String> getImports() {
+        return imports;
+    }
+
+    protected void setImports(Map<String, String> imports) {
+        this.imports = imports;
+    }
+
+    protected Map<Value, List<String>> getListProperty() {
+        return listProperty;
+    }
+
+    protected void setListProperty(Map<Value, List<String>> listProperty) {
+        this.listProperty = listProperty;
+    }
+
+    boolean protectEquals(String variable, String value) {
+        return variable != null && variable.equals(value);
+    }
+
     public enum Value {
         // VARIABLE = home=/home/name/dir
         VARIABLE,
@@ -280,885 +1246,6 @@
         ELASTICSEARCH_API_ADDRESS,
     }
 
->>>>>>> 4a179966
-    Property() {
-        booleanProperty = new EnumMap<>(Value.class);
-        stringProperty = new EnumMap<>(Value.class);
-        integerProperty = new EnumMap<>(Value.class);
-        listProperty = new EnumMap<>(Value.class);
-        properties = new Properties();
-        variableMap = new HashMap<>();
-        imports = new HashMap<>();
-    }
-
-    protected static Property getSingleton() {
-        if (singleton == null) {
-            singleton = new Property();
-            set(SERVICE_SEND_PARAMETER, true);
-            set(DATATYPE_ENTAILMENT, true);
-        }
-        return singleton;
-    }
-
-    public static void load(String path) throws IOException {
-        getSingleton().basicLoad(path);
-    }
-
-    /**
-     * Use case: corese gui initialize graph
-     */
-    public static void init(Graph g) {
-        getSingleton().basicInit(g);
-    }
-
-    public static void set(Value value, boolean b) {
-        basicSet(value, b);
-    }
-
-    public static void set(Value value, String str) {
-        basicSet(value, str);
-    }
-
-    public static void set(Value value, String... str) {
-        basicSet(value, str);
-    }
-
-    public static void set(Value value, double d) {
-        basicSet(value, Double.toString(d));
-    }
-
-    public static void set(Value value, int n) {
-        basicSet(value, n);
-    }
-
-    public static boolean hasProperty(Value value) {
-        return getSingleton().getBooleanProperty().containsKey(value)
-                || getSingleton().getStringProperty().containsKey(value)
-                || getSingleton().getIntegerProperty().containsKey(value)
-                || getSingleton().getListProperty().containsKey(value);
-    }
-
-    public static Object get(Value value) {
-        if (getSingleton().hasBooleanProperty(value))
-            return getBooleanValue(value);
-        if (getSingleton().hasStringProperty(value))
-            return getStringValue(value);
-        if (getSingleton().hasIntegerProperty(value))
-            return getIntegerValue(value);
-        if (getSingleton().hasListProperty(value))
-            return getListValue(value);
-        return null;
-    }
-
-    public static boolean getBooleanValue(Value value) {
-        Boolean b = getSingleton().getBooleanProperty().get(value);
-        return b != null && b;
-    }
-
-    public static String getStringValue(Value value) {
-        return getSingleton().getStringProperty().get(value);
-    }
-
-    public static int getIntegerValue(Value value) {
-        return getSingleton().getIntegerProperty().get(value);
-    }
-
-    public static List<String> getListValue(Value value) {
-        return getSingleton().getListProperty().get(value);
-    }
-
-    public static boolean hasValue(Value value, boolean b) {
-        return get(value) != null && getBooleanValue(value) == b;
-    }
-
-    public static boolean hasValue(Value value, String str) {
-        return get(value) != null && getStringValue(value).equals(str);
-    }
-
-    public static boolean hasValue(Value value, int n) {
-        return get(value) != null && getIntegerValue(value) == n;
-    }
-
-    public static boolean hasValue(Value value, String... str) {
-        return get(value) != null && getListValue(value).containsAll(Arrays.asList(str));
-    }
-
-    public static Set<Value> getPropertySet() {
-        HashSet<Value> result = new HashSet<>();
-        result.addAll(getSingleton().getBooleanProperty().keySet());
-        result.addAll(getSingleton().getStringProperty().keySet());
-        result.addAll(getSingleton().getIntegerProperty().keySet());
-        result.addAll(getSingleton().getListProperty().keySet());
-        return result;
-    }
-
-    public static String display() {
-        return getSingleton().basicDisplay();
-    }
-
-    /**
-     * Implementation for singleton
-     */
-
-    public static String basicDisplay() {
-        return String.format("Property:\n%s\n%s",
-                getSingleton().getBooleanProperty().toString(), getSingleton().getStringProperty().toString());
-    }
-
-    public static void define(String name, String value) {
-        Value pname = Value.valueOf(name);
-        if (value.equals("true") || value.equals("false")) {
-            boolean b = Boolean.parseBoolean(value);
-            basicSet(pname, b);
-        } else {
-            try {
-                int n = Integer.parseInt(value);
-                basicSet(pname, n);
-            } catch (Exception e) {
-                basicSet(pname, value);
-            }
-        }
-    }
-
-    static void basicSet(Value value, boolean b) {
-        logger.debug("{} = {}", value, b);
-        getSingleton().getBooleanProperty().put(value, b);
-
-        switch (value) {
-
-            case OWL_CLEAN:
-                RuleEngine.OWL_CLEAN = b;
-                break;
-
-            case RULE_DATAMANAGER_OPTIMIZE:
-                RuleEngine.RULE_DATAMANAGER_OPTIMIZE = b;
-                break;
-
-            case LOAD_WITH_PARAMETER:
-                Service.LOAD_WITH_PARAMETER = b;
-                break;
-
-            case DISPLAY_URI_AS_PREFIX:
-                Constant.DISPLAY_AS_PREFIX = b;
-                CoreseDatatype.DISPLAY_AS_PREFIX = b;
-                break;
-
-            case DISPLAY_AS_TRIPLE:
-                DatatypeMap.DISPLAY_AS_TRIPLE = b;
-                break;
-
-            case GRAPH_NODE_AS_DATATYPE:
-                NodeImpl.byIDatatype = b;
-                break;
-
-            case CONSTRAINT_NAMED_GRAPH:
-                Graph.CONSTRAINT_NAMED_GRAPH = b;
-                break;
-
-            case CONSTRAINT_GRAPH:
-                Graph.CONSTRAINT_GRAPH = b;
-                break;
-
-            case EXTERNAL_NAMED_GRAPH:
-                Graph.EXTERNAL_NAMED_GRAPH = b;
-                break;
-
-            case LOAD_IN_DEFAULT_GRAPH:
-                Load.setDefaultGraphValue(b);
-                break;
-
-            case SKOLEMIZE:
-                Graph.setDefaultSkolem(b);
-                break;
-
-            case GRAPH_INDEX_END:
-                EdgeManagerIndexer.RECORD_END = b;
-                break;
-
-            case RDF_STAR_TRIPLE:
-                EdgeFactory.EDGE_TRIPLE_NODE = b;
-                EdgeFactory.OPTIMIZE_EDGE = !b;
-
-            case RDF_STAR:
-                Graph.setRDFStar(b);
-                ASTParser.RDF_STAR = b;
-                break;
-
-            case RDF_STAR_VALIDATION:
-                // check subject literal is an error
-                ParserHandler.rdf_star_validation = b;
-                MatcherImpl.RDF_STAR_VALIDATION = b;
-                break;
-
-            case RDF_STAR_SELECT:
-                DataFilter.RDF_STAR_SELECT = b;
-                break;
-
-            case DATATYPE_ENTAILMENT:
-                // when true: graph match can join 1, 01, 1.0
-                DatatypeMap.DATATYPE_ENTAILMENT = b;
-                break;
-
-            case SPARQL_COMPLIANT:
-                // default is false
-                // true: literal is different from string
-                // true: from named without from is sparql compliant
-                DatatypeMap.setSPARQLCompliant(b);
-                QuerySolver.SPARQL_COMPLIANT_DEFAULT = b;
-                // SPARQL_COMPLIANT => ! DATATYPE_ENTAILMENT
-                set(DATATYPE_ENTAILMENT, !b);
-                break;
-
-            case SPARQL_ORDER_UNBOUND_FIRST:
-                Mappings.setOrderUnboundFirst(b);
-                break;
-
-            case REENTRANT_QUERY:
-                QueryProcess.setOverwrite(b);
-                break;
-
-            case ACCESS_LEVEL:
-                Access.setActive(b);
-                if (b) {
-                    Access.setDefaultUserLevel(Level.DEFAULT);
-                } else {
-                    Access.setDefaultUserLevel(Level.SUPER_USER);
-                }
-                break;
-
-            case ACCESS_RIGHT:
-                AccessRight.setActive(b);
-                break;
-
-            case EVENT:
-                QuerySolver.setVisitorable(b);
-                break;
-
-            case VERBOSE:
-                Graph.setDefaultVerbose(b);
-                break;
-
-            case LDSCRIPT_DEBUG:
-                Function.nullcheck = b;
-                break;
-
-            case LDSCRIPT_CHECK_DATATYPE:
-                Function.typecheck = b;
-                break;
-
-            case LDSCRIPT_CHECK_RDFTYPE:
-                Function.rdftypecheck = b;
-                break;
-
-            case INTERPRETER_TEST:
-                Interpreter.testNewEval = b;
-                break;
-
-            case FEDERATE_BGP:
-                FederateVisitor.FEDERATE_BGP = b;
-                break;
-
-            case FEDERATE_PARTITION:
-                FederateVisitor.PARTITION = b;
-                break;
-
-            case FEDERATE_COMPLETE:
-                FederateVisitor.COMPLETE_BGP = b;
-                break;
-
-            case FEDERATE_FILTER:
-                FederateVisitor.SELECT_FILTER = b;
-                break;
-
-            case FEDERATE_JOIN:
-                FederateVisitor.SELECT_JOIN = b;
-                FederateVisitor.USE_JOIN = b;
-                break;
-
-            case FEDERATE_OPTIONAL:
-                FederateVisitor.OPTIONAL = b;
-                break;
-
-            case FEDERATE_MINUS:
-                FederateVisitor.MINUS = b;
-                break;
-
-            case FEDERATE_UNDEFINED:
-                FederateVisitor.UNDEFINED = b;
-                break;
-
-            case FEDERATE_JOIN_PATH:
-                FederateVisitor.SELECT_JOIN_PATH = b;
-                break;
-
-            case TRACE_GENERIC:
-                FederateVisitor.TRACE_FEDERATE = b;
-                RewriteBGPList.TRACE_BGP_LIST = b;
-                break;
-
-            case SOLVER_SORT_CARDINALITY:
-                QueryProcess.setSort(b);
-                break;
-
-            case SOLVER_OVERLOAD:
-                TermEval.OVERLOAD = b;
-                break;
-
-            case RDFS_ENTAILMENT:
-                Graph.RDFS_ENTAILMENT_DEFAULT = b;
-                break;
-
-            case SERVICE_REPORT:
-                ASTParser.SERVICE_REPORT = b;
-                break;
-
-            case SERVICE_DISPLAY_MESSAGE:
-                ServiceParser.DISPLAY_MESSAGE = b;
-                break;
-
-            case STRICT_MODE:
-                ASTQuery.STRICT_MODE = b;
-                break;
-        }
-    }
-
-    static void basicSet(Value value, String... str) {
-        logger.debug("{} = {}", value, str);
-        switch (value) {
-            case FEDERATE_BLACKLIST:
-                getSingleton().blacklist(str);
-                break;
-            case FEDERATE_BLACKLIST_EXCEPT:
-                getSingleton().blacklistExcept(str);
-                break;
-        }
-    }
-
-    static void basicSet(Value value, String str) {
-        logger.debug("{} = {}", value, str);
-        getSingleton().getStringProperty().put(value, str);
-        switch (value) {
-
-            case FEDERATION:
-                getSingleton().defineFederation(str);
-                break;
-
-            case FEDERATE_INDEX_PATTERN:
-                SelectorIndex.QUERY_PATTERN = str;
-                break;
-
-            case FEDERATE_QUERY_PATTERN:
-                getSingleton().setQueryPattern(str);
-                break;
-
-            case FEDERATE_PREDICATE_PATTERN:
-                getSingleton().setPredicatePattern(str);
-                break;
-
-            case FEDERATE_FILTER_ACCEPT:
-                getSingleton().setFilterAccept(str);
-                break;
-
-            case FEDERATE_FILTER_REJECT:
-                getSingleton().setFilterReject(str);
-                break;
-
-            case FEDERATE_INDEX_SKIP:
-                getSingleton().setIndexSkip(str);
-                break;
-
-            case FEDERATE_BLACKLIST:
-                getSingleton().blacklist(str);
-                break;
-
-            case FEDERATE_BLACKLIST_EXCEPT:
-                getSingleton().blacklistExcept(str);
-                break;
-
-            case FEDERATE_SPLIT:
-                getSingleton().split(str);
-                break;
-
-            case FEDERATE_INDEX_SUCCESS:
-                FederateVisitor.NB_SUCCESS = Double.parseDouble(str);
-                break;
-
-            case LOAD_FORMAT:
-                Load.LOAD_FORMAT = str;
-                break;
-
-            case SERVICE_BINDING:
-                CompileService.setBinding(str);
-                break;
-
-            case SERVICE_PARAMETER:
-                // set in table
-                break;
-
-            case SERVICE_HEADER:
-                getSingleton().getListProperty().put(SERVICE_HEADER, getSingleton().getList(str));
-                break;
-
-            case LDSCRIPT_VARIABLE:
-                getSingleton().variable();
-                break;
-
-            case BLANK_NODE:
-                Graph.BLANK = str;
-                break;
-
-            case SOLVER_QUERY_PLAN:
-                getSingleton().queryPlan(str);
-                break;
-
-            case SOLVER_VISITOR:
-                QueryProcess.setVisitorName(getSingleton().expand(str));
-                break;
-
-            case RULE_VISITOR:
-                QuerySolverVisitorRule.setVisitorName(getSingleton().expand(str));
-                break;
-
-            case TRANSFORMER_VISITOR:
-                QuerySolverVisitorTransformer.setVisitorName(getSingleton().expand(str));
-                break;
-
-            case SERVER_VISITOR:
-                QueryProcess.setServerVisitorName(getSingleton().expand(str));
-                break;
-
-            case ACCESS_LEVEL:
-                getSingleton().accessLevel(str);
-                break;
-
-            case PREFIX:
-                getSingleton().prefix();
-                break;
-
-            case LOAD_FUNCTION:
-                getSingleton().loadFunction(str);
-                break;
-        }
-    }
-
-    static void basicSet(Value value, int n) {
-        logger.debug("{} = {}", value, n);
-        getSingleton().getIntegerProperty().put(value, n);
-
-        switch (value) {
-
-            case SERVICE_SLICE:
-            case SERVICE_LIMIT:
-            case SERVICE_TIMEOUT:
-                // use integer table
-                break;
-
-            case SERVICE_DISPLAY_RESULT:
-                ProviderService.DISPLAY_RESULT_MAX = n;
-                ContextLog.DISPLAY_RESULT_MAX = n;
-                Eval.DISPLAY_RESULT_MAX = n;
-                break;
-
-            case LOAD_LIMIT:
-                Load.setLimitDefault(n);
-                break;
-
-            case FUNCTION_PARAMETER_MAX:
-                ASTExtension.FUNCTION_PARAMETER_MAX = n;
-                break;
-
-            case FEDERATE_INDEX_LENGTH:
-                FederateVisitor.NB_ENDPOINT = n;
-                break;
-        }
-    }
-
-    public static List<List<String>> getStorageparameters() {
-
-        String storages = stringValue(STORAGE);
-
-        List<List<String>> storageList = new ArrayList<>();
-        if (storages == null) {
-            return storageList;
-        }
-
-        for (String storageStr : storages.split(SEP)) {
-
-            String[] storageLst = storageStr.split(",", 3);
-            storageList.add(List.of(storageLst).stream().map(str -> getSingleton().expand(str)).collect(Collectors.toList()));
-        }
-        return storageList;
-    }
-
-    public static Integer intValue(Value val) {
-        return getSingleton().getIntegerProperty().get(val);
-    }
-
-    public static List<String> listValue(Value value) {
-        return getSingleton().getListProperty().get(value);
-    }
-
-    public static String stringValue(Value val) {
-        return getSingleton().getStringProperty().get(val);
-    }
-
-    public static String[] stringValueList(Value val) {
-        String str = stringValue(val);
-        if (val == null || str == null) {
-            return new String[0];
-        }
-        return str.split(SEP);
-    }
-
-    // current storage mode to create QueryProcess
-    public static boolean isDataset() {
-        if (stringValue(STORAGE) == null) {
-            // there is no db storage path
-            return true;
-        }
-        if (stringValue(STORAGE_MODE) == null) {
-            // there is db storage path and no mode specified -> db mode, not dataset
-            return false;
-        }
-        // STORAGE_MODE = db|dataset
-        return stringValue(STORAGE_MODE).equals(DATASET);
-    }
-
-    // current storage mode
-    public static boolean isStorage() {
-        return !isDataset();
-    }
-
-    // consider all db
-    public static boolean isStorageAll() {
-        return isStorage() &&
-                getSingleton().protectEquals(stringValue(STORAGE_MODE), DB_ALL);
-    }
-
-    private boolean hasBooleanProperty(Value value) {
-        return getBooleanProperty().containsKey(value);
-    }
-
-    private boolean hasStringProperty(Value value) {
-        return getStringProperty().containsKey(value);
-    }
-
-    private boolean hasIntegerProperty(Value value) {
-        return getIntegerProperty().containsKey(value);
-    }
-
-    private boolean hasListProperty(Value value) {
-        return getListProperty().containsKey(value);
-    }
-
-    void basicLoad(String path) throws IOException {
-        setPath(path);
-        File file = new File(path);
-        setParent(file.getParent());
-        getImports().put(path, path);
-        try (FileReader loadPathReader = new FileReader(path)) {
-            getProperties().load(loadPathReader);
-        } catch (IOException e) {
-            logger.error("Error loading: " + path);
-            throw e;
-        }
-        // start with variable because import may use variable,
-        // as well as other properties
-        defineVariable();
-        imports();
-        init();
-    }
-
-    /**
-     * @todo: ./ in imported file is the path of main property file
-     * @todo: there is no recursive import
-     */
-    private void imports() throws IOException {
-        if (getProperties().containsKey(IMPORT.toString())) {
-
-            for (String name : ((String) get(IMPORT)).split(SEP)) {
-                String importPath = expand(name);
-
-                if (getImports().containsKey(importPath)) {
-                    logger.info("Skip import: " + importPath);
-                } else {
-                    getImports().put(importPath, importPath);
-                    logger.info("Import: " + importPath);
-                    try (FileReader importReader = new FileReader(importPath)) {
-                        getProperties().load(importReader);
-                    }
-                    // @note: imported variable overload Properties and Property variable property
-                    // but complete variable hashmap properly
-                    defineVariable();
-                }
-            }
-        }
-    }
-
-    void init() {
-        defineProperty();
-    }
-
-    void defineProperty() {
-        for (String name : getProperties().stringPropertyNames()) {
-            String value = getProperties().getProperty(name);
-            try {
-                define(name, value);
-            } catch (Exception e) {
-                logger.info("Incorrect Property: " + name + " " + value);
-            }
-        }
-    }
-
-    /**
-     * Do it first
-     * VARIABLE = $gui=/a/path
-     */
-    void defineVariable() {
-        if (getProperties().containsKey(VARIABLE.toString())) {
-            basicSet(VARIABLE, (String) get(VARIABLE));
-            // variable definitions in a hashmap
-            defineVariableMap();
-        }
-    }
-
-    void setQueryPattern(String str) {
-        QueryLoad ql = QueryLoad.create();
-        for (Pair pair : getValueList(Value.FEDERATE_QUERY_PATTERN)) {
-            try {
-                SelectorIndex.defineQueryPattern(pair.getKey(), ql.readWE(pair.getPath()));
-            } catch (LoadException ex) {
-                logger.error(ex.getMessage());
-            }
-        }
-    }
-
-    void setPredicatePattern(String str) {
-        QueryLoad ql = QueryLoad.create();
-        for (Pair pair : getValueList(Value.FEDERATE_PREDICATE_PATTERN)) {
-            try {
-                SelectorIndex.definePredicatePattern(pair.getKey(), ql.readWE(pair.getPath()));
-            } catch (LoadException ex) {
-                logger.error(ex.getMessage());
-            }
-        }
-    }
-
-    void setFilterAccept(String str) {
-        for (String ope : str.split(SEP)) {
-            SelectorFilter.defineOperator(ope, true);
-        }
-    }
-
-    void setFilterReject(String str) {
-        for (String ope : str.split(SEP)) {
-            SelectorFilter.rejectOperator(ope, true);
-        }
-    }
-
-    void setIndexSkip(String str) {
-        for (String ope : str.split(SEP)) {
-            SelectorIndex.skipPredicate(ope);
-        }
-    }
-
-    void split(String list) {
-        ArrayList<String> alist = new ArrayList<>();
-        for (String str : list.split(SEP)) {
-            alist.add(NSManager.nsm().toNamespace(str));
-        }
-        logger.info("Split: " + alist);
-        FederateVisitor.DEFAULT_SPLIT = alist;
-    }
-
-    List<String> getList(String list) {
-        return new ArrayList<>(Arrays.asList(list.split(SEP)));
-    }
-
-    void blacklist(String list) {
-        FederateVisitor.BLACKLIST = getSingleton().getList(list);
-    }
-
-    void blacklistExcept(String list) {
-        FederateVisitor.BLACKLIST_EXCEPT = getSingleton().getList(list);
-    }
-
-    void blacklist(String... list) {
-        FederateVisitor.BLACKLIST = new ArrayList<>(Arrays.asList(list));
-    }
-
-    void blacklistExcept(String... list) {
-        ArrayList<String> alist = new ArrayList<>();
-        Collections.addAll(alist, list);
-        FederateVisitor.BLACKLIST_EXCEPT = alist;
-    }
-
-    // variable definition may use preceding variables
-    private void defineVariableMap() {
-        for (Pair pair : getValueListBasic(Value.VARIABLE)) {
-            String variable = varName(pair.getKey());
-
-            if (getVariableMap().containsKey(variable)) {
-                logger.info("Overload variable: " + variable);
-            }
-            logger.info(String.format("variable: %s=%s", variable, expand(pair.getValue())));
-
-            getVariableMap().put(variable, expand(pair.getValue()));
-        }
-    }
-
-    String varName(String key) {
-        return key.startsWith(VAR_CHAR) ? key : VAR_CHAR + key;
-    }
-
-    String expand(String value) {
-        if (value.startsWith(VAR_CHAR)) {
-            for (String variable : getVariableMap().keySet()) {
-                if (value.startsWith(variable)) {
-                    return value.replace(variable, getVariableMap().get(variable));
-                }
-            }
-        } else if (value.startsWith("./")) {
-            // relative path
-            return complete(value);
-        }
-        return value;
-    }
-
-    String complete(String value) {
-        return getParent().concat(value.substring(1));
-    }
-
-    void queryPlan(String str) {
-        switch (str) {
-            case STD:
-                QuerySolver.QUERY_PLAN = Query.QP_DEFAULT;
-                break;
-            default:
-                QuerySolver.QUERY_PLAN = Query.QP_HEURISTICS_BASED;
-                break;
-        }
-    }
-
-    void defineFederation(String path) {
-        logger.info("federation: " + path);
-        QueryProcess exec = QueryProcess.create(Graph.create());
-        try {
-            Graph g = exec.defineFederation(path);
-        } catch (IOException | EngineException | LoadException ex) {
-            logger.error(ex.toString());
-        }
-    }
-
-    void loadFunction(String str) {
-        QueryProcess exec = QueryProcess.create();
-        for (String name : str.split(SEP)) {
-            try {
-                exec.imports(str);
-            } catch (EngineException ex) {
-                logger.error(ex.toString());
-            }
-        }
-    }
-
-    /**
-     * Init graph with properties such as load dataset
-     * use case: corese gui
-     */
-    void basicInit(Graph g) {
-        for (String name : getProperties().stringPropertyNames()) {
-            String value = getProperties().getProperty(name);
-            try {
-                define(name, value, g);
-            } catch (Exception e) {
-                logger.error(e.toString());
-            }
-        }
-
-        // after load dataset
-        if (getStringProperty().containsKey(LOAD_RULE)) {
-            loadRule(g, getStringProperty().get(LOAD_RULE));
-        }
-    }
-
-    void define(String name, String value, Graph g) {
-        try {
-            Value pname = Value.valueOf(name);
-            define(pname, value, g);
-        } catch (Exception ignored) {
-
-        }
-    }
-
-    void define(Value name, String value, Graph g) {
-        switch (name) {
-            case LOAD_DATASET:
-                loadList(g, value);
-                break;
-        }
-    }
-
-    void loadRule(Graph g, String path) {
-        for (String name : path.split(SEP)) {
-            RuleEngine re = RuleEngine.create(g);
-            try {
-                String file = expand(name);
-                re.setProfile(file);
-                re.process();
-            } catch (LoadException | EngineException ex) {
-                logger.error(ex.toString());
-            }
-        }
-    }
-
-    void loadList(Graph g, String path) {
-        Load ld = Load.create(g);
-        for (String name : path.split(SEP)) {
-            try {
-                String file = expand(name);
-                logger.info("Load: " + file);
-                ld.parse(file.strip());
-            } catch (LoadException ex) {
-                logger.error(ex.toString());
-            }
-        }
-    }
-
-    /**
-     * LDScript static variable
-     * LDSCRIPT_VARIABLE = var=val;var=val
-     */
-    void variable() {
-        for (Pair pair : getValueListBasic(Value.LDSCRIPT_VARIABLE)) {
-            String variable = pair.getKey().strip();
-            String val = pair.getValue().strip();
-            logger.info(String.format("ldscript variable: %s=%s", variable, val));
-            IDatatype dt = DatatypeMap.newValue(val);
-            Binding.setStaticVariable(variable, dt);
-        }
-    }
-
-    public List<Pair> getValueList(Value val) {
-        return getValueListBasic(val);
-    }
-
-    public List<Pair> getValueListBasic(Value val) {
-        String str = stringValue(val);
-        ArrayList<Pair> list = new ArrayList<>();
-        if (str == null) {
-            return list;
-        }
-        for (String elem : str.split(SEP)) {
-            String[] def = elem.split(EQ, 2);
-            if (def.length >= 2) {
-                list.add(new Pair(def[0], def[1]));
-            }
-        }
-        return list;
-    }
-
-<<<<<<< HEAD
-=======
     public class Pair {
 
         private String first;
@@ -1191,337 +1278,4 @@
 
     }
 
-    public static List<List<String>> getStorageparameters() {
-
-        String storages = stringValue(STORAGE);
-
-        List<List<String>> storageList = new ArrayList<>();
-        if (storages == null) {
-            return storageList;
-        }
-
-        for (String storageStr : storages.split(SEP)) {
-
-            String[] storageLst = storageStr.split(",", 3);
-            storageList.add(
-                    List.of(storageLst).stream().map(str -> getSingleton().expand(str)).collect(Collectors.toList()));
-        }
-        return storageList;
-    }
-
->>>>>>> 4a179966
-    void prefix() {
-        for (Pair pair : getValueListBasic(PREFIX)) {
-            NSManager.defineDefaultPrefix(pair.getKey().strip(), pair.getValue().strip());
-        }
-    }
-
-    void accessLevel(String str) {
-        try {
-            Level level = Level.valueOf(str);
-            Access.setDefaultUserLevel(level);
-        } catch (Exception e) {
-            logger.error("Undefined Access Level: {}", str);
-        }
-    }
-
-    protected Map<Value, Boolean> getBooleanProperty() {
-        return booleanProperty;
-    }
-
-    protected void setBooleanProperty(Map<Value, Boolean> booleanProperty) {
-        this.booleanProperty = booleanProperty;
-    }
-
-    protected Map<Value, String> getStringProperty() {
-        return stringProperty;
-    }
-
-    protected void setStringProperty(Map<Value, String> stringProperty) {
-        this.stringProperty = stringProperty;
-    }
-
-    protected Properties getProperties() {
-        return properties;
-    }
-
-    protected void setProperties(Properties properties) {
-        this.properties = properties;
-    }
-
-    protected Map<Value, Integer> getIntegerProperty() {
-        return integerProperty;
-    }
-
-    protected void setIntegerProperty(Map<Value, Integer> integerProperty) {
-        this.integerProperty = integerProperty;
-    }
-
-    protected String pathValue(Value val) {
-        return expand(stringValue(val));
-    }
-
-    protected Map<String, String> getVariableMap() {
-        return variableMap;
-    }
-
-    protected void setVariableMap(Map<String, String> variableMap) {
-        this.variableMap = variableMap;
-    }
-
-    protected String getPath() {
-        return path;
-    }
-
-    protected void setPath(String path) {
-        this.path = path;
-    }
-
-    protected String getParent() {
-        return parent;
-    }
-
-    protected void setParent(String parent) {
-        this.parent = parent;
-    }
-
-    protected Map<String, String> getImports() {
-        return imports;
-    }
-
-    protected void setImports(Map<String, String> imports) {
-        this.imports = imports;
-    }
-
-    protected Map<Value, List<String>> getListProperty() {
-        return listProperty;
-    }
-
-    protected void setListProperty(Map<Value, List<String>> listProperty) {
-        this.listProperty = listProperty;
-    }
-
-    boolean protectEquals(String variable, String value) {
-        return variable != null && variable.equals(value);
-    }
-
-    public enum Value {
-        // VARIABLE = home=/home/name/dir
-        VARIABLE,
-        IMPORT,
-
-        TRACE_MEMORY,
-        TRACE_GENERIC,
-        // generic property for testing purpose
-        TEST_FEDERATE,
-        // turtle file path where federation are defined
-        FEDERATION,
-        // generate partition of connected bgp
-        FEDERATE_BGP,
-        // do not split complete partition if any
-        FEDERATE_PARTITION,
-        // test and use join between right and left exp of optional
-        FEDERATE_OPTIONAL,
-        FEDERATE_MINUS,
-        FEDERATE_UNDEFINED,
-        // complete bgp partition with additional partition of triple alone (as before)
-        FEDERATE_COMPLETE,
-        // source selection with filter
-        FEDERATE_FILTER,
-        FEDERATE_FILTER_ACCEPT,
-        FEDERATE_FILTER_REJECT,
-        // source selection with bind (exists {t1 . t2} as ?b_i)
-        FEDERATE_JOIN,
-        // authorize path in join test
-        FEDERATE_JOIN_PATH,
-        FEDERATE_SPLIT,
-
-        // index query pattern skip predicate for source discovery
-        FEDERATE_INDEX_SKIP,
-        FEDERATE_INDEX_PATTERN,
-        FEDERATE_INDEX_SUCCESS,
-        FEDERATE_INDEX_LENGTH,
-
-        FEDERATE_BLACKLIST,
-        FEDERATE_BLACKLIST_EXCEPT,
-        FEDERATE_QUERY_PATTERN,
-        FEDERATE_PREDICATE_PATTERN,
-
-        // boolan value
-        DISPLAY_URI_AS_PREFIX,
-        // rdf star reference node displayed as nested triple
-        DISPLAY_AS_TRIPLE,
-        // Graph node implemented as IDatatype instead of NodeImpl
-        GRAPH_NODE_AS_DATATYPE,
-        BLANK_NODE,
-        // load rdf file into graph kg:default instead of graph file-path
-        LOAD_IN_DEFAULT_GRAPH,
-        // constraint rule error in specific named graph
-        CONSTRAINT_NAMED_GRAPH,
-        // constraint rule error in external named graph
-        CONSTRAINT_GRAPH,
-        // graph ?g { } iterate std and external named graph
-        EXTERNAL_NAMED_GRAPH,
-        GRAPH_INDEX_END,
-        GRAPH_INDEX_TRANSITIVE,
-        GRAPH_INDEX_LOAD_SKIP,
-        // rdf* draft
-        RDF_STAR,
-        // enforce compliance: no literal as subject
-        RDF_STAR_VALIDATION,
-        // joker: asserted query triple return asserted and nested triple (default
-        // false)
-        RDF_STAR_SELECT,
-        // joker: asserted delete triple deletes asserted and nested triple (default
-        // false)
-        RDF_STAR_DELETE,
-        // use TripleNode implementation
-        RDF_STAR_TRIPLE,
-        // corese server for micro services
-        REENTRANT_QUERY,
-        // activate access level control (default is true)
-        ACCESS_LEVEL,
-        // activate access right for rdf triples wrt to namespace (default is false)
-        ACCESS_RIGHT,
-        // activate @event ldscript function call for sparql query processing
-        EVENT,
-        SKOLEMIZE,
-
-        VERBOSE,
-        SOLVER_DEBUG,
-        TRANSFORMER_DEBUG,
-
-        LOG_NODE_INDEX,
-        LOG_RULE_CLEAN,
-
-        SOLVER_SORT_CARDINALITY,
-        SOLVER_QUERY_PLAN, // STD | ADVANCED
-        // string value
-        SOLVER_VISITOR,
-        SOLVER_OVERLOAD,
-        RULE_VISITOR,
-        TRANSFORMER_VISITOR,
-        SERVER_VISITOR,
-        PREFIX,
-        // Testing purpose
-        INTERPRETER_TEST,
-        // 1 ; 01 ; 1.0 have different Node
-        // when true: nodes can be joined by graph matching
-        // when false: they do not join
-        DATATYPE_ENTAILMENT,
-        SPARQL_COMPLIANT,
-        SPARQL_ORDER_UNBOUND_FIRST,
-
-        DISABLE_OWL_AUTO_IMPORT,
-        OWL_CLEAN,
-        OWL_CLEAN_QUERY,
-        OWL_RL,
-
-        RULE_TRANSITIVE_FUNCTION,
-        RULE_TRANSITIVE_OPTIMIZE,
-        // rule engine use edge index with data manager
-        RULE_DATAMANAGER_OPTIMIZE,
-        // replace kg:rule_i by kg:rule
-        RULE_DATAMANAGER_CLEAN,
-        // for testing edge iterator filter edge index
-        RULE_DATAMANAGER_FILTER_INDEX,
-        RULE_TRACE,
-
-        FUNCTION_PARAMETER_MAX,
-
-        // init graph
-        GUI_TITLE,
-        GUI_BROWSE,
-        GUI_XML_MAX,
-        GUI_TRIPLE_MAX,
-        GUI_INDEX_MAX,
-        // rdf+xml turtle json
-        GUI_CONSTRUCT_FORMAT,
-        GUI_SELECT_FORMAT,
-        GUI_DEFAULT_QUERY,
-        GUI_QUERY_LIST,
-        GUI_TEMPLATE_LIST,
-        GUI_EXPLAIN_LIST,
-        GUI_RULE_LIST,
-
-        // application/rdf+xml
-        LOAD_FORMAT,
-        // integer value
-        // max number of triples for each rdf file load
-        LOAD_LIMIT,
-        LOAD_WITH_PARAMETER,
-        LOAD_DATASET,
-        LOAD_QUERY,
-        LOAD_FUNCTION,
-        LOAD_RULE,
-
-        RDFS_ENTAILMENT,
-
-        LDSCRIPT_VARIABLE,
-        LDSCRIPT_DEBUG,
-        LDSCRIPT_CHECK_DATATYPE,
-        LDSCRIPT_CHECK_RDFTYPE,
-
-        SERVICE_BINDING,
-        SERVICE_SLICE,
-        SERVICE_LIMIT,
-        SERVICE_TIMEOUT,
-        SERVICE_SEND_PARAMETER,
-        SERVICE_PARAMETER,
-        SERVICE_LOG,
-        SERVICE_REPORT,
-        SERVICE_DISPLAY_RESULT,
-        SERVICE_DISPLAY_MESSAGE,
-        SERVICE_HEADER,
-
-        // service result may be RDF graph (e.g. when format=turtle)
-        // apply service query on the graph
-        SERVICE_GRAPH,
-
-        STORAGE,
-        STORAGE_SERVICE,
-        // default storage: db|dataset
-        STORAGE_MODE,
-
-        // parser configuration
-        STRICT_MODE,
-
-        // Elasticsearch parameters
-        // TODO Change class to be able to define application-specific properties
-        ELASTICSEARCH_API_KEY,
-        ELASTICSEARCH_API_ADDRESS,
-    }
-
-    public class Pair {
-
-        private String first;
-        private String second;
-
-        Pair(String f, String r) {
-            first = f;
-            second = r;
-        }
-
-        public String getKey() {
-            return first;
-        }
-
-        public void setFirst(String first) {
-            this.first = first;
-        }
-
-        public String getValue() {
-            return second;
-        }
-
-        public String getPath() {
-            return expand(getValue());
-        }
-
-        public void setSecond(String second) {
-            this.second = second;
-        }
-
-    }
-
 }
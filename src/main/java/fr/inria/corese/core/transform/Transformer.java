package fr.inria.corese.core.transform;

import java.io.FileWriter;
import java.io.IOException;
import java.io.InputStream;
import java.io.OutputStream;
import java.nio.charset.StandardCharsets;
import java.util.ArrayList;
import java.util.Arrays;
import java.util.HashMap;
import java.util.List;

import org.slf4j.Logger;
import org.slf4j.LoggerFactory;

import fr.inria.corese.core.compiler.eval.Interpreter;
import fr.inria.corese.core.compiler.parser.Pragma;
import fr.inria.corese.core.Graph;
import fr.inria.corese.core.load.Load;
import fr.inria.corese.core.load.LoadException;
import fr.inria.corese.core.query.QueryEngine;
import fr.inria.corese.core.query.QueryProcess;
import fr.inria.corese.core.storage.api.dataManager.DataManager;
import fr.inria.corese.core.visitor.solver.QuerySolverVisitorTransformer;
import fr.inria.corese.core.kgram.api.core.Expr;
import fr.inria.corese.core.kgram.api.core.ExprType;
import fr.inria.corese.core.kgram.api.core.Node;
import fr.inria.corese.core.kgram.api.query.Environment;
import fr.inria.corese.core.kgram.api.query.Producer;
import fr.inria.corese.core.kgram.core.Mapping;
import fr.inria.corese.core.kgram.core.Mappings;
import fr.inria.corese.core.kgram.core.Memory;
import fr.inria.corese.core.kgram.core.Query;
import fr.inria.corese.core.kgram.core.SparqlException;
import fr.inria.corese.core.kgram.filter.Extension;
import fr.inria.corese.core.sparql.api.IDatatype;
import fr.inria.corese.core.sparql.api.TransformProcessor;
import fr.inria.corese.core.sparql.datatype.DatatypeMap;
import fr.inria.corese.core.sparql.exceptions.CoreseDatatypeException;
import fr.inria.corese.core.sparql.exceptions.EngineException;
import fr.inria.corese.core.sparql.triple.function.script.Funcall;
import fr.inria.corese.core.sparql.triple.function.script.Function;
import fr.inria.corese.core.sparql.triple.function.term.Binding;
import fr.inria.corese.core.sparql.triple.parser.ASTQuery;
import fr.inria.corese.core.sparql.triple.parser.Access;
import fr.inria.corese.core.sparql.triple.parser.Access.Feature;
import fr.inria.corese.core.sparql.triple.parser.Access.Level;
import fr.inria.corese.core.sparql.triple.parser.Context;
import fr.inria.corese.core.sparql.triple.parser.Dataset;
import fr.inria.corese.core.sparql.triple.parser.NSManager;
import fr.inria.corese.core.sparql.triple.parser.Processor;

/**
 * SPARQL Template Transformation Engine
 *
 * Use case: translate SPIN RDF into SPARQL concrete syntax pprint OWL 2 RDF in
 * functional syntax Use a list of templates : template { presentation } where {
 * pattern } Templates are loaded from a directory or from a file in .rul format
 * (same as rules) st:apply-templates(?x) : execute one template on ?x
 * st:apply-templates-with(st:owl, ?x) : execute one template on ?x
 * st:apply-all-templates(?x) : execute all templates on ?x
 * st:call-template(uri, ?x) execute named template
 *
 * Olivier Corby, Wimmics INRIA I3S - 2012
 */
public class Transformer implements TransformProcessor {

    private static final Logger logger = LoggerFactory.getLogger(Transformer.class);

    private static final String NULL = "";
    private static final String STL = NSManager.STL;
    public static final String SQL = STL + "sql";
    public static final String SPIN = STL + "spin";
    public static final String TOSPIN = STL + "tospin";
    public static final String OWL = STL + "owl";
    public static final String OWLRL = STL + "owlrl";
    public static final String OWL_RL = STL + "owlrl";
    public static final String OWL_EL = STL + "owleltc";
    public static final String OWL_QL = STL + "owlqltc";
    public static final String OWL_TC = STL + "owltc";

    public static final String OWL_MAIN = STL + "main";

    public static final String PP_ERROR = STL + "pperror";
    public static final String PP_ERROR_MAIN = STL + "main";
    public static final String PP_ERROR_DISPLAY = STL + "display";
    public static final String DATASHAPE = STL + "dsmain";
    public static final String TEXT = STL + "text";
    public static final String TURTLE = STL + "turtle";
    public static final String TURTLE_HTML = STL + "hturtle";
    public static final String RDFXML = STL + "rdfxml";
    public static final String ALL = STL + "all";
    public static final String XML = STL + "xml";
    public static final String RDF = STL + "rdf";
    public static final String JSON = STL + "json";
    public static final String JSON_LD = STL + "jsonld";
    public static final String TRIG = STL + "trig";
    public static final String TABLE = STL + "table";
    public static final String HTML = STL + "html";
    public static final String SPARQL = STL + "sparql";
    public static final String RDFRESULT = STL + "result";
    public static final String NAVLAB = STL + "navlab";
    public static final String RDFTYPECHECK = STL + "rdftypecheck";
    public static final String SPINTYPECHECK = STL + "spintypecheck";
    public static final String STL_PROFILE = STL + "profile";
    public static final String STL_START = STL + "start";
    public static final String STL_MAIN = STL + "main";
    public static final String STL_TRACE = STL + "trace";
    public static final String STL_DEFAULT = Processor.STL_DEFAULT;
    public static final String STL_DEFAULT_NAMED = STL + "defaultNamed";
    public static final String STL_OPTIMIZE = STL + "optimize";
    public static final String STL_IMPORT = STL + "import";
    public static final String STL_PROCESS = Processor.STL_PROCESS;
    public static final String STL_AGGREGATE = Processor.STL_AGGREGATE;
    public static final String STL_TRANSFORM = Context.STL_TRANSFORM;
    public static final String STL_PREFIX = Context.STL_PREFIX;
    public static final String D3 = NSManager.D3;
    public static final String D3_ALL = D3 + "all";

    public static final String[] RESULT_FORMAT = { XML, JSON, RDF };
    public static final String[] GRAPHIC_FORMAT = { D3 + "graphic", D3 + "hierarchy" };

    // default
    public static final String PPRINTER = TURTLE;
    private static final String OUT = ASTQuery.OUT;
    public static final String IN = ASTQuery.IN;
    public static final String IN2 = ASTQuery.IN2;
<<<<<<< HEAD
    private static String NL = "\n";
=======
    private static final String NL = System.getProperty("line.separator");
>>>>>>> c4a681f3
    private static boolean isOptimizeDefault = false;
    private static boolean isExplainDefault = false;
    public static int count = 0;
    static HashMap<String, Boolean> dmap;
    // private TemplateVisitor visitor;
    TransformerMapping tmap;
    Graph graph;
    QueryEngine qe;
    Query query;
    NSManager nsm;
    QueryProcess exec;
    private Mapping mapping;
    private Mappings map;
    private Dataset ds;
    Stack stack;
    static Table table;
    String pp = PPRINTER;
    // separator of results of several templates st:apply-all-templates()
    String sepTemplate = NL;
    // separator of several results of one template
    String sepResult = " ";
    private boolean isDetail = false;
    private IDatatype EMPTY;
    boolean isTurtle = false;
    int nbt = 0, max = 0, levelMax = Integer.MAX_VALUE, level = 0;

    String start = STL_START;
    HashMap<Query, Integer> tcount;
    HashMap<String, String> loaded, imported;
    // table of nested transformers for apply-templates-with
    // templates share this table
    // sub transformers share same table recursively
    private HashMap<String, Transformer> transformerMap;
    private Binding binding;
    // table accessible using st:set/st:get
    private Context context;
    private QuerySolverVisitorTransformer eventVisitor;
    private boolean isHide = false;
    public boolean stat = !true;
    private boolean isCheck = false;
    // index and run templates according to focus node type
    // no subsumption (exact match on type)
    // @Deprecated
    private boolean isOptimize = isOptimizeDefault;

    // st:process() of template variable, may be overloaded
    private int process = ExprType.TURTLE;
    // default template aggregate:
    private final int aggregate = ExprType.STL_GROUPCONCAT;
    // actual template aggregate (function st:aggregate (){} in profile):
    private int defAggregate = ExprType.STL_GROUPCONCAT;
    // st:default() process of template variable, may be overloaded
    // used when all templates fail
    // default is: return RDF term as is (effect is like xsd:string)
    private int defaut = ExprType.TURTLE;

    static {
        table = new Table();
        dmap = new HashMap<>();
    }
    // is there a st:default template
    private boolean hasDefault = false;
    private boolean starting = true;
    private Level AccessLevel = Level.USER_DEFAULT;
    private boolean event = true;

    Transformer() {
    }

    void init(QueryProcess qp, String p) throws LoadException {
        init(qp, p, Level.USER_DEFAULT);
    }

    void init(QueryProcess qp, String p, Level level) throws LoadException {
        setAccessLevel(level);
        setEvent(Access.accept(Feature.EVENT, level));
        setContext(new Context());
        setTransformation(p);
        set(qp);
        nsm = NSManager.create();
        transformerMap = new HashMap<>();
        stack = new Stack(this, true);
        EMPTY = DatatypeMap.newLiteral(NULL);
        tcount = new HashMap<>();
        loaded = new HashMap<>();
        imported = new HashMap<>();
        tmap = new TransformerMapping(qp.getGraph());
        try {
            setEventVisitor(QuerySolverVisitorTransformer.create(this, qp.getCreateEval()));
        } catch (EngineException ex) {
            logger.error(ex.getMessage());
        }
        init(level);
    }

    /**
     * Definition of synonym
     * st:all -> (st:xml st:json ...)
     */
    static public List<String> getFormatList(String name) {
        switch (name) {
            case ALL:
                return Arrays.asList(RESULT_FORMAT);
            case D3_ALL:
                return Arrays.asList(GRAPHIC_FORMAT);
        }
        return null;
    }

    void initMap() {
        Query q = getTemplate(start);
        if (q == null) {
            return;
        }
        q.setMappings(getMappings());
    }

    public static Transformer createWE(QueryProcess qp, String p) throws LoadException {
        Transformer t = new Transformer();
        t.init(qp, p);
        return t;
    }

    public static Transformer createWE(Graph g, String p) throws LoadException {
        return createWE(QueryProcess.create(g), p);
    }

    public static Transformer createWE(DataManager man, String p) throws LoadException {
        return createWE(QueryProcess.create(man), p);
    }

    public static Transformer createWE(Graph g, String p, Level level) throws LoadException {
        Transformer t = new Transformer();
        t.init(QueryProcess.create(g), p, level);
        return t;
    }

    public static Transformer createWE(Producer prod, String p, Level level) throws LoadException {
        Transformer t = new Transformer();
        t.init(QueryProcess.create(prod), p, level);
        return t;
    }

    public static Transformer create(QueryProcess qp, String p) {
        Transformer t = new Transformer();
        try {
            t.init(qp, p);
        } catch (LoadException ex) {
            logger.error("Create transformer: " + ex.getMessage());
        }
        return t;
    }

    /**
     * Apply transformation on Mappings
     */
    public static Transformer create(Graph g, Mappings map, String p) {
        Transformer t = create(g, p);
        t.setMappings(map);
        t.initMap();
        return t;
    }

    public static Transformer create(Graph g) {
        return create(g, null);
    }

    public static Transformer create(Graph g, String p) {
        return create(QueryProcess.create(g), p);
    }

    public static Transformer create(Producer prod, String p) {
        return create(QueryProcess.create(prod), p);
    }

    public static Transformer create(String p) {
        return create(Graph.create(), p);
    }

    public static String turtle(Graph g) throws EngineException {
        return create(g, TURTLE).transform();
    }

    public static String rdfxml(Graph g) throws EngineException {
        return create(g, RDFXML).transform();
    }

    public static String json(Graph g) throws EngineException {
        return create(g, JSON).transform();
    }

    /**
     * Create Transformer for named graph system named graph, std named grapĥ:
     * use Dataset from name loaded graph
     */
    public static Transformer createWE(Graph g, String trans, String name) throws LoadException {
        return createWE(g, trans, name, Level.USER_DEFAULT);
    }

    public static Transformer createWE(Graph g, String trans, String name, Level level) throws LoadException {
        return createWE(g, trans, name, true, level);
    }

    public static Transformer createWE(Graph g, String trans, String name, boolean with, Level level)
            throws LoadException {
        Dataset ds = null;
        Graph gg = g.getNamedGraph(name);
        if (gg == null) {
            Node n = g.getGraphNode(name);
            if (n == null) {
                gg = Graph.create();
                Load load = Load.create(gg);
                load.parse(name, fr.inria.corese.core.api.Loader.format.TURTLE_FORMAT);
            } else {
                gg = g;
                if (with) {
                    ds = Dataset.create();
                    ds.addFrom(name);
                    ds.addNamed(name);
                } else {
                    ds = g.getDataset();
                    ds.remFrom(name);
                    ds.remNamed(name);
                }
            }
        }

        Transformer t = Transformer.create(gg);
        t.setDataset(ds);
        t.setTemplates(trans, level);
        return t;
    }

    public String transform() throws EngineException {
        IDatatype dt = process();
        if (dt == null) {
            return null;
        }
        return dt.getLabel();
    }

    public String stransform() throws EngineException {
        String s = transform();
        if (s == null) {
            return "";
        }
        return s;
    }

    /**
     * URI of the RDF graph to transform
     */
    public String transform(String uri) throws LoadException, EngineException {
        Graph g = Graph.create();
        Load ld = Load.create(g);
        ld.parse(uri);
        set(g);
        return transform();
    }

    public void transform(InputStream in, OutputStream out) throws LoadException, IOException, EngineException {
        transform(in, out, fr.inria.corese.core.api.Loader.format.TURTLE_FORMAT);
    }

    public void transform(InputStream in, OutputStream out, fr.inria.corese.core.api.Loader.format format)
            throws LoadException, IOException, EngineException {
        Graph g = Graph.create();
        Load ld = Load.create(g);
        ld.parse(in, format);
        set(g);
        String str = transform();
        if (str != null) {
            out.write(str.getBytes(StandardCharsets.UTF_8));
        }
    }

    public void write(String name) throws IOException {
        FileWriter fw = new FileWriter(name);
        String str = toString();
        fw.write(str);
        fw.flush();
        fw.close();
    }

    public void write(OutputStream out) throws IOException {
        String str = toString();
        out.write(str.getBytes(StandardCharsets.UTF_8));
    }

    public void definePrefix(String p, String ns) {
        nsm.definePrefix(p, ns);
    }

    public void setNSM(NSManager n) {
        nsm = n;
    }

    public NSManager getNSM() {
        return nsm;
    }

    public QueryEngine getQueryEngine() {
        return qe;
    }

    /**
     * _________________________________________________________________ *
     */
    void set(QueryProcess qp) {
        graph = qp.getGraph();
        exec = qp;
        tune(exec);
    }

    public QueryProcess getQueryProcess() {
        return exec;
    }

    void set(Graph g) {
        set(QueryProcess.create(g, true));
    }

    public boolean isCheck() {
        return isCheck;
    }

    public void setCheck(boolean isCheck) {
        this.isCheck = isCheck;
    }

    public boolean isDetail() {
        return isDetail;
    }

    public void setDetail(boolean isDetail) {
        this.isDetail = isDetail;
    }

    public static boolean isOptimizeDefault() {
        return isOptimizeDefault;
    }

    public static void setOptimizeDefault(boolean aIsOptimizeDefault) {
        isOptimizeDefault = aIsOptimizeDefault;
    }

    public static boolean isExplainDefault() {
        return isExplainDefault;
    }

    public static void setExplainDefault(boolean aIsExplainDefault) {
        isExplainDefault = aIsExplainDefault;
    }

    public boolean isOptimize() {
        return isOptimize;
    }

    public void setOptimize(boolean isOptimize) {
        this.isOptimize = isOptimize;
    }

    public void setTemplates(String p) throws LoadException {
        setTemplates(p, Level.USER_DEFAULT);
    }

    public void setTemplates(String p, Level level) throws LoadException {
        setTransformation(p);
        init(level);
    }

    void setTransformation(String p) {
        pp = p;
        setStarter(p);
    }

    /**
     * p = http://ns.inria.fr/name#core fragment #core means start
     * transformation with st:core otherwise st:start
     */
    void setStarter(String uri) {
        String name = getName(uri);
        if (name != null) {
            setStart(STL + name);
        }
    }

    /**
     * uri#name
     *
     * @return name
     */
    static String getName(String uri) {
        if (uri != null && uri.contains("#")) {
            return uri.substring(1 + uri.indexOf("#"));
        }
        return null;
    }

    public static String getStartName(String uri) {
        String name = getName(uri);
        if (name == null) {
            return null;
        }
        return STL + name;
    }

    /**
     * uri#name
     *
     * @return uri
     */
    public static String getURI(String uri) {
        if (uri != null && uri.contains("#")) {
            return uri.substring(0, uri.indexOf("#"));
        }
        return uri;
    }

    private void tune(QueryProcess exec) {
        exec.setListPath(true);
    }

    /**
     *
     * @deprecated
     */
    public static void define(String type, String pp) {
        table.put(type, pp);
    }

    public static void define(String ns, boolean isOptimize) {
        table.setOptimize(ns, isOptimize);
    }

    void setLevelMax(int n) {
        levelMax = n;
    }

    public void setProcess(int type) {
        process = type;
    }

    public void setDefault(int type) {
        defaut = type;
    }

    public void setTurtle(boolean b) {
        isTurtle = b;
    }

    // when several templates st:apply-all-templates()
    public void setTemplateSeparator(String s) {
        sepTemplate = s;
    }

    // when several results for one template
    public void setResultSeparator(String s) {
        sepResult = s;
    }

    public void setStart(String s) {
        start = s;
    }

    public int nbTemplates() {
        return nbt;
    }

    @Override
    public String toString() {
        try {
            return transform();
        } catch (EngineException ex) {
            logger.error(ex.getMessage());
            if (ex.getAST() != null) {
                logger.error(ex.getAST().toString());
            }
            return "";
        }
    }

    public StringBuilder toStringBuilder() {
        IDatatype dt;
        try {
            dt = process();
        } catch (EngineException ex) {
            logger.error(ex.getMessage());
            return new StringBuilder();
        }
        return dt.getStringBuilder();
    }

    public void defTemplate(String t) {
        try {
            qe.defQuery(t);
        } catch (EngineException e) {
            e.printStackTrace();
        }
    }

    public boolean isVisited(IDatatype dt) {
        return stack.isVisited(dt);
    }

    public int getProcess() {
        return process;
    }

    public int getAggregate() {
        return aggregate;
    }

    /**
     * Transform the whole graph (no focus node) Apply template st:start, if any
     * Otherwise, apply the first template that matches without bindings.
     */
    public IDatatype process() throws EngineException {
        if (getBinding() != null) {
            return process(getBinding());
        }
        return process(null, false, null, null, null);
    }

    public IDatatype process(Binding b) throws EngineException {
        if (b != null) {
            setBinding(b);
        }
        return process(null, false, null, null, (b == null) ? null : Mapping.create(b));
    }

    public IDatatype process(String temp) throws EngineException {
        return process(temp, false, null, null, null);
    }

    /**
     * Run transformation when there is no focus node Usually it runs the
     * st:start template.
     */
    @Override
    public IDatatype process(String temp, boolean all, String sep, Expr exp, Environment env)
            throws EngineException {
        startTransformer();
        try {
            boolean astart = isStarting();
            beforeTransformer(astart);
            count++;
            query = null;
            ArrayList<Node> nodes = new ArrayList<>();
            if (temp == null) {
                temp = start;
            }
            List<Query> list = getTemplateList(temp);
            if (list == null) {
                list = qe.getTemplates();
            }
            if (list.isEmpty()) {
                logger.error("No templates");
            }

            Mapping m = Mapping.create();
            share(m, env);

            for (Query qq : list) {

                if (nsm(qq).isUserDefine()) {
                    // import prefix from st:start template
                    getNSM().complete(nsm(qq));
                }
                // remember start with qq for function pprint below
                query = qq;
                if (query.getName() != null) {
                    context.setURI(STL_START, qq.getName());
                } else {
                    context.set(STL_START, (String) null);
                }

                Mappings map = exec.query(qq, m);
                save(map);
                query = null;
                IDatatype res = getResult(map);

                if (res != null) {
                    if (all) {
                        nodes.add(map.getTemplateResult());
                    } else {
                        afterTransformer(astart, res);
                        return res;
                    }
                }
            }

            query = null;

            if (all) {
                if (!nodes.isEmpty()) {
                    IDatatype dt2 = result(env, nodes);
                    afterTransformer(astart, dt2);
                    return dt2;
                }
            }

            IDatatype fin = isBoolean() ? defaultBooleanResult() : EMPTY;
            afterTransformer(astart, fin);
            return fin;
        } finally {
            endTransformer();
        }
    }

    void beforeTransformer(boolean astart) {
        if (astart) {
            setStarting(false);
            if (isEvent())
                getEventVisitor().beforeTransformer(getTransformation());
        }
    }

    void afterTransformer(boolean astart, IDatatype dt) {
        if (astart) {
            if (isEvent())
                getEventVisitor().afterTransformer(getTransformation(), dt.getLabel());
            setStarting(true);
        }
    }

    void startTransformer() {
        getQueryProcess().startQuery();
    }

    void endTransformer() {
        getQueryProcess().endQuery();
    }

    ASTQuery ast(Query q) {
        return q.getAST();
    }

    NSManager nsm(Query q) {
        return ast(q).getNSM();
    }

    /**
     * Record Binding in case of Workflow: next WorkflowProcess can get Binding
     * 
     * @param map
     */
    void save(Mappings map) {
        if (getBinding() == null && map.getBinding() != null) {
            setBinding(map.getBinding());
        }
    }

    public int level() {
        return stack.size();
    }

    public int maxLevel() {
        return max;
    }

    @Override
    public int getLevel() {
        return level;
    }

    @Override
    public void setLevel(int n) {
        level = n;
    }

    @Override
    public boolean isStart() {
        return query != null && query.getName() != null && query.getName().equals(STL_START);
    }

    public IDatatype process(Node node) throws EngineException {
        return process(node.getValue());
    }

    public IDatatype process(IDatatype dt) throws EngineException {
        return process(dt, null, null, false, null, null);
    }

    public IDatatype process(IDatatype[] a) throws EngineException {
        return process((a.length > 0) ? a[0] : null, a, null, false, null, null);
    }

    public IDatatype template(String temp, IDatatype dt) throws EngineException {
        return process(dt, null, temp, false, null, null);
    }

    public IDatatype process(String temp, IDatatype... ldt) throws EngineException {
        return process(temp, false, null, null, null, ldt[0], (ldt.length == 1) ? null : ldt);
    }

    public IDatatype process(String temp, Binding b, IDatatype... ldt) throws EngineException {
        return process(temp, false, null, null, Mapping.create(b), ldt[0], (ldt.length == 1) ? null : ldt);
    }

    public static int getCount() {
        return count;
    }

    /**
     * exp: the fun call, eg st:apply-templates(?x) dt: focus node args: list of
     * args, may be null temp: name of a template (may be null) allTemplates:
     * execute all templates on focus and aggregate results sep: separator in
     * case of allTemplates use case: template { st:apply-templates(?w) } where
     * { ?w } Search a template that matches ?w By convention, ?w is bound to
     * ?in, templates use variable ?in as focus node in where clause and ?out as
     * output node Execute the first template that matches ?w (all templates if
     * allTemplates = true) Templates are sorted more "specific" first using a
     * pragma {st:template st:priority n } A template is applied only once on
     * one node, args, hence we store in a stack : node args -> template context
     * of evaluation: it is an extension function of a SPARQL query select
     * (st:apply-templates(?x) as ?px) (concat (?px ...) as ?out) where {}.
     */

    public IDatatype process(IDatatype dt, IDatatype[] args, String temp,
            boolean allTemplates, String sep, Expr exp) throws EngineException {
        return process(temp, allTemplates, sep, exp, null, dt, args);
    }

    @Override
    public IDatatype process(String temp, boolean allTemplates, String sep,
            Expr exp, Environment env, IDatatype dt, IDatatype[] args)
            throws EngineException {
        count++;
        if (dt == null) {
            return EMPTY;
        }
        startTransformer();
        boolean astart = isStarting();
        beforeTransformer(astart);
        try {
            if (level() >= levelMax) {
                // return defaut(dt, q);
                IDatatype res = eval(STL_DEFAULT, dt, (isBoolean() ? defaultBooleanResult() : turtle(dt)), env);
                afterTransformer(astart, res);
                return res;
            }

            ArrayList<Node> nodes = null;
            if (allTemplates) {
                nodes = new ArrayList<>();
            }
            boolean start = false;

            if (query != null && stack.size() == 0) {
                // just started with query in process() above
                // without focus node at that time
                // push dt -> query in the stack
                // query is the first template that started process (see function above)
                // and at that time ?in was not bound
                start = true;
                stack.push(dt, args, query);
            }

            QueryProcess exec = this.exec;

            int count = 0, n = 0;

            IDatatype type = null;
            if (isOptimize) {
                type = graph.getValue(fr.inria.corese.core.logic.RDF.TYPE, dt);
            }

            List<Query> templateList = getTemplates(temp, type);

            Query tq = null;
            if (temp != null && templateList.size() == 1) {
                // named template may have specific arguments
                tq = templateList.get(0);
            }
            // Mapping of tq or default Mapping ?in = dt
            Mapping m = tmap.getMapping(tq, args, dt);
            share(m, env);

            for (Query qq : templateList) {

                Mapping bm = m;

                if (!qq.isFail() && !stack.contains(dt, args, qq)) {

                    nbt++;

                    if (allTemplates) {
                        count++;
                    }
                    stack.push(dt, args, qq);
                    if (stack.size() > max) {
                        max = stack.size();
                    }

                    if (stat) {
                        incr(qq);
                    }

                    n++;
                    if (qq != tq && qq.getArgList() != null) {
                        // std template has arg list: create appropriate Mapping
                        bm = tmap.getMapping(qq, args, dt);
                        share(bm, env);
                    }

                    Mappings map = exec.query(qq, bm);
                    save(map);
                    stack.visit(dt);
                    stack.pop();
                    IDatatype res = getResult(map);

                    if (res != null) {

                        if (allTemplates) {
                            nodes.add(map.getTemplateResult());
                        } else {
                            if (start) {
                                stack.pop();
                            }
                            afterTransformer(astart, res);
                            return res;
                        }
                    }
                }
            }

            if (start) {
                stack.pop();
            }

            if (allTemplates) {
                // gather results of several templates
                if (nodes.size() > 0) {
                    IDatatype mres = result(env, nodes);
                    afterTransformer(astart, mres);
                    return mres;
                }
            }

            // **** no template match dt ****
            if (temp != null) {
                // named template does not match focus node dt
                // try funcall st:defaultNamed(dt)
                IDatatype res = eval(STL_DEFAULT_NAMED, dt, (isBoolean() ? defaultBooleanResult() : EMPTY), env);
                afterTransformer(astart, res);
                return res;
            } else if (isHasDefault()) {
                // apply named template st:default
                IDatatype res = process(STL_DEFAULT, allTemplates, sep, exp, env, dt, args);
                if (res != EMPTY) {
                    afterTransformer(astart, res);
                    return res;
                }
            }

            // return a default result (may be dt)
            // may be overloaded by function st:default(?x) { st:turtle(?x) }
            IDatatype res = eval(STL_DEFAULT, dt, (isBoolean() ? defaultBooleanResult() : turtle(dt)), env);
            afterTransformer(astart, res);
            return res;
        } finally {
            endTransformer();
        }

    }

    // share global variables and ProcessVisitor
    Mapping share(Mapping m, Environment env) {
        if (env != null && env.getBind() != null) {
            m.setBind(env.getBind());
        }
        if (getMappings() != null) {
            // Mappings e.g. for st:mapper values ?x {unnest(xt:mappings())}
            // recorded in Binding, available with xt:mappings()
            if (m.getBind() == null) {
                m.setBind(Binding.create());
            }
            m.getBind().setMappings(getMappings());
        }
        return m;
    }

    IDatatype result(IDatatype dt1, IDatatype dt2) {
        return dt2;
    }

    public IDatatype getResult(Mappings map) {
        Node node = map.getTemplateResult();
        if (node == null) {
            return null;
        }
        return datatype(node);
    }

    String separator(String sep) {
        if (sep == null) {
            return sepTemplate;
        }
        return sep;
    }

    IDatatype datatype(Node n) {
        return n.getDatatypeValue();
    }

    private List<Query> getTemplates(String temp, IDatatype dt) {
        if (temp == null) {
            if (isOptimize) {
                return qe.getTemplates(dt);
            } else {
                return qe.getTemplates();
            }
        }
        return getTemplateList(temp);
    }

    private List<Query> getTemplateList(String temp) {
        return qe.getTemplateList(temp);
    }

    public Query getTemplate(String temp) {
        return qe.getTemplate(temp);
    }

    @Override
    public boolean isDefined(String name) {
        return qe.getTemplate(name) != null;
    }

    /**
     * use case: result of st:apply-templates-all() list = list of ?out results
     * of templates create Mappings (?out = value) apply st:aggregate(?out) on
     * Mappings Use the st:aggregate of the query q that called
     * st:apply-templates-all() if q is member of this transformation, otherwise
     * get the st:profile of this transformation to get the appropriate
     * st:aggregate definition if any
     */
    IDatatype result(Environment env, List<Node> list) {
        Query q = (env == null) ? null : env.getQuery();
        Query tq = (q != null && contains(q)) ? q : qe.getTemplate();
        Memory mem = new Memory(exec.getMatcher(), exec.getEvaluator());
        exec.getEvaluator().init(mem);
        if (env != null) {
            mem.share(mem.getBind(), env.getBind());
            mem.setEval(env.getEval());
        }
        mem.init(tq);
        Node out = tq.getExtNode(OUT, true);
        Mappings map = Mappings.create(tq);
        for (Node node : list) {
            map.add(Mapping.create(out, node));
        }
        mem.setResults(map);
        // execute st:aggregate(?out)
        Node node = null;
        try {
            node = map.apply(exec.getEvaluator(), tq.getTemplateGroup(), mem, exec.getProducer());
        } catch (SparqlException ex) {
            logger.error(ex.getMessage());
            return EMPTY;
        }
        return node.getDatatypeValue();
    }

    boolean contains(Query q) {
        return qe.contains(q);
    }

    /**
     * Concat results of several templates executed on same focus node
     * st:apply-all-templates(?x ; separator = sep)
     */
    IDatatype result(List<IDatatype> result, String sep) {
        if (isBoolean()) {
            return booleanResult(result);
        } else {
            return stringResult(result, sep);
        }
    }

    boolean isBoolean() {
        return defAggregate == ExprType.AGGAND;
    }

    IDatatype stringResult(List<IDatatype> result, String sep) {
        if (result.size() == 1) {
            return result.get(0);
        }
        StringBuilder sb = new StringBuilder();
        sep = getTab(sep);

        for (IDatatype d : result) {
            StringBuilder b = d.getStringBuilder();

            if (b != null) {
                if (b.length() > 0) {
                    if (sb.length() > 0) {
                        sb.append(sep);
                    }
                    sb.append(b);
                }
            } else if (d.getLabel().length() > 0) {
                if (sb.length() > 0) {
                    sb.append(sep);
                }
                sb.append(d.getLabel());
            }
        }

        IDatatype res = DatatypeMap.newStringBuilder(sb);
        return res;
    }

    /**
     * AND aggregate for boolean result
     */
    IDatatype booleanResult(List<IDatatype> result) {
        boolean isError = false, and = true;
        for (IDatatype dt : result) {
            if (dt == null) {
                isError = true;
            } else {
                try {
                    boolean b = dt.isTrue();
                    and &= b;

                } catch (CoreseDatatypeException ex) {
                    isError = true;
                }
            }
        }

        if (isError) {
            return DatatypeMap.FALSE;
        }

        return (and) ? DatatypeMap.TRUE : DatatypeMap.FALSE;
    }

    /**
     * Separator of st:apply-all-templates
     */
    String getTab(String sep) {
        if (sep.equals("\n") || sep.equals("\n\n")) {
            String str = tab().toString();
            if (sep.equals("\n\n")) {
                str = NL + str;
            }
            sep = str;
        }
        return sep;
    }

    @Override
    public IDatatype tabulate() {
        int n = getLevel();
        return DatatypeMap.newStringBuilder(tab(n));
    }

    public StringBuilder tab() {
        return tab(getLevel());
    }

    public StringBuilder tab(int n) {
        StringBuilder sb = new StringBuilder();
        sb.append(NL);
        for (int i = 0; i < 2 * n; i++) {
            sb.append(" ");
        }
        return sb;
    }

    IDatatype defaultBooleanResult() {
        return DatatypeMap.TRUE;
    }

    /**
     * funcall(name, dt) where name = st:default
     */
    IDatatype eval(String name, IDatatype dt, IDatatype def, Environment env) {
        if (env != null && env.getQuery() != null) {
            Query q = env.getQuery();
            Extension ext = q.getExtension();
            if (ext != null) {
                Expr function = ext.get(name, (dt == null) ? 0 : 1);
                if (function != null) {
                    IDatatype dt1 = null;
                    try {
                        dt1 = new Funcall(name).callWE(exec.getEvaluator(),
                                env.getBind(), env, exec.getProducer(), (Function) function, param(dt));
                    } catch (EngineException ex) {
                        logger.error(ex.getMessage() + " in " + name);
                    }

                    return dt1;
                }
            }
        }
        return def;
    }

    IDatatype[] param(IDatatype dt) {
        IDatatype[] param = new IDatatype[(dt == null) ? 0 : 1];
        if (dt != null) {
            param[0] = dt;
        }
        return param;
    }

    /**
     * display RDF Node in its Turtle syntax
     */
    public IDatatype turtle(IDatatype dt) {
        return nsm.turtle(dt, false);
    }

    /**
     * force = true: if no prefix generate prefix
     */
    public IDatatype turtle(IDatatype dt, boolean force) {
        return nsm.turtle(dt, force);
    }

    /**
     * if prefix exists, return qname, else return URI as is (without <>)
     */
    public IDatatype qnameURI(IDatatype dt) {
        String uri = nsm.toPrefix(dt.getLabel(), true);
        return DatatypeMap.newStringBuilder(uri);
    }

    /**
     * Display a Literal with its ^^xsd:datatype Use case: OWL 2 functional
     * syntax
     */
    public IDatatype xsdLiteral(IDatatype dt) {
        return DatatypeMap.newStringBuilder(dt.toSparql(true, true));
    }

    public static String getPP(String type) {
        String ns = NSManager.namespace(type);
        return table.get(ns);
    }

    public static Table getTable() {
        return table;
    }

    /**
     * Load templates from directory (.rq) or from a file (.rul)
     */
    void init() throws LoadException {
        init(Level.USER_DEFAULT);
    }

    void init(Level level) throws LoadException {
        setOptimize(table.isOptimize(pp));
        qe = QueryEngine.create(graph);
        Loader load = new Loader(this, qe);
        load.setDataset(ds);
        load.setLevel(level);
        load.load(getTransformation());
        // templates share profile functions
        qe.profile();
        // templates share table: transformation -> Transformer
        complete();
        checkFunction(level);
        if (isCheck()) {
            check();
        }
        setHasDefault(qe.getTemplate(STL_DEFAULT) != null);
        Query profile = qe.getTemplate(STL_PROFILE);
        if (profile != null && profile.getExtension() != null) {
            Expr exp = profile.getExtension().get(STL_AGGREGATE);
            if (exp != null) {
                defAggregate = exp.getBody().oper();
            }
        }
        qe.sort();
    }

    void checkFunction(Level level) throws LoadException {
        fr.inria.corese.core.compiler.parser.Transformer tr = getQueryProcess().transformer();
        for (Query q : getQueryEngine().getTemplates()) {
            checkFunction(tr, q, level);
        }
        for (Query q : getQueryEngine().getNamedTemplates()) {
            checkFunction(tr, q, level);
        }
    }

    void checkFunction(fr.inria.corese.core.compiler.parser.Transformer tr, Query q, Level level) throws LoadException {
        try {
            ASTQuery ast = q.getAST();
            tr.getFunctionCompiler().undefinedFunction(q, ast, level);
        } catch (EngineException ex) {
            throw new LoadException(ex);
        }
    }

    /**
     * *************************************************************
     *
     * Check templates that would never succeed
     *
     **************************************************************
     */
    /**
     * Check if a template edges not exist in graph remove those templates from
     * the list to speed up PRAGMA: does not take RDFS entailments into account
     */
    public void check() {
        for (Query q : qe.getQueries()) {
            boolean b = graph.check(q);
            if (!b) {
                q.setFail(true);
            }
        }
        qe.clean();
    }

    String name(Query qq) {
        String f = qq.getStringPragma(Pragma.FILE);
        if (f != null) {
            int index = f.lastIndexOf("/");
            if (index != -1) {
                f = f.substring(index + 1);
            }
        }
        return f;
    }

    private void succ(Query q) {
        Integer c = tcount.get(q);
        if (c == null) {
            tcount.put(q, 1);
        } else {
            tcount.put(q, c + 1);
        }
    }

    private void incr(Query qq) {
        qq.setNumber(qq.getNumber() + 1);
    }

    public boolean isHide() {
        return isHide;
    }

    public void setHide(boolean isHide) {
        this.isHide = isHide;
    }

    public Graph getGraph() {
        return graph;
    }

    public boolean isHasDefault() {
        return hasDefault;
    }

    public void setHasDefault(boolean hasDefault) {
        this.hasDefault = hasDefault;
    }

    public Dataset getDataset() {
        return ds;
    }

    public void setDataset(Dataset dataset) {
        this.ds = dataset;
    }

    public String getTransformation() {
        return pp;
    }

    public Context getContext() {
        return context;
    }

    public void setContext(Context context) {
        this.context = context;
        initContext();
    }

    /**
     * Define prefix from Context slot st:prefix = ((ns uri))
     */
    void initContext() {
        if (getContext() != null) {
            if (getContext().hasValue(STL_PREFIX)) {
                definePrefix();
            }
        }
    }

    void definePrefix() {
        for (IDatatype def : getContext().get(STL_PREFIX).getValueList()) {
            if (def.isList() && def.size() >= 2) {
                getNSM().definePrefix(def.get(0).getLabel(), def.get(1).getLabel());
            }
        }
    }

    /**
     * Query q is the calling template/query
     * Transformer ct is the calling Transformer which contains q
     * this new Transformer inherit information from
     * query and calling transformer (if any)
     */
    public void complete(Query q, Transformer ct) {
        ASTQuery ast = q.getAST();
        Context c = getContext(q, ct);
        if (c != null) {
            // inherit context exported properties:
            getContext().complete(c);
            init(getContext());
        }
        if (ct != null) {
            complete(ct);
        }
        // TemplateVisitor vis = getVisitor(q, ct);
        // if (vis != null) {
        // setVisitor(vis);
        // }
        // query prefix overload ct transformer prefix
        // because query call this new transformer
        complete(ast.getNSM());
    }

    void complete() {
        if (!getTransformerMap().containsKey(getTransformation())) {
            // Record Transformer for transformation
            // Do not overload transformer if one already exists
            // use case: same transformer on different graph
            getTransformerMap().put(getTransformation(), this);
        }
        getQueryEngine().complete(this);
    }

    /**
     * this transformer inherits outer transformer table: transformation ->
     * Transformer
     */
    void complete(Transformer t) {
        setNSM(t.getNSM());
        setTransformerMap(t.getTransformerMap());
        // this templates share outer transformer table:
        complete();
    }

    /**
     * QueryEngine call complete(q) for all templates
     */
    public void complete(Query q) {
        q.setEnvironment(getTransformerMap());
        q.setTransformer(getTransformation(), this);
    }

    void init(Context c) {
    }

    Context getContext(Query q, Transformer ct) {
        if (ct == null) {
            // inherit query context
            // setContext(ast.getContext());
            // inherit all properties:
            // getContext().copy(ast.getContext());
            return q.getContext();

        } else {
            return ct.getContext();
        }
    }

    /**
     * Inherit prefix from Query
     */
    void complete(NSManager nsm) {
        if (nsm.isUserDefine()) {
            getNSM().complete(nsm);
        }
    }

    public TemplateVisitor getVisitor() {
        if (getBinding() != null) {
            return (TemplateVisitor) getBinding().getTransformerVisitor();
        }
        return null;
    }

    public HashMap<String, Transformer> getTransformerMap() {
        return transformerMap;
    }

    public void setTransformerMap(HashMap<String, Transformer> transformerMap) {
        this.transformerMap = transformerMap;
    }

    public Binding getBinding() {
        return binding;
    }

    public void setBinding(Binding binding) {
        this.binding = binding;
    }

    @Override
    public Mappings getMappings() {
        return map;
    }

    public void setMappings(Mappings map) {
        this.map = map;
    }

    public QuerySolverVisitorTransformer getEventVisitor() {
        return eventVisitor;
    }

    public void setEventVisitor(QuerySolverVisitorTransformer eventVisitor) {
        this.eventVisitor = eventVisitor;
    }

    public boolean isStarting() {
        return starting;
    }

    public void setStarting(boolean starting) {
        this.starting = starting;
    }

    public Level getAccessLevel() {
        return AccessLevel;
    }

    public void setAccessLevel(Level AccessLevel) {
        this.AccessLevel = AccessLevel;
    }

    public boolean isEvent() {
        return event;
    }

    public void setEvent(boolean event) {
        this.event = event;
    }

}<|MERGE_RESOLUTION|>--- conflicted
+++ resolved
@@ -125,11 +125,7 @@
     private static final String OUT = ASTQuery.OUT;
     public static final String IN = ASTQuery.IN;
     public static final String IN2 = ASTQuery.IN2;
-<<<<<<< HEAD
-    private static String NL = "\n";
-=======
-    private static final String NL = System.getProperty("line.separator");
->>>>>>> c4a681f3
+    private static final String NL = "\n";
     private static boolean isOptimizeDefault = false;
     private static boolean isExplainDefault = false;
     public static int count = 0;

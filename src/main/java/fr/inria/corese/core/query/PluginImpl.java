package fr.inria.corese.core.query;

import fr.inria.corese.core.Event;
import fr.inria.corese.core.EventManager;
import fr.inria.corese.core.Graph;
import fr.inria.corese.core.Graph.TreeNode;
import fr.inria.corese.core.GraphStore;
<<<<<<< HEAD
import fr.inria.corese.core.api.Loader;
import fr.inria.corese.core.approximate.ext.AppxSearchPlugin;
import fr.inria.corese.core.compiler.eval.ProxyInterpreter;
import fr.inria.corese.core.compiler.eval.QuerySolver;
import fr.inria.corese.core.compiler.eval.QuerySolverVisitorBasic;
import fr.inria.corese.core.compiler.parser.NodeImpl;
import fr.inria.corese.core.kgram.api.core.*;
import fr.inria.corese.core.kgram.api.query.Environment;
import fr.inria.corese.core.kgram.api.query.Evaluator;
import fr.inria.corese.core.kgram.api.query.Matcher;
import fr.inria.corese.core.kgram.api.query.Producer;
import fr.inria.corese.core.kgram.core.Mapping;
import fr.inria.corese.core.kgram.core.Mappings;
import fr.inria.corese.core.kgram.core.Memory;
=======
import fr.inria.corese.core.load.Load;
import fr.inria.corese.core.load.LoadException;
import fr.inria.corese.core.load.LoadFormat;
import fr.inria.corese.core.load.QueryLoad;
>>>>>>> 1e7f70cf
import fr.inria.corese.core.load.Service;
import fr.inria.corese.core.load.*;
import fr.inria.corese.core.load.result.SPARQLResultParser;
import fr.inria.corese.core.logic.Distance;
import fr.inria.corese.core.logic.RDFS;
import fr.inria.corese.core.print.ResultFormat;
import fr.inria.corese.core.producer.MetadataManager;
import fr.inria.corese.core.rule.RuleEngine;
import fr.inria.corese.core.shacl.Shacl;
import fr.inria.corese.core.sparql.api.GraphProcessor;
import fr.inria.corese.core.sparql.api.IDatatype;
import fr.inria.corese.core.sparql.api.ResultFormatDef;
import fr.inria.corese.core.sparql.datatype.DatatypeMap;
import fr.inria.corese.core.sparql.exceptions.EngineException;
import fr.inria.corese.core.sparql.exceptions.SafetyException;
import fr.inria.corese.core.sparql.storage.api.IStorage;
import fr.inria.corese.core.sparql.storage.util.StorageFactory;
import fr.inria.corese.core.sparql.triple.function.script.Function;
import fr.inria.corese.core.sparql.triple.function.term.Binding;
import fr.inria.corese.core.sparql.triple.parser.*;
import fr.inria.corese.core.sparql.triple.parser.Access.Level;
import fr.inria.corese.core.storage.api.dataManager.DataManager;
import fr.inria.corese.core.transform.TemplateVisitor;
import fr.inria.corese.core.transform.Transformer;
import fr.inria.corese.core.util.GraphListen;
import fr.inria.corese.core.util.MappingsGraph;
import fr.inria.corese.core.util.SPINProcess;
import jakarta.ws.rs.core.Response;
import org.slf4j.Logger;
import org.slf4j.LoggerFactory;
import org.xml.sax.SAXException;

import javax.xml.parsers.ParserConfigurationException;
import java.io.IOException;
import java.util.ArrayList;

import static fr.inria.corese.core.kgram.api.core.PointerType.GRAPH;
import static fr.inria.corese.core.kgram.api.core.PointerType.MAPPINGS;

/**
 * Plugin for filter evaluator
 * Compute semantic similarity of classes and
 * solutions Implement graph specific function for LDScript
 *
 * @author Olivier Corby, Edelweiss, INRIA 2011
 */
public class PluginImpl
        extends ProxyInterpreter
        implements GraphProcessor {

    static final String EXT = ExpType.EXT;
    public static final String METADATA = EXT + "metadata";
    public static final String VISITOR = EXT + "visitor";
    public static final String LISTEN = EXT + "listen";
    public static final String SILENT = EXT + "silent";
    public static final String DEBUG = EXT + "debug";
    public static final String EVENT = EXT + "event";
    public static final String VERBOSE = EXT + "verbose";
    public static final String METHOD = EXT + "method";
    public static final String EVENT_HIGH = EXT + "events";
    public static final String EVENT_LOW = EXT + "eventLow";
    public static final String SHOW = EXT + "show";
    public static final String HIDE = EXT + "hide";
    public static final String NODE_MGR = EXT + "nodeManager";
    public static final String RDF_STAR = EXT + "rdfstar";
    public static final String TYPECHECK = EXT + "typecheck";
    public static final String RDF_TYPECHECK = EXT + "rdftypecheck";
    public static final String VARIABLE = EXT + "variable";
    public static final String URI = EXT + "uri";
    public static final String TRANSFORMER = EXT + "transformer";
    public static final String BINDING = EXT + "binding";
    public static final String DYNAMIC_CAPTURE = EXT + "dynamic";
    private static final String NL = System.getProperty("line.separator");
    private static final IDatatype SUB_CLASS_OF = DatatypeMap.newResource(RDFS.SUBCLASSOF);
    private static final String QM = "?";
    static public Logger logger = LoggerFactory.getLogger(PluginImpl.class);
    static String DEF_PPRINTER = Transformer.PPRINTER;
    static int nbBufferedValue = 0;
    // draft storage for large literal values (not used)
    private static IStorage storageMgr;
    String PPRINTER = DEF_PPRINTER;
    MatcherImpl match;
    int index = 0;
    // Plugin for Transformer functions
    private PluginTransform pt;
<<<<<<< HEAD
    // Plugin for approximate search
    private AppxSearchPlugin approximateSearch;
=======
    // draft storage for large literal values (not used)
    private static IStorage storageMgr;
>>>>>>> 1e7f70cf

    public PluginImpl() {
        init();
    }

    PluginImpl(Matcher m) {
        this();
        if (m instanceof MatcherImpl) {
            match = (MatcherImpl) m;
        }
    }

    public static PluginImpl create(Matcher m) {
        return new PluginImpl(m);
    }

    void init() {
        pt = new PluginTransform(this);    }

    @Override
    public void setMode(Evaluator.Mode mode) {
        // TODO document why this method is empty
    }

    @Override
    public void start(Producer p, Environment env) {
        setMethodHandler(p, env);
    }

    @Override
    public PluginTransform getComputerTransform() {
        return pt;
    }

    /**
     * Draft test Assign class hierarchy to query extension Goal: emulate method
     * inheritance for xt:method(name, term) Search method name in type
     * hierarchy
     *
     * @test select where
     */
    void setMethodHandler(Producer p, Environment env) {
        ASTExtension ext = env.getQuery().getActualExtension();
        ASTQuery ast = env.getQuery().getAST();
        if (ext != null && ext.isMethod() && ast.hasMetadata(Metadata.METHOD)) {
            ClassHierarchy ch = new ClassHierarchy(getGraph(p));
            ext.setHierarchy(ch);
            // WARNING: draft test below
            // store current graph in the Interpreter
            // hence it does not scale with several graph
            // e.g. in server mode
            ASTExtension.getSingleton().setHierarchy(ch);
        }
    }

    /**
     * sparql states end of query processing
     */
    @Override
    public void finish(Producer p, Environment env) {
        Graph g = getGraph(p);
        if (g != null) {
            g.getContext().setQuery(env.getQuery());
        }
    }

    // function xt:spin
    @Override
    public IDatatype spin(IDatatype dt) {
        SPINProcess sp = SPINProcess.create();
        try {
            Graph g = sp.toSpinGraph(dt.stringValue());
            return DatatypeMap.createObject(g);
        } catch (EngineException ex) {
            logger.error(ex.getMessage());
        }
        return null;
    }

    // function xt:graph
    @Override
    public IDatatype graph(IDatatype dt) {
        if (dt.getPointerObject() == null) {
            return null;
        }
        Graph g;

        PointerType pointerType = dt.pointerType();
        if (pointerType == MAPPINGS) {
            g = graph(dt.getPointerObject().getMappings());
            if (g == null) {
                return null;
            }
            return DatatypeMap.createObject(g);
        } else if (pointerType == GRAPH) {
            return dt;
        }

        return null;
    }

    Graph graph(Mappings map) {
        return MappingsGraph.create(map).getGraph();
    }

    // function xt:list xt:graph xt:map xt:json
    @Override
    public IDatatype create(IDatatype dt) {
        switch (dt.getLabel()) {
            case IDatatype.GRAPH_DATATYPE:
                return DatatypeMap.createObject(GraphStore.create());
            case IDatatype.LIST_DATATYPE:
                return DatatypeMap.list();
            case IDatatype.MAP_DATATYPE:
                return DatatypeMap.map();
            case IDatatype.JSON_DATATYPE:
                return DatatypeMap.json();
        }
        return null;
    }

    // function xt:xml xt:json xt:rdf
    @Override
    public IDatatype format(Mappings map, ResultFormatDef.format format) {
        ResultFormat ft = ResultFormat.create(map, format);
        return DatatypeMap.newInstance(ft.toString());
    }

    // function st:format
    @Override
    public IDatatype format(IDatatype[] ldt) {
        return getPluginTransform().format(ldt);
    }

<<<<<<< HEAD
    // function xt:approximate
    // xt:approximate(var, val, algo, threshold)
    // algo: jw --jaro winckler ng --ngram wn eq
    @Override
    public IDatatype approximate(Expr exp, Environment env, Producer p, IDatatype[] param) {
        return getApproximateSearch().evaluate(exp, env, p, param);
    }

    // function xt:sim
    // compute similarity of solution ?
    @Override
    public IDatatype approximate(Expr exp, Environment env, Producer p) {
        return getApproximateSearch().evaluate(exp, env, p);
    }

=======
>>>>>>> 1e7f70cf
    // function xt:depth
    @Override
    public IDatatype depth(Environment env, Producer p, IDatatype dt) {
        if (p.hasDataManager()) {
            return depthDM(p, dt);
        }
        return depthGraph(p, dt);
    }

    public IDatatype depthGraph(Producer p, IDatatype dt) {
        Graph g = getGraph(p);
        Node n = node(g, dt);
        if (n == null) {
            return null;
        }
        Integer d = g.setClassDistance().getDepth(n);
        if (d == null) {
            return null;
        }
        return getValue(d);
    }

    IDatatype depthDM(Producer p, IDatatype dt) {
        MetadataManager meta = dataManager(p).getCreateMetadataManager();
        Distance distance = meta.getCreateDistance();
        Integer d = distance.getDepth(dt);
        if (d == null) {
            return null;
        }
        return getValue(d);
    }

    // function xt:similarity
    // compute similarity between classes wrt class hierarchy
    @Override
    public IDatatype similarity(Environment env, Producer p, IDatatype dt1, IDatatype dt2) {
        if (p.hasDataManager()) {
            return similarityDM(p, dt1, dt2);
        }
        return similarity(p, dt1, dt2);
    }

    IDatatype similarity(Producer p, IDatatype dt1, IDatatype dt2) {
        Graph g = getGraph(p);
        Node n1 = g.getNode(dt1);
        Node n2 = g.getNode(dt2);
        if (n1 == null || n2 == null) {
            return null;
        }

        Distance distance = g.setClassDistance();
        double dd = distance.similarity(n1, n2);
        return getValue(dd);
    }

    IDatatype similarityDM(Producer p, IDatatype dt1, IDatatype dt2) {
        MetadataManager meta = dataManager(p).getCreateMetadataManager();
        Distance distance = meta.getCreateDistance();
        double dd = distance.similarity(dt1, dt2);
        return getValue(dd);
    }

    // utility
    IDatatype ancestor(Graph g, IDatatype dt1, IDatatype dt2) {
        Node n1 = g.getNode(dt1);
        Node n2 = g.getNode(dt2);
        if (n1 == null || n2 == null) {
            return null;
        }

        Distance distance = g.setClassDistance();
        Node n = distance.ancestor(n1, n2);
        return n.getValue();
    }

    // utility
    IDatatype pSimilarity(Graph g, IDatatype dt1, IDatatype dt2) {
        Node n1 = g.getNode(dt1.getLabel());
        Node n2 = g.getNode(dt2.getLabel());
        if (n1 == null || n2 == null) {
            return null;
        }

        Distance distance = g.setPropertyDistance();
        double dd = distance.similarity(n1, n2);
        return getValue(dd);
    }

    /**
     * Similarity of a query solution when @relax mode
     * Sum distance of approximate
     * types Divide by number of nodes and edge
     */
    @Override
    public IDatatype similarity(Environment env, Producer p) {
        Graph g = getGraph(p);
        DataManager man = p.hasDataManager() ? dataManager(p) : null;

        if (!(env instanceof Memory)) {
            return getValue(0);
        }
        Memory memory = (Memory) env;
        if (memory.getQueryEdges() == null) {
            return getValue(0);
        }

        TreeNode tree = g.treeNode();
        Distance distance = man == null ? g.setClassDistance() : man.getCreateMetadataManager().getCreateDistance();

        // number of node + edge in the answer
        int count = 0;
        float dd = 0;

        for (Edge qEdge : memory.getQueryEdges()) {

            if (qEdge != null) {
                Edge edge = memory.getEdge(qEdge);

                if (edge != null) {
                    count += 1;

                    for (int i = 0; i < edge.nbNode(); i++) {
                        // count nodes only once
                        Node n = edge.getNode(i);
                        if (!tree.containsKey(n.getDatatypeValue())) {
                            count += 1;
                            tree.put(n.getDatatypeValue(), n);
                        }
                    }

                    if ((g.isType(qEdge) || env.getQuery().isRelax(qEdge))
                            && qEdge.getNode(1).isConstant()) {

                        Node qtype = g.getNode(qEdge.getNode(1).getLabel());
                        Node ttype = g.getNode(edge.getNode(1).getLabel());

                        if (qtype == null) {
                            // query type is undefined in ontology
                            qtype = qEdge.getNode(1);
                        }
                        if (ttype == null) {
                            // target type is undefined in ontology
                            ttype = edge.getNode(1);
                        }

                        if (!subClassOf(g, man, ttype, qtype, env)) {
                            dd += distance.distance(ttype, qtype);
                        }
                    }
                }
            }
        }

        if (dd == 0) {
            return getValue(1);
        }

        double sim = distance.similarity(dd, count);
        return getValue(sim);
    }

    boolean subClassOf(Graph g, DataManager man, Node n1, Node n2, Environment env) {
        if (man == null) {
            if (match != null) {
                return match.isSubClassOf(n1, n2, env);
            }
            return g.isSubClassOf(n1, n2);
        } else {
            return transitiveRelation(man, env, n1, SUB_CLASS_OF, n2);
        }
    }

    boolean transitiveRelation(DataManager man, Environment env, Node n1, Node p, Node n2) {
        Cache cache = getCache(env);
        Boolean b = cache.get(n1, n2);
        if (b == null) {
            b = man.getMetadataManager().transitiveRelation(n1, p, n2);
            cache.put(n1, n2, b);
        }
        return b;
    }

    Cache getCache(Environment env) {
        Cache table = (Cache) env.getObject();
        if (table == null) {
            table = new Cache(env.getQuery());
            env.setObject(table);
        }
        return table;
    }

    // function xt:load
    // expectedFormat:
    // st:text -> argument is rdf text
    // otherwise st:turtle st:rdfxml st:json
    // @todo DataManager
    @Override
    public IDatatype load(Producer p, IDatatype dt, IDatatype graph, IDatatype expectedFormat, IDatatype requiredFormat,
                          Level level) throws SafetyException {
        Graph g;
        if (graph == null || graph.pointerType() != GRAPH) {
            g = Graph.create();
        } else {
            g = (Graph) graph.getPointerObject();
        }
        Load ld = Load.create(g);
        // not available yet because we are inside update
        // and startWriteTransaction is set by update
        // and function parse reset startWriteTransaction and raise an error
        ld.setLevel(level);

        return load(ld, dt, g, expectedFormat, requiredFormat);
    }

    IDatatype load(Load ld, IDatatype dt, Graph g, IDatatype expectedFormat, IDatatype requiredFormat)
            throws SafetyException {
        try {
            if (expectedFormat == null) {
                // use content negotiation for format
                ld.parse(dt.getLabel(), getFormat(expectedFormat));
            } else if (expectedFormat.getLabel().equals(Transformer.TEXT)) {
                // xt:load(uri, st:text, st:turtle)
                ld.loadString(dt.stringValue(), getFormat(requiredFormat));
            } else {
                ld.parse(dt.getLabel(), getFormat(expectedFormat));
            }

        } catch (LoadException ex) {
            if (ex.isSafetyException()) {
                throw ex.getSafetyException();
            }
            logger.error(String.format("Load error: %s \n%s %s", dt.stringValue(),
                    ((expectedFormat == null) ? "" : expectedFormat),
                    ((requiredFormat == null) ? "" : requiredFormat)));
            logger.error(ex.getMessage());
        }
        return DatatypeMap.createObject(g);
    }

    // st:turtle st:rdfxml st:json
    Loader.format getFormat(IDatatype dt) {
        return (dt == null) ? Loader.format.UNDEF_FORMAT : LoadFormat.getDTFormat(dt.getLabel());
    }

    // function xt:write
    // write in /tmp/
    @Override
    public IDatatype write(IDatatype dtfile, IDatatype dt) {
        QueryLoad ql = QueryLoad.create();
        String str = ql.writeTemp(dtfile.getLabel(), dt);
        if (str == null) {
            return null;
        }
        return DatatypeMap.newInstance(str);
    }

    // function xt:write
    // write anywhere (need specific access right)
    // see sparql GraphSpecifFunction
    @Override
    public IDatatype superWrite(IDatatype dtfile, IDatatype dt) {
        QueryLoad ql = QueryLoad.create();
        ql.write(dtfile.getLabel(), dt);
        return dtfile;
    }

    // function xt:syntax
    // syntax: st:rdfxml st:turtle
    // @todo DataManager
    @Override
    public IDatatype syntax(IDatatype syntax, IDatatype graph, IDatatype node) {
        Graph g = (Graph) graph.getPointerObject();
        ResultFormat ft = ResultFormat.create(g, syntax.getLabel());
        String str = (node == null) ? ft.toString() : ft.toString(node);
        return DatatypeMap.newInstance(str);
    }

    public PluginTransform getPluginTransform() {
        return pt;
    }

    // function st:index
    @Override
    public IDatatype index(Environment env, Producer p) {
        return getValue(index++);
    }

    // function xt:entailment
    // @todo DataManager
    @Override
    public IDatatype entailment(Environment env, Producer p, IDatatype dt) throws EngineException {
        Binding bind = env.getBind();
        Graph g = getGraph(p);
        String uri = null;
        if (dt != null) {
            if (dt.pointerType() == GRAPH) {
                g = (Graph) dt.getPointerObject().getTripleStore();
            } else {
                uri = dt.getLabel();
            }
        }
        boolean b = env.getEval().getSPARQLEngine().isSynchronized();
        if (g.isReadLocked() && !b) {
            // use case where isSynchronised():
            // @afterUpdate, QueryProcess isSynchronised(), we can perform entailment
            logger.info("Graph locked, perform entailment on copy");
            g = g.copy();
        }

        RuleEngine re = create(g, uri, b, bind.getAccessLevel());
        re.process(bind);
        return DatatypeMap.createObject(g);
    }

    RuleEngine create(Graph g, String uri, boolean b, Level level) throws EngineException {
        if (uri == null) {
            return create(g, b);
        } else {
            return create(g, uri, level);
        }
    }

    RuleEngine create(Graph g, boolean b) throws EngineException {
        try {
            RuleEngine re = RuleEngine.create(g);
            re.setSynchronized(b);
            re.setProfile(RuleEngine.Profile.OWLRL);
            return re;
        } catch (LoadException ex) {
            throw ex.getCreateEngineException();
        }
    }

    RuleEngine create(Graph g, String uri, Level level) throws EngineException {
        try {
            Load ld = Load.create(g);
            ld.setLevel(level);
            ld.parse(uri, Loader.format.RULE_FORMAT);
            return ld.getRuleEngine();
        } catch (LoadException ex) {
            throw ex.getCreateEngineException();
        }
    }

    /**
     * function xt:shaclGraph xt:shaclNode
     */
    @Override
    public IDatatype shape(Expr exp, Environment env, Producer p, IDatatype[] param) {
        try {
            int oper = exp.oper();
            if (oper == XT_SHAPE_GRAPH) {
                return shapeGraph(p, param);
            } else if (oper == XT_SHAPE_NODE) {
                return shapeNode(p, param);
            }
            return null;
        } catch (EngineException ex) {
            return null;
        }
    }

    DataManager dataManager(Producer p) {
        if (p instanceof ProducerImpl) {
            return ((ProducerImpl) p).getDataManager();
        }
        return null;
    }

    // param[0] = shacl graph ; param[1] = shape
    IDatatype shapeGraph(Producer p, IDatatype[] param) throws EngineException {
        Graph shaclGraph = getGraph(param[0]);
        if (param.length == 2) {
            return shacl(p, shaclGraph, param[1], null);
        }
        return shacl(p, shaclGraph, null, null);
    }

    // param[0] = shacl graph ; param[1] = node ; param[2] = shape
    IDatatype shapeNode(Producer p, IDatatype[] param) throws EngineException {
        Graph shaclGraph = getGraph(param[0]);
        switch (param.length) {
            case 2:
                // param[1] = node, param[2] = shape = null
                return shacl(p, shaclGraph, null, param[1]);
            case 3:
                // param[1] = node, param[2] = shape
                return shacl(p, shaclGraph, param[2], param[1]);
        }
        return null;
    }

    IDatatype shacl(Producer p, Graph shaclGraph, IDatatype shape, IDatatype node) throws EngineException {
        Shacl shacl = new Shacl(getGraph(p), shaclGraph);
        shacl.setDataManager(dataManager(p));
        Graph res;
        if (shape == null && node == null) {
            res = shacl.eval();
        } else if (shape != null) {
            res = shacl.shaclshape(shape, node);
        } else {
            res = shacl.shaclnode(node);
        }

        return DatatypeMap.createObject(res);
    }

    Graph getGraph(IDatatype dt) {
        if (dt.isURI()) {
            return parse(dt.getLabel());
        } else if (dt.pointerType() == PointerType.GRAPH) {
            return (Graph) dt.getPointerObject();
        }
        logger.warn("Empty graph: " + dt);
        return Graph.create();
    }

    Graph parse(String uri) {
        Graph g = Graph.create();
        Load ld = Load.create(g);
        try {
            ld.parse(uri);
            g.init();
            return g;
        } catch (LoadException ex) {
            logger.error(ex.getMessage());
        }
        return Graph.create();
    }

    // function xt:insert
    // xt:insert(graph, s, p, o)
    @Override
    public IDatatype insert(Environment env, Producer p, IDatatype... param) {
        IDatatype first = param[0];
        Edge e = null;
        if (first.pointerType() == PointerType.GRAPH) {
            // insert(graph, s, p, o)
            Graph gg = (Graph) first.getPointerObject();
            e = gg.insert(param[1], param[2], param[3]);
        }
        return (e == null) ? DatatypeMap.FALSE : DatatypeMap.TRUE;
    }

    // function xt:delete
    // xt:delete(graph, s, p, o)
    @Override
    public IDatatype delete(Environment env, Producer p, IDatatype... param) {
        IDatatype first = param[0];
        Iterable<Edge> le = null;

        if (first.pointerType() == PointerType.GRAPH) {
            Graph gg = (Graph) first.getPointerObject();
            le = gg.delete(param[1], param[2], param[3]);
        }

        return (le == null || !le.iterator().hasNext()) ? DatatypeMap.FALSE : DatatypeMap.TRUE;
    }

    public Graph getGraph() {
        return (Graph) getProducer().getGraph();
    }

    /**
     * rdf star
     * triple(s, p, o)
     * filter bind <<s p o>>
     */
    // @todo DataManager
    @Override
    public IDatatype triple(Environment env, Producer prod, IDatatype s, IDatatype p, IDatatype o) {
        return getGraph(prod).createTriple(s, p, o);
    }

    // function xt:value
    // xt:value(subject, predicate)
    // xt:value(subject, predicate, index)
    // xt:value(graph, subject, predicate)
    // xt:value(graph, subject, predicate, index)
    // index n: index of result node
    @Override
    public IDatatype value(Environment env, Producer prod, IDatatype graph, IDatatype node, IDatatype predicate,
                           int n) {
        if (graph == null) {
            return value(prod, node, predicate, null, n);
        } else if (graph.getPointerObject() instanceof Graph) {
            return value((Graph) graph.getPointerObject(), node, predicate, n);
        } else {
            return null;
        }
    }

    // value in dataset or in DataManager
    IDatatype value(Producer prod, IDatatype s, IDatatype p, IDatatype o, int n) {
        for (Edge edge : prod.getEdges(s, p, o, null)) {
            if (edge != null) {
                return edge.getNode(n).getDatatypeValue();
            }
        }
        return null;
    }

    // value in graph g
    IDatatype value(Graph g, IDatatype node, IDatatype predicate, int n) {
        Node val = g.value(node, predicate, n);
        if (val == null) {
            return null;
        }
        return val.getDatatypeValue();
    }

    // function xt:union
    @Override
    public IDatatype union(Expr exp, Environment env, Producer p, IDatatype dt1, IDatatype dt2) {
        if ((!(dt1.isPointer() && dt2.isPointer()))
                || (dt1.pointerType() != dt2.pointerType())) {
            return null;
        }

        if (dt1.pointerType() == MAPPINGS) {
            return algebra(exp, env, p, dt1, dt2);
        }

        if (dt1.pointerType() == GRAPH) {
            Graph g1 = (Graph) dt1.getPointerObject();
            Graph g2 = (Graph) dt2.getPointerObject();
            Graph g = g1.union(g2);
            return DatatypeMap.createObject(g);
        }

        return null;
    }

    // function xt:merge
    @Override
    public IDatatype merge(Expr exp, Environment env, Producer p, IDatatype dt1, IDatatype dt2) {
        if (dt1.pointerType() == GRAPH && dt2.pointerType() == GRAPH) {
            Graph g1 = (Graph) dt1.getPointerObject();
            Graph g2 = (Graph) dt2.getPointerObject();
            g1.merge(g2);
            return dt1;
        }

        return null;
    }

    // function xt:minus xt:optional xt:union xt:join
    @Override
    public IDatatype algebra(Expr exp, Environment env, Producer p, IDatatype dt1, IDatatype dt2) {
        if ((!(dt1.isPointer() && dt2.isPointer()))
                || (dt1.pointerType() != dt2.pointerType())) {
            return null;
        }

        if (dt1.pointerType() == MAPPINGS) {
            Mappings m1 = dt1.getPointerObject().getMappings();
            Mappings m2 = dt2.getPointerObject().getMappings();

            Mappings m = null;
            switch (exp.oper()) {
                case XT_MINUS:
                    m = m1.minus(m2);
                    break;
                case XT_JOIN:
                    m = m1.join(m2);
                    break;
                case XT_OPTIONAL:
                    m = m1.optional(m2);
                    break;
                case XT_UNION:
                    m = m1.union(m2);
                    break;
            }

            return DatatypeMap.createObject(m);
        }

        return null;
    }

    // function xt:tune
    @Override
    public IDatatype tune(Expr exp, Environment env, Producer p, IDatatype... dt) {
        if (dt.length < 2) {
            return null;
        }
        IDatatype dt1 = dt[0];
        IDatatype dt2 = dt[1];
        IDatatype dt3 = (dt.length > 2) ? dt[2] : null;
        Graph g = getGraph(p);
        String label = dt1.getLabel();
        switch (label) {
            case LISTEN:
                if (dt2.booleanValue()) {
                    if (env.getEval() != null) {
                        g.addListener(new GraphListen(env.getEval()));
                    }
                } else {
                    g.removeListener();
                }
                break;

            case EVENT_HIGH:
                break;
            case EVENT_LOW:
                getEventManager(p).hide(Event.Insert);
                getEventManager(p).hide(Event.Construct);
                break;
            case METHOD:
                getEventManager(p).setMethod(dt2.booleanValue());
                break;
            case SHOW:
                Event e = Event.valueOf(dt2.stringValue().substring(NSManager.EXT.length()));
                if (e != null) {
                    getEventManager(p).show(e);
                }
                break;
            case HIDE:
                e = Event.valueOf(dt2.stringValue().substring(NSManager.EXT.length()));
                if (e != null) {
                    getEventManager(p).hide(e);
                }
                break;
            case NODE_MGR:
                getGraph(p).tuneNodeManager(dt2.booleanValue());
                break;
            case VISITOR:
                QuerySolver.setVisitorable(dt2.booleanValue());
                break;
            case EVENT:
                QuerySolverVisitorBasic.setEvent(dt2.booleanValue());
                break;

            case RDF_STAR:
                if (dt2.getLabel().equals(VARIABLE)) {
                    ASTQuery.REFERENCE_QUERY_BNODE = !ASTQuery.REFERENCE_QUERY_BNODE;
                } else if (dt2.getLabel().equals(URI)) {
                    ASTQuery.REFERENCE_DEFINITION_BNODE = !ASTQuery.REFERENCE_DEFINITION_BNODE;
                }
                break;

            case TYPECHECK:
                Function.typecheck = dt2.booleanValue();
                break;
            case RDF_TYPECHECK:
                Function.rdftypecheck = dt2.booleanValue();
                break;

        }

        return DatatypeMap.TRUE;
    }

    EventManager getEventManager(Producer p) {
        return getGraph(p).getEventManager();
    }

    Node node(Graph g, IDatatype dt) {
        return g.getNode(dt, false, false);
    }

    IDatatype db(Environment env, Graph g) {
        ASTQuery ast = env.getQuery().getAST();
        String name = ast.getMetadataValue(Metadata.Type.DB);
        return db(name, g);
    }

    IDatatype db(String name, Graph g) {
        Producer p = QueryProcess.getCreateProducer(g, QueryProcess.DB_FACTORY, name);
        return DatatypeMap.createObject(p);
    }

    // function xt:sparql
    // xt:sparql(query)
    // xt:sparql(query, var, val)
    @Override
    public IDatatype sparql(Environment env, Producer p, IDatatype[] param) throws EngineException {
        Mapping m = createMapping(p, param, 1);
        // share global variables, context, log and access level
        m.setBind(env.getBind());
        return kgram(env, p, param[0].getLabel(), m);
    }

    /**
     * First param is query other param are variable bindings (variable, value)
     */
    Mapping createMapping(Producer p, IDatatype[] param, int start) {
        ArrayList<Node> nodeArrayList = new ArrayList<>();
        ArrayList<Node> val = new ArrayList<>();
        for (int i = start; i < param.length; i += 2) {
            nodeArrayList.add(NodeImpl.createVariable(clean(param[i].getLabel())));
            val.add(p.getNode(param[i + 1]));
        }
        return Mapping.create(nodeArrayList, val);
    }

    String clean(String name) {
        if (name.startsWith("$")) {
            return QM.concat(name.substring(1));
        }
        return name;
    }

    // share @report with subquery
    Dataset getDataset(Environment env) {
        Metadata meta = env.getQuery().getAST().getMetadata();
        if (meta != null) {
            Metadata m = meta.selectSparql();
            if (m != null) {
                return new Dataset().setMetadata(m);
            }
        }
        return null;
    }

    IDatatype kgram(Environment env, Producer p, String query, Mapping m) throws EngineException {
        Graph g = getGraph(p);
        QueryProcess exec = QueryProcess.copy(p, true);
        // sub query process, if transaction was needed, it is already done
        exec.setProcessTransaction(false);
        exec.setRule(env.getQuery().isRule());
        try {
            Mappings map;
            if (g.getLock().getReadLockCount() == 0 && !g.getLock().isWriteLocked()) {
                // use case: LDScript direct call
                // accept update
                map = exec.query(query, m, getDataset(env));
            } else {
                // reject update
                map = exec.sparqlQuery(query, m, getDataset(env));
            }
            // use case: subquery create Log or Context
            // outer query processing inherits it
            env.getBind().subShare(exec.getEnvironmentBinding());

            if (map.getGraph() == null) {
                // draft: service evaluation detail report
                env.setReport(map.getReport());
                return DatatypeMap.createObject(map);
            } else {
                return DatatypeMap.createObject(map.getGraph());
            }
        } catch (SafetyException e) {
            throw e;
        } catch (EngineException e) {
            logger.error(e.getMessage());
            env.getBind().subShare(exec.getEnvironmentBinding());
            return DatatypeMap.createObject(new Mappings());
        }
    }

    public Mappings parseSPARQLResult(String path, String... format) throws EngineException {
        SPARQLResultParser parser = new SPARQLResultParser();
        try {
            return parser.parse(path, format);
        } catch (ParserConfigurationException | SAXException | IOException ex) {
            throw new EngineException(ex);
        }
    }

    public Mappings parseSPARQLResultString(String str, String... format) throws EngineException {
        SPARQLResultParser parser = new SPARQLResultParser();
        try {
            return parser.parseString(str, format);
        } catch (ParserConfigurationException | SAXException | IOException ex) {
            throw new EngineException(ex);
        }
    }

    // function xt:loadMappings
    // parse Query Results Format from file
    // format: xt:json xt:xml
    @Override
    public IDatatype readSPARQLResult(IDatatype path, IDatatype... dtformat) {
        Mappings map = null;
        try {
            if (dtformat.length == 0) {
                map = parseSPARQLResult(path.getLabel());
            } else {
                map = parseSPARQLResult(path.getLabel(), dtformat[0].getLabel());
            }
        } catch (EngineException ex) {
            logger.error(ex.getMessage() + " " + path);
        }
        if (map == null) {
            return null;
        }
        return DatatypeMap.createObject(map);
    }

    // function xt:parseMappings
    // parse Query Results Format from string
    // format: xt:json xt:xml
    @Override
    public IDatatype readSPARQLResultString(IDatatype str, IDatatype... dtformat) {
        Mappings map = null;
        try {
            if (dtformat.length == 0) {
                map = parseSPARQLResultString(str.getLabel());
            } else {
                map = parseSPARQLResultString(str.getLabel(), dtformat[0].getLabel());
            }
        } catch (EngineException ex) {
            logger.error(ex.getMessage());
        }
        if (map == null) {
            return null;
        }
        return DatatypeMap.createObject(map);
    }

    // function xt:read
    @Override
    public IDatatype read(IDatatype dt) {
        QueryLoad ql = QueryLoad.create();
        String str = null;
        try {
            str = ql.readProtect(dt.getLabel());
        } catch (LoadException ex) {
            logger.error("Read error");
            logger.error(ex.getMessage());
        }
        if (str == null) {
            return null;
        }
        return DatatypeMap.newInstance(str);
    }

    // function xt:httpget
    @Override
    public IDatatype httpget(IDatatype uri) {
        try {
            Service s = new Service();
            Response res = s.get(uri.getLabel());
            String str = res.readEntity(String.class);
            return DatatypeMap.newInstance(str);
        } catch (Exception e) {
            logger.error(e.getMessage() + "\n" + uri.getLabel(), "");
        }
        return null;
    }

    // function xt:httpget
    // accept: header accept format
    @Override
    public IDatatype httpget(IDatatype uri, IDatatype accept) {
        try {
            Service s = new Service();
            String format = ResultFormat.TEXT;
            if (accept != null) {
                format = ResultFormat.decodeOrText(accept.getLabel());
            }
            String url = new URLServer(uri.getLabel()).encoder();
            String str = s.getBasic(url, format);
            return DatatypeMap.newInstance(str);
        } catch (Exception e) {
            logger.error(e.getMessage() + "\n" + uri.getLabel(), "");
        }
        return null;
    }

    String getLabel(IDatatype dt) {
        if (dt == null) {
            return null;
        }
        return dt.getLabel();
    }

    Graph getGraph(Producer p) {
        if (p.getGraph() instanceof Graph) {
            return (Graph) p.getGraph();
        }
        return null;
    }

    public TemplateVisitor getVisitor(Binding b, Environment env, Producer p) {
        return pt.getVisitor(b, env, p);
    }

    /**
     * STTL create intermediate string result (cf Proxy STL_CONCAT) Save string
     * value to disk using Fuqi StrManager Each STTL Transformation would have
     * its own StrManager Managed in the Context to be shared between
     * subtransformation (cf OWL2)
     */
    public IDatatype getBufferedValue(StringBuilder sb, Environment env) {
        if (storageMgr == null) {
            createManager();
        }
        if (storageMgr.check(sb.length())) {
            IDatatype dt = getValue(sb.toString());
            dt.setValue(dt.getLabel(), nbBufferedValue++, storageMgr);
            return dt;
        } else {
            return DatatypeMap.newStringBuilder(sb);
        }
    }

    void createManager() {
        storageMgr = StorageFactory.create(IStorage.STORAGE_FILE, null);
        storageMgr.enable(true);
    }

    @Override
    public GraphProcessor getGraphProcessor() {
        return this;
    }

}<|MERGE_RESOLUTION|>--- conflicted
+++ resolved
@@ -5,9 +5,7 @@
 import fr.inria.corese.core.Graph;
 import fr.inria.corese.core.Graph.TreeNode;
 import fr.inria.corese.core.GraphStore;
-<<<<<<< HEAD
 import fr.inria.corese.core.api.Loader;
-import fr.inria.corese.core.approximate.ext.AppxSearchPlugin;
 import fr.inria.corese.core.compiler.eval.ProxyInterpreter;
 import fr.inria.corese.core.compiler.eval.QuerySolver;
 import fr.inria.corese.core.compiler.eval.QuerySolverVisitorBasic;
@@ -20,14 +18,11 @@
 import fr.inria.corese.core.kgram.core.Mapping;
 import fr.inria.corese.core.kgram.core.Mappings;
 import fr.inria.corese.core.kgram.core.Memory;
-=======
 import fr.inria.corese.core.load.Load;
 import fr.inria.corese.core.load.LoadException;
 import fr.inria.corese.core.load.LoadFormat;
 import fr.inria.corese.core.load.QueryLoad;
->>>>>>> 1e7f70cf
 import fr.inria.corese.core.load.Service;
-import fr.inria.corese.core.load.*;
 import fr.inria.corese.core.load.result.SPARQLResultParser;
 import fr.inria.corese.core.logic.Distance;
 import fr.inria.corese.core.logic.RDFS;
@@ -111,13 +106,6 @@
     int index = 0;
     // Plugin for Transformer functions
     private PluginTransform pt;
-<<<<<<< HEAD
-    // Plugin for approximate search
-    private AppxSearchPlugin approximateSearch;
-=======
-    // draft storage for large literal values (not used)
-    private static IStorage storageMgr;
->>>>>>> 1e7f70cf
 
     public PluginImpl() {
         init();
@@ -252,24 +240,6 @@
         return getPluginTransform().format(ldt);
     }
 
-<<<<<<< HEAD
-    // function xt:approximate
-    // xt:approximate(var, val, algo, threshold)
-    // algo: jw --jaro winckler ng --ngram wn eq
-    @Override
-    public IDatatype approximate(Expr exp, Environment env, Producer p, IDatatype[] param) {
-        return getApproximateSearch().evaluate(exp, env, p, param);
-    }
-
-    // function xt:sim
-    // compute similarity of solution ?
-    @Override
-    public IDatatype approximate(Expr exp, Environment env, Producer p) {
-        return getApproximateSearch().evaluate(exp, env, p);
-    }
-
-=======
->>>>>>> 1e7f70cf
     // function xt:depth
     @Override
     public IDatatype depth(Environment env, Producer p, IDatatype dt) {

--- conflicted
+++ resolved
@@ -14,160 +14,8 @@
  * @author Olivier Corby, Edelweiss, INRIA 2011
  */
 public class Describe {
-<<<<<<< HEAD
-	
-	static final String NL = "\n";
 
-	static final String nbClass = 
-		"# Class" + NL +
-		"select (count(distinct ?c) as ?nb) where {?c a rdfs:Class}";	
-	
-	static final String nbClassDirectInst = 
-		"# Class having direct instances" + NL +
-		"select (count(distinct ?c) as ?nb) where {?x a ?c}";
-	
-	static final String nbClassInst = 
-		"# Class having instances" + NL +
-		"select (count(distinct ?c) as ?nb) where {?x rdf:type/rdfs:subClassOf* ?c}";
-	
-	static final String nbClassNoDirectInst = 
-		"# Class having no direct instances" + NL +
-		"select (count(distinct ?c) as ?nb) where {?c a rdfs:Class . filter not exists {?x a ?c}}";	
-	
-	static final String nbClassNoInst = 
-		"# Class having no instances" + NL +
-		"select (count(distinct ?c) as ?nb) where {?c a rdfs:Class . filter not exists {?x rdf:type/rdfs:subClassOf* ?c}}";
-
-	static final String nbPropNoDirectInst = 
-		"# Property having no direct instances" + NL +
-		"select (count(distinct ?p) as ?nb) where {?p a rdf:Property . filter not exists {?x ?p ?y}}";	
-	
-	static final String nbPropNoInst = 
-		"# Property having no instances" + NL +
-		"select (count(distinct ?q) as ?nb) where {?q a rdf:Property . filter not exists {?p rdfs:subPropertyOf* ?q . ?x ?p ?y}}";		
-		
-	static final String nbEntail = 
-		"# RDFS entailment" + NL +
-		"select (count(*) as ?nb) where {graph kg:entailment {?x ?p ?y}}";
-	
-	static final String nbEntail2 = 
-		"# RDFS entailment" + NL +
-		"select ?p (count(*) as ?nb) from kg:entailment where {?x ?p ?y} " +
-		"group by ?p order by desc(?nb) limit 5";
-	
-	static final String nbNotEntail = 
-		"# Edge not entailed" + NL +
-		"select ?p (count(*) as ?nb)  where {graph ?g {?x ?p ?y filter(?g != kg:entailment)}} " +
-		"group by ?p order by desc(?nb) limit 5";
-	
-	
-	static final String nbRule = 
-		"# Rule inference" + NL +
-		"select (count(*) as ?nb) where {graph kg:rule {?x ?p ?y}}";
-	
-	static final String maxSource = 
-		"# Source degree" + NL +
-		"select ?x (count(?y) as ?nb)  where {?x ?p ?y} " +
-		"group by ?x order by desc(?nb) limit 5" ;
-	
-	static final String maxTarget = 
-		"# Target degree" + NL +
-		"select ?y (count(?x) as ?nb)  where {?x !rdf:type ?y} " +
-		"group by ?y order by desc(?nb) limit 5" ;
-	
-	static final String maxInst = 
-		"# Class instance" + NL +
-		"select ?y (count(?x) as ?nb)  where {?x rdf:type ?y} " +
-		"group by ?y order by desc(?nb) limit 5" ;
-	
-	static final String maxDepth = 
-		"# Ontology depth" + NL +
-		"select (kg:depth(?c) as ?d) ?c where {" +
-		"select (kg:similarity() as ?sim) ?c where {?c rdf:type rdfs:Class}} order by desc(?d) limit 1" ;
-	
-	static final String duplicate = 
-		"# Duplicate entailment" + NL +
-		"select (count(*) as ?nb) from kg:entailment where {?x ?p ?y " +
-		"filter exists {graph ?g {?x ?p ?y . filter(?g != kg:entailment)}}}" ;
-	
-	static final String duplicate2 = 
-		"# Duplicate entailment" + NL +
-		"select ?p (count(*) as ?nb) from kg:entailment where {" +
-		"?x ?p ?y . filter exists {graph ?g {?x ?p ?y . filter(?g != kg:entailment)}}} " +
-		"group by ?p order by desc(?nb) limit 5" ;
-	
-	static final String[] queries = 
-	{nbClass, nbClassDirectInst, nbClassInst, nbClassNoDirectInst, nbClassNoInst, 
-		nbPropNoDirectInst, nbPropNoInst, nbEntail, nbEntail2, nbNotEntail, duplicate, duplicate2, nbRule, maxSource, maxTarget, maxInst, maxDepth};
-	
-	
-	QueryProcess exec;
-	Query query;
-	
-	
-	Describe(QueryProcess e, Query q){
-		exec = e;
-		query = q;
-	}
-	
-
-	void describe(boolean detail){
-		Producer p = exec.getProducer();
-		if (p instanceof MetaProducer){
-			int i = 1;
-			MetaProducer mp = (MetaProducer) p;
-			for (Producer pp : mp.getProducers()){
-				describe(pp, i++, detail);
-			}
-		}
-		else {
-			describe(p, 1, detail);
-		}
-	}
-	
-	
-	void describe(Producer p, int n, boolean detail){
-		if (p instanceof ProducerImpl){
-			ProducerImpl pi = (ProducerImpl) p;
-			Graph g = pi.getGraph();
-			info("Dataset " + n + ":\n" , g);
-			info("", g.getIndex());
-
-			if (detail){
-				query(g);
-			}
-		}
-	}
-	
-	void query(Graph g){
-		Mappings map;
-		QueryProcess exec = QueryProcess.create(g);
-		try {
-			for (String q : queries){
-				System.out.println(q);
-				map = exec.query(q);
-				info(q + NL, map);
-			}
-			
-		} catch (EngineException e) {
-		}
-	}
-	
-	
-	
-	
-	int getValue(Mappings m, String n){
-		IDatatype dt =  m.getValue(n);
-		if (dt == null) return 0;
-		return dt.intValue();
-	}
-	
-	void info(String str, Object obj){
-		query.addInfo(str, obj);
-	}
-=======
-
-    static final String NL = System.getProperty("line.separator");
+    static final String NL = "\n";
 
     static final String nbClass =
             "# Class" + NL +
@@ -312,6 +160,5 @@
     void info(String str, Object obj) {
         query.addInfo(str, obj);
     }
->>>>>>> c4a681f3
 
 }
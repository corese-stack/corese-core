--- conflicted
+++ resolved
@@ -14,15 +14,9 @@
  *
  * @author Olivier Corby, Wimmics INRIA I3S, 2016
  */
-<<<<<<< HEAD
-public class SemanticWorkflow extends  CompositeProcess {
+public class SemanticWorkflow extends CompositeProcess {
     private static final String NL = "\n";
-     
-=======
-public class SemanticWorkflow extends CompositeProcess {
-    private static final String NL = System.getProperty("line.separator");
-
->>>>>>> c4a681f3
+
     Data data;
     private int loop = -1;
     private Graph workflowGraph;

--- conflicted
+++ resolved
@@ -33,32 +33,6 @@
     String AST_SELECT = "ns:astSelect";
     String AST_INDEX = "ns:astIndex";
     // intermediate service call:
-<<<<<<< HEAD
-    static final String AST_SERVICE = "ns:astService";
-    static final String INPUT_SIZE = "ns:astServiceLength";
-    static final String MESSAGE = "ns:message";
-    static final String DATE = "ns:date";
-    static final String SERVER = "ns:server";
-    static final String STATUS = "ns:status";
-    static final String INFO = "ns:info";
-    static final String URL = "ns:url";
-    static final String URL_PARAM = "ns:urlParam";
-    static final String LOG = "ns:log";
-    static final String LINK = "ns:link";
-    static final String INPUT_CARD = "ns:inputCard";
-    static final String OUTPUT_CARD = "ns:outputCard";
-    static final String OUTPUT_SIZE = "ns:outputLength";
-    static final String TIME = "ns:time";
-    static final String NBCALL = "ns:nbcall";
-    static final String INPUT = "ns:input";
-    static final String OUTPUT = "ns:output";
-    static final String RESULT = OUTPUT;
-    static final String RESULT_TEXT = "ns:outputText";
-    static final String RESULT_SELECT = "ns:outputSelect";
-    static final String RESULT_INDEX = "ns:outputIndex";
-    static final String BNODE = "ns:bnode";
-    static final String NL = "\n";
-=======
     String AST_SERVICE = "ns:astService";
     String INPUT_SIZE = "ns:astServiceLength";
     String MESSAGE = "ns:message";
@@ -83,6 +57,5 @@
     String RESULT_INDEX = "ns:outputIndex";
     String BNODE = "ns:bnode";
     String NL = System.getProperty("line.separator");
->>>>>>> c4a681f3
 
 }
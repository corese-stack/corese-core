package fr.inria.corese.core.sparql.triple.parser;

import java.util.ArrayList;
import java.util.Collection;
import java.util.HashMap;
import java.util.Iterator;
import java.util.List;

import fr.inria.corese.core.kgram.api.core.PointerType;
import fr.inria.corese.core.sparql.api.IDatatype;
import fr.inria.corese.core.sparql.datatype.DatatypeMap;

/**
 *
 * @author Olivier Corby, Wimmics INRIA I3S, 2015
 *
 */
public class Metadata extends ASTObject
        implements Iterable<String> {
<<<<<<< HEAD
    static final String NL = "\n";
    static final int UNDEFINED = -1;
=======
    static final String NL = System.getProperty("line.separator");
>>>>>>> c4a681f3
    static final String AT = "@";

    // Query
    public enum Type {
        UNDEFINED,
        TEST,
        DEBUG,
        TRACE,
        PUBLIC,
        IMPORT,
        NEW,
        SPARQL,
        RELAX,
        MORE,
        FEDERATE,
        DISPLAY,
        BIND,
        TYPE,
        COMPILE,
        SKIP,
        PATH,
        ENCODING,
        DB,
        DB_FACTORY,
        ALGEBRA,
        BOUNCE,
        SPARQL10,
        TRAP,
        FEDERATION,
        COUNT,
        PARALLEL,
        SEQUENCE,
        VARIABLE,
        SERVER,
        PROVENANCE,
        DUPLICATE,
        LDPATH,
        ENDPOINT,
        FILE,
        DETAIL,
        ACCEPT,
        REJECT,
        OPTION,
        SPLIT,
        LOCK,
        UNLOCK,
        LIMIT,
        GRAPH,
        FROM,
        UPDATE,
        BINDING,
        INDEX,
        LOG,
        EXPLAIN,
        WHY,
        MESSAGE,
        MERGE_SERVICE,
        BROWSE,
        EVENT,
        FORMAT,
        SELECT,
        REPORT,
        DISTINCT,
        ENUM,
        HEADER,
        COOKIE,
        TIMEOUT,
        RDF_STAR_SELECT,
        RDF_STAR_DELETE,
        METADATA,
        VISITOR,
        MOVE,
        PATH_TYPE,
        SLICE,
        FOCUS
    }

    static final String PREF = NSManager.KGRAM;
    public static final String DISPLAY_RDF_XML = PREF + "rdfxml";
    public static final String DISPLAY_TURTLE = PREF + "turtle";
    public static final String DISPLAY_JSON_LD = PREF + "jsonld";

    public static final String DISPLAY_JSON = PREF + "json";
    public static final String DISPLAY_XML = PREF + "xml";
    public static final String DISPLAY_RDF = PREF + "rdf";

    public static final String RELAX_URI = PREF + "uri";
    public static final String RELAX_PROPERTY = PREF + "property";
    public static final String RELAX_LITERAL = PREF + "literal";

    public static final String PROBE = PREF + "probe";
    public static final String VERBOSE = PREF + "verbose";
    public static final String SELECT_SOURCE = PREF + "select";
    public static final String SELECT_FILTER = PREF + "selectfilter";
    public static final String GROUP = PREF + "group";
    public static final String MERGE = PREF + "merge";
    public static final String SIMPLIFY = PREF + "simplify";
    public static final String EXIST = PREF + "exist";
    public static final String SKIP_STR = PREF + "skip";
    public static final String ALL = "all";
    public static final String EMPTY = "empty";

    public static final String DISTRIBUTE_NAMED = PREF + "distributeNamed";
    public static final String DISTRIBUTE_DEFAULT = PREF + "distributeDefault";
    public static final String REWRITE_NAMED = PREF + "rewriteNamed";

    public static final String METHOD = "@method";
    public static final String ACCESS = "@access";
    public static final String LEVEL = "@level";
    public static final String POST = "@post";
    public static final String GET = "@get";
    public static final String FORM = "@form";
    public static final String OLD_SERVICE = "@oldService";
    public static final String SHOW = "@show";
    public static final String SELECTION = "@selection";
    public static final String DISCOVERY = "@discovery";
    public static final String LOOP = AT + URLParam.LOOP;
    public static final String START = AT + URLParam.START;
    public static final String UNTIL = AT + URLParam.UNTIL;
    public static final String HIDE = "@hide";
    public static final String LIMIT_STR = "@limit";

    public static final String FED_BGP = "@federateBgp";
    public static final String FED_JOIN = "@federateJoin";
    public static final String FED_OPTIONAL = "@federateOptional";
    public static final String FED_MINUS = "@federateMinus";
    public static final String FED_UNDEFINED = "@federateUndefined";
    public static final String FED_COMPLETE = "@federateComplete";
    public static final String FED_PARTITION = "@federatePartition";
    public static final String FED_SUCCESS = "@" + URLParam.FED_SUCCESS;
    public static final String FED_LENGTH = "@" + URLParam.FED_LENGTH;
    public static final String FED_INCLUDE = "@" + URLParam.FED_INCLUDE;
    public static final String FED_EXCLUDE = "@exclude";
    public static final String FED_BLACKLIST = "@blacklist";
    public static final String FED_WHITELIST = "@whitelist";
    public static final String FED_CLASS = "@federateClass";
    public static final String SAVE = "@save";

    private static HashMap<String, Type> annotation;
    private static HashMap<Type, String> back;

    HashMap<String, String> map;
    HashMap<String, List<String>> value;
    HashMap<String, IDatatype> literal;
    // inherited metadata such as @public { function ... }
    private Metadata metadata;

    static {
        initAnnotate();
    }

    static void initAnnotate() {
        annotation = new HashMap();
        back = new HashMap();
        define("@debug", Type.DEBUG);
        define("@trace", Type.TRACE);
        define("@test", Type.TEST);
        define("@new", Type.NEW);
        define("@parallel", Type.PARALLEL);
        define("@sequence", Type.SEQUENCE);
        define("@variable", Type.VARIABLE);
        define("@provenance", Type.PROVENANCE);
        define("@log", Type.LOG);
        define("@duplicate", Type.DUPLICATE);
        define("@distinct", Type.DISTINCT);
        define("@count", Type.COUNT);
        define("@server", Type.SERVER);
        define("@export", Type.PUBLIC);
        define("@public", Type.PUBLIC);
        define("@more", Type.MORE);
        define("@relax", Type.RELAX);
        define("@federate", Type.FEDERATE);
        define("@federation", Type.FEDERATION);
        define("@sparql", Type.SPARQL);
        define("@index", Type.INDEX);
        define(LIMIT_STR, Type.LIMIT);
        define("@slice", Type.SLICE);
        define("@move", Type.MOVE);
        define("@bounce", Type.BOUNCE);
        define("@sparqlzero", Type.SPARQL10);
        define("@encoding", Type.ENCODING);
        define("@bind", Type.BIND); // @event @bind
        define("@binding", Type.BINDING); // service bind: to differ from @event @bind
        define("@import", Type.IMPORT);
        define("@display", Type.DISPLAY);
        define("@type", Type.TYPE);
        define("@compile", Type.COMPILE);
        define("@path", Type.PATH);
        define("@pathtype", Type.PATH_TYPE);
        define("@skip", Type.SKIP);
        define("@db", Type.DB);
        define("@dbfactory", Type.DB_FACTORY);
        define("@algebra", Type.ALGEBRA);
        define("@metadata", Type.METADATA);
        define("@visitor", Type.VISITOR);
        define("@trap", Type.TRAP);
        define("@ldpath", Type.LDPATH);
        define("@endpoint", Type.ENDPOINT);
        define("@file", Type.FILE);
        define("@detail", Type.DETAIL);
        define("@report", Type.REPORT);
        define("@header", Type.HEADER);
        define("@cookie", Type.COOKIE);
        define("@timeout", Type.TIMEOUT);
        define("@enum", Type.ENUM);
        define("@accept", Type.ACCEPT);
        define("@reject", Type.REJECT);
        define("@option", Type.OPTION);
        define("@split", Type.SPLIT);
        define("@lock", Type.LOCK);
        define("@unlock", Type.UNLOCK);
        define("@graph", Type.GRAPH);
        define("@from", Type.FROM);
        define("@explain", Type.EXPLAIN);
        define("@why", Type.WHY);
        define("@message", Type.MESSAGE);
        define("@browse", Type.BROWSE);
        define("@merge", Type.MERGE_SERVICE);
        define("@focus", Type.FOCUS);
        define("@format", Type.FORMAT);
        // update query evaluated as select query
        define("@select", Type.SELECT);
        define("@selectrdfstar", Type.RDF_STAR_SELECT);
        define("@deleterdfstar", Type.RDF_STAR_DELETE);

        define("@update", Type.UPDATE);
        define("@event", Type.EVENT);
    }

    static void define(String str, Type type) {
        annotation.put(str, type);
        back.put(type, str);
    }

    public Metadata() {
        map = new HashMap<>();
        value = new HashMap();
        literal = new HashMap<>();
    }

    @Override
    public String toString() {
        StringBuilder sb = new StringBuilder();
        sb.append("Metadata:");
        sb.append(NL);
        for (String m : this) {
            sb.append(m);
            List<String> list = getValues(m);
            if (list != null && !list.isEmpty()) {
                sb.append(" : ");
                sb.append(getValues(m));
            }
            sb.append(NL);
        }

        for (String key : literal.keySet()) {
            sb.append(key).append(" : ").append(getDatatypeValue(key));
        }

        return sb.toString();
    }

    /**
     * Subset of Metadata for xt:sparql() see PluginImpl
     */
    public Metadata selectSparql() {
        if (hasMetadata(Type.REPORT)) {
            return new Metadata().add(Type.REPORT);
        }
        return null;
    }

    public Metadata share(Metadata meta) {
        add(meta);
        return this;
    }

    public Metadata add(String str) {
        map.put(str, str);
        return this;
    }

    public Metadata add(Type type) {
        String name = name(type);
        if (name != null) {
            add(name);
        }
        return this;
    }

    public Metadata remove(Type type) {
        String name = name(type);
        if (name != null) {
            map.remove(name);
        }
        return this;
    }

    public Metadata add(Type type, String value) {
        String name = name(type);
        if (name != null) {
            add(name, value);
        }
        return this;
    }

    public void add(String name, String val) {
        add(name);
        List<String> list = value.get(name);
        if (list == null) {
            list = new ArrayList<>();
            value.put(name, list);
        }
        if (!list.contains(val)) {
            list.add(val);
        }
    }

    public void set(Type type, List<String> list) {
        String name = name(type);
        if (name != null) {
            set(name, list);
        }
    }

    public void set(String name, List<String> list) {
        if (!list.isEmpty()) {
            add(name, list.get(0));
        }
        value.put(name, list);
    }

    public void add(String name, Constant val) {
        if (val.isResource()) {
            add(name, val.getLongName());
        } else if (val.isLiteral()) {
            literal.put(name, val.getDatatypeValue());
        }
    }

    public void add(Type type, IDatatype val) {
        add(name(type), val);
    }

    public void add(String name, IDatatype val) {
        if (val.isURI()) {
            add(name, val.getLabel());
        } else if (val.isLiteral()) {
            literal.put(name, val);
        }
    }

    public boolean hasMetadata(Type type) {
        String str = name(type);
        if (str == null) {
            return false;
        }
        return hasMetadata(str);
    }

    public boolean hasMetadata(Type... type) {
        for (Type val : type) {
            if (hasMetadata(val)) {
                return true;
            }
        }
        return false;
    }

    public boolean hasMetadata(String... type) {
        for (String val : type) {
            if (hasMetadata(val)) {
                return true;
            }
        }
        return false;
    }

    public boolean hasMetadata(String name) {
        return map.containsKey(name);
    }

    // add without overloading local
    public void add(Metadata m) {
        for (String name : m) {
            if (!hasMetadata(name)) {
                add(name);
                if (m.getValues(name) != null) {
                    value.put(name, m.getValues(name));
                }
            }
        }
    }

    public HashMap<String, String> getMap() {
        return map;
    }

    public String getValue(Type type) {
        return getValue(name(type));
    }

    public IDatatype getDatatypeValue(Type type) {
        return getDatatypeValue(name(type));
    }

    public IDatatype getDatatypeValue(String type) {
        return literal.get(type);
    }

    public int intValue(Type type) {
        IDatatype dt = getDatatypeValue(type);
        if (dt == null) {
            return -1;
        }
        return dt.intValue();
    }

    public boolean hasDatatypeValue(Type type) {
        return getDatatypeValue(type) != null;
    }

    public boolean hasDatatypeValue(String type) {
        return getDatatypeValue(type) != null;
    }

    public String getStringValue(Type type) {
        String value = getValue(type);
        if (value == null) {
            return null;
        }
        return NSManager.nstrip(value);
    }

    boolean hasReportKey(String key) {
        List<String> list = getValues(Type.REPORT);
        if (list == null) {
            return true;
        }
        // @report empty: empty is not a key
        if (list.size() == 1 && list.contains(EMPTY)) {
            return true;
        }
        return list.contains(key);
    }

    public boolean hasValue(Type meta) {
        return getValue(meta) != null;
    }

    public boolean hasValue(Type meta, String value) {
        String str = getValue(meta);
        return str != null && str.equals(value);
    }

    public boolean hasValues(Type meta, String value) {
        List<String> list = getValues(meta);
        if (list == null) {
            return false;
        }
        return list.contains(value);
    }

    public String getValue(String name) {
        if (name == null) {
            return null;
        }
        List<String> list = getValues(name);
        if (list == null || list.isEmpty()) {
            return null;
        }
        return list.get(0);
    }

    public List<String> getValues(Type type) {
        return getValues(name(type));
    }

    public List<String> getValues(String name) {
        if (name == null) {
            return null;
        }
        return value.get(name);
    }

    @Override
    public Iterator<String> iterator() {
        return map.keySet().iterator();
    }

    public Collection<String> getMetadataList() {
        return map.keySet();
    }

    public Type type(String name) {
        Type i = annotation.get(name);
        if (i == null) {
            i = Type.UNDEFINED;
        }
        return i;
    }

    public String name(Type type) {
        return back.get(type);
    }

    @Override
    public PointerType pointerType() {
        return PointerType.METADATA;
    }

    @Override
    public IDatatype getList() {
        ArrayList<IDatatype> list = new ArrayList<IDatatype>();
        for (String key : map.keySet()) {
            IDatatype name = DatatypeMap.newLiteral(key);
            list.add(name);
        }
        return DatatypeMap.createList(list);
    }

    @Override
    public String getDatatypeLabel() {
        return String.format("[Metadata: size=%s]", size());
    }

    /**
     * @return the metadata
     */
    public Metadata getMetadata() {
        return metadata;
    }

    /**
     * @param metadata the metadata to set
     */
    public void setMetadata(Metadata metadata) {
        this.metadata = metadata;
    }

    // ________________________________________________

    // @graph <server1> <g1> <g2> <server2> <g3>
    public List<String> getGraphList(String service) {
        List<String> graphList = getValues(Type.FROM);
        List<String> serverList = getValues(Type.FEDERATE);
        ArrayList<String> res = new ArrayList<>();
        boolean find = false;
        if (graphList != null && serverList != null) {
            for (String str : graphList) {
                if (find) {
                    if (serverList.contains(str)) {
                        break;
                    } else {
                        res.add(str);
                    }
                } else if (str.equals(service)) {
                    find = true;
                }
            }
        }

        return res;
    }

}<|MERGE_RESOLUTION|>--- conflicted
+++ resolved
@@ -17,12 +17,7 @@
  */
 public class Metadata extends ASTObject
         implements Iterable<String> {
-<<<<<<< HEAD
     static final String NL = "\n";
-    static final int UNDEFINED = -1;
-=======
-    static final String NL = System.getProperty("line.separator");
->>>>>>> c4a681f3
     static final String AT = "@";
 
     // Query

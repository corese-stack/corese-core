--- conflicted
+++ resolved
@@ -38,13 +38,7 @@
  */
 public class CoreseDatatype
         implements IDatatype {
-<<<<<<< HEAD
     public static final String NL = "\n";
-    public static boolean DISPLAY_AS_PREFIX = true;
-    public static Logger logger = LoggerFactory.getLogger(CoreseDatatype.class);
-=======
-    public static final String NL = System.getProperty("line.separator");
->>>>>>> c4a681f3
     static final CoreseURI datatype = new CoreseURI(RDF.RDFSRESOURCE);
     static final CoreseString empty = new CoreseString("");
     static final CoreseDatatypeException failure = new CoreseDatatypeException("Datatype Exception, statically created");

--- conflicted
+++ resolved
@@ -78,13 +78,8 @@
     String UNDEF = "UNDEF";
     String PRAGMA = "pragma";
 
-<<<<<<< HEAD
-    public final static String SPACE = " ";
-    public final static String SPACE_LN = " " + "\n";
-=======
     String SPACE = " ";
-    String SPACE_LN = " " + System.getProperty("line.separator");
->>>>>>> c4a681f3
+    String SPACE_LN = " " + "\n";
     
     String OPEN_BRACKET = "{";
     String CLOSE_BRACKET = "}";

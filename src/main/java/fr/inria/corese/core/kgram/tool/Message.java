package fr.inria.corese.core.kgram.tool;

import java.util.Hashtable;

import org.slf4j.Logger;
import org.slf4j.LoggerFactory;

public class Message {

    static Logger logger = LoggerFactory.getLogger(Message.class);

<<<<<<< HEAD
    public static final int UNDEF_VAR = 0;
    public static final int FAIL = 1;
    public static final int FAIL_AT = 2;
    public static final int EVAL = 3;
    public static final int FREE = 4;
    public static final int CHECK = 5;
    public static final int REWRITE = 6;
    public static final int PRAGMA = 7;
    public static final int LOOP = 8;
    public static final int UNDEF_FUN = 9;
    public static final int AGG = 10;

    public static final String NL = "\n";

    static Hashtable<Integer, String> table;

    public static String get(int code) {
        if (table == null) {
            init();
=======
    public enum Prefix {
        UNDEF_VAR("Undefined variable: "),
        UNDEF_FUN("Undefined function: "),
        FAIL("Corese fail at compile time"),
        FAIL_AT("Corese fail at: "),
        EVAL("Eval: "),
        FREE("Pattern is Free: "),
        CHECK("Check: "),
        REWRITE("Compiler rewrite error: "),
        PRAGMA("Pragma: "),
        LOOP("Loop: "),
        AGG("Aggregate limited to (defined) variable: ");

        private final String prefix;
        Prefix(String p) {
            prefix = p;
        }
        public String getString() {
            return prefix;
>>>>>>> c4a681f3
        }
    }

}<|MERGE_RESOLUTION|>--- conflicted
+++ resolved
@@ -9,27 +9,6 @@
 
     static Logger logger = LoggerFactory.getLogger(Message.class);
 
-<<<<<<< HEAD
-    public static final int UNDEF_VAR = 0;
-    public static final int FAIL = 1;
-    public static final int FAIL_AT = 2;
-    public static final int EVAL = 3;
-    public static final int FREE = 4;
-    public static final int CHECK = 5;
-    public static final int REWRITE = 6;
-    public static final int PRAGMA = 7;
-    public static final int LOOP = 8;
-    public static final int UNDEF_FUN = 9;
-    public static final int AGG = 10;
-
-    public static final String NL = "\n";
-
-    static Hashtable<Integer, String> table;
-
-    public static String get(int code) {
-        if (table == null) {
-            init();
-=======
     public enum Prefix {
         UNDEF_VAR("Undefined variable: "),
         UNDEF_FUN("Undefined function: "),
@@ -49,7 +28,6 @@
         }
         public String getString() {
             return prefix;
->>>>>>> c4a681f3
         }
     }
 

package fr.inria.corese.core;

import fr.inria.corese.core.api.*;
import fr.inria.corese.core.edge.EdgeTripleNode;
import fr.inria.corese.core.edge.TripleNode;
import fr.inria.corese.core.elasticsearch.EdgeChangeListener;
import fr.inria.corese.core.index.EdgeManagerIndexer;
import fr.inria.corese.core.index.NodeManager;
import fr.inria.corese.core.kgram.api.core.*;
import fr.inria.corese.core.kgram.api.query.Graphable;
import fr.inria.corese.core.kgram.core.Distinct;
import fr.inria.corese.core.kgram.core.Mappings;
import fr.inria.corese.core.kgram.core.Query;
import fr.inria.corese.core.kgram.tool.MetaIterator;
import fr.inria.corese.core.logic.*;
import fr.inria.corese.core.producer.DataProducer;
import fr.inria.corese.core.query.QueryCheck;
import fr.inria.corese.core.sparql.api.IDatatype;
import fr.inria.corese.core.sparql.datatype.DatatypeMap;
import fr.inria.corese.core.sparql.exceptions.EngineException;
import fr.inria.corese.core.sparql.storage.api.IStorage;
import fr.inria.corese.core.sparql.storage.api.Parameters;
import fr.inria.corese.core.sparql.storage.util.StorageFactory;
import fr.inria.corese.core.sparql.triple.parser.ASTQuery;
import fr.inria.corese.core.sparql.triple.parser.Constant;
import fr.inria.corese.core.sparql.triple.parser.Dataset;
import fr.inria.corese.core.sparql.triple.parser.NSManager;
import fr.inria.corese.core.util.Property;
import org.json.JSONObject;
import org.slf4j.Logger;
import org.slf4j.LoggerFactory;

import java.util.*;
import java.util.concurrent.locks.Lock;
import java.util.concurrent.locks.ReentrantReadWriteLock;

import static fr.inria.corese.core.kgram.api.core.PointerType.GRAPH;

/**
 * Graph Manager Edges are stored in an index An index is a table: predicate ->
 * List<Edge>
 * Edge List are sorted Join on a Node is computed by dichotomy getEdges()
 * return edges of all named graphs as quads Default Graph:
 * g.getDefault().iterate() Named Graphs: g.getNamed().iterate() See
 * DataProducer for more iterators
 *
 * @author Olivier Corby, Edelweiss INRIA 2010
 */
public class Graph extends GraphObject implements
        Iterable<Edge>,
        fr.inria.corese.core.sparql.api.Graph,
        Graphable, TripleStore {

<<<<<<< HEAD
    private static Logger logger = LoggerFactory.getLogger(Graph.class);
    private static final String SHAPE_CONFORM = NSManager.SHAPE + "conforms";
=======
>>>>>>> 8542c38f
    public static final String SYSTEM = ExpType.KGRAM + "system";
    public static final String TOPREL = fr.inria.corese.core.sparql.triple.cst.RDFS.RootPropertyURI;
    public static final int IGRAPH = -1;
    // edges in chronological order
    public static final int ILIST = -2;
    // NB of Index (subject, object)
    public static final int LENGTH = 2;
    public static final int DEFAULT = 0;
    public static final int EXTENSION = 1;
    public static final int DEFAULT_INDEX = 0;
    public static final int ENTAIL_INDEX = 1;
    public static final int RULE_INDEX = 2;
    public static final int RULE_CONSTRAINT = 3;
    public static final int SUBCLASS_INDEX = 4;
    public static final int LABEL_INDEX = 5;
    public static final int TYPE_INDEX = 6;
    public static final int FIRST_INDEX = 7;
    public static final int REST_INDEX = 8;
    static final ArrayList<Edge> EMPTY = new ArrayList<Edge>(0);
    static final String SKOLEM = ExpType.SKOLEM;
    static final int TAGINDEX = 2;
    private static final String SHAPE_CONFORM = NSManager.SHAPE + "conforms";
    private static final String NL = System.getProperty("line.separator");
    private static final String[] PREDEFINED = {
            Entailment.DEFAULT, Entailment.ENTAIL, Entailment.RULE, Entailment.CONSTRAINT,
            RDFS.SUBCLASSOF, RDFS.LABEL,
            RDF.TYPE, RDF.FIRST, RDF.REST
    };
    public static boolean valueOut = !true;
    public static String BLANK = "_:b";
    public static String TRIPLE_REF = "_:t";
    public static boolean VERBOSE = false;
    public static boolean SKOLEM_DEFAULT = false;
    // graph ?g { } iterate std and external named graph when true
    public static boolean EXTERNAL_NAMED_GRAPH = false;
    // specific graph name for rule constraint error
    public static boolean CONSTRAINT_NAMED_GRAPH = true;
    public static boolean CONSTRAINT_GRAPH = false;
    // Prototype for additional Node e.g. fuzzy edge
    public static boolean METADATA_DEFAULT = false;
    // RDF Star
    public static boolean EDGE_METADATA_DEFAULT = false;
    // for external agent such as corese gui, meaningless otherwise
    public static boolean RDFS_ENTAILMENT_DEFAULT = true;
    // same triple s p o have same reference node in different named graphs
    public static boolean TRIPLE_UNIQUE_NAME = true;
    static long blankid = 0;
    static long triplerefid = 0;
    static boolean byIndexDefault = true;
    private static Logger logger = LoggerFactory.getLogger(Graph.class);

    static {
        setCompareIndex(true);
    }

    /**
     * Synchronization:
     * <p>
     * several read in // ; only one write lock read: Query (QueryProcess) lock
     * write: Load (Load), Update (QueryProcess), Rule (RuleEngine)
     * synchronized: Entailment synchronized in read, hence only one entailment
     * can occur synchronized: indexNode (index of nodes for path) synchronized:
     * synGetCheck (EdgeIndex) may generate index of nth arg during read see
     * occurrences of graph.readLock() graph.writeLock()
     */
    ReentrantReadWriteLock lock;
    // edge Index for RuleEngine where edge are sorted newest first
    EdgeManagerIndexer ruleEdgeIndex;
    // predefined individual Node such as kg:default named graph
    HashMap<String, Node> system;
    // key -> URI Node ; member of graph nodes (subject/object)
    Hashtable<String, Node> individual;
    // label -> Blank Node ; member of graph nodes (subject/object)
    Hashtable<String, Node> blank;
    // Triple Reference Node
    Hashtable<String, Node> triple;
    // named graph id nodes: key -> named graph id Node (possibly not subject/object Node)
    Hashtable<String, Node> graph;
    // property nodes: label -> property Node (possibly not subject/object Node)
    Hashtable<String, Node> property;
    // key -> Node for value management in external memory
    Map<String, Node> vliteral;
    ValueResolver values;
    // Node iterator for named Graph
    NodeGraphIndex nodeGraphIndex;
    Log log;
    Workflow manager;
    EventManager eventManager;
    // @deprecated (use case: crdt datatypes ...)
    Tagger tag;
    // RDFS Entailment
    Entailment proxy;
    EdgeFactory fac;
    boolean isIndexable = true;
    // edge index sorted by index
    boolean byIndex = byIndexDefault;
    // number of edges
    int size = 0;
    // counter for Graph Node index
    int nodeIndex = 0;
    List<Edge> emptyEdgeList;
    // Manager of sparql edge iterator with possible default graph specification
    DataStore dataStore;
    List<EdgeChangeListener> edgeChangeListeners = new ArrayList<>();
    // List of subject/object/graph Index
    // Index is HashMap: PredicateNode -> List of Edge with PredicateNode as predicate
    // In the Index, edge does not contain the predicate Node to spare memory
    // List of edge is sorted by Node index, each Node is allocated an integer index
    // Index of subject: edge list sorted by subject/object/graph
    // Index of object:  edge list sorted by object/subject/graph
    // Index of graph:   edge list sorted by graph/subject/object
    private ArrayList<EdgeManagerIndexer> tables;
    // Index of subject with index=0
    private EdgeManagerIndexer subjectIndex;
    private EdgeManagerIndexer namedGraphIndex;
    // allocate Node (1 and 01 have different Node)
    private SortedMap<IDatatype, Node> literalNodeManager;
    // allocate index (1 and 01 have same index)
    private SortedMap<IDatatype, Node> literalIndexManager;
    private List<GraphListener> listenerList;
    // @deprecated history management
    private Context context;
    // semantic distance in class/property Hierarchy
    private Distance classDistance, propertyDistance;
    private boolean isSkolem = SKOLEM_DEFAULT;
    private int tagCount = 0;
    // skolem
    private String key;
    // name of this graph
    private String name;
    // @deprecated
    private boolean hasTag = false;
    // edge with List of Nodes (not just subject/object)
    private boolean isTuple = false;
    // prototype for additional Node e.g. fuzzy edge
    private boolean metadata = METADATA_DEFAULT;
    // RDF Star
    private boolean edgeMetadata = EDGE_METADATA_DEFAULT;
    // consider external namedGraph Nodes (see ProducerImpl and GraphStore)
    private boolean allGraphNode = EXTERNAL_NAMED_GRAPH;
    // true when there is a specific Edge Index for RuleEngine
    private boolean hasRuleEdgeList = false;
    // predefined Node for specific named Graph
    private Node // rule entailment named graph
            ruleGraph,
    // rule error named graph (cf RuleEngine OWL RL inconsistency)
    constraintGraph,
    // kg:default named graph
    defaultGraph,
    // RDFS entailment named graph
    entailGraph;
    // List of predefined (graph) Node
    private ArrayList<Node> systemNode;
    // @todo external memory literal value manager
    private IStorage storageMgr;

    public Graph() {
        this(LENGTH);
    }

    public Graph(int length) {
        lock = new ReentrantReadWriteLock();

        setIndexList(new ArrayList<>(length));

        // index of subject/object
        for (int i = 0; i < length; i++) {
            getIndexList().add(createIndex(byIndex, i));
        }

        // index of graph name
        setNamedGraphIndex(createIndex(byIndex, IGRAPH));
        getIndexList().add(getNamedGraphIndex());

        // index of subject
        setSubjectIndex(getIndex(0));

        // Note:
        // nodeManager  allocate different Node to 1, 01, 1.0
        // indexManager allocate same Node index to 1, 01 (and also 1.0 as corese default mode)
        // Literals (all of them) comparator = CompareNode and compareTo()
        // different Node allocated when different value or different datatype or different label
        setLiteralNodeManager(Collections.synchronizedSortedMap(new TreeNode()));
        // Literal numbers and booleans to manage Node index:
        // comparator = CompareIndex and compare()
        // 1, 01, 1.0 have same index, 1 double has different index
        // same index means that SPARQL perform a join on nodes with same index
        // when DatatypeMap.SPARQLCompliant = false (true), 1 and 1.0 have same (different) index
        // corese default is false, which means that corese.core.sparql perform a join on 1 and 1.0 (which is not standard)
        setLiteralIndexManager(Collections.synchronizedSortedMap(new TreeNode(DatatypeMap.DATATYPE_ENTAILMENT)));
        // deprecated:
        vliteral = Collections.synchronizedMap(new HashMap<>());
        // URI Node
        individual = new Hashtable<>();
        // Blank Node
        blank = new Hashtable<>();
        // rdf star triple reference node
        triple = new Hashtable<>();
        // Named Graph Node
        graph = new Hashtable<>();
        // Property Node
        property = new Hashtable<>();

        // Index of nodes of named graphs
        // Use case: SPARQL Property Path
        nodeGraphIndex = new NodeGraphIndex();
        // @todo: values stored in external memory
        values = new ValueResolverImpl();
        fac = new EdgeFactory(this);
        // Entailment Manager: RuleEngine, RDFS Entailment
        manager = new Workflow(this);
        key = hashCode() + ".";
        initSystem();
        // default and named graph manager for sparql edge iterator
        dataStore = new DataStore(this);
        eventManager = new EventManager(this);
        emptyEdgeList = new ArrayList<>(0);
    }

    public static Graph create() {
        return new Graph();
    }

    /**
     * @param b true for RDFS entailment
     */
    public static Graph create(boolean b) {
        Graph g = new Graph();
        if (b) {
            g.setEntailment();
        }
        return g;
    }

    public static void setValueTable(boolean b) {
        valueOut = b;
        if (!b) {
            setCompareKey(false);
        }
    }

    public static void setCompareKey(boolean b) {
        if (b) {
            setValueTable(true);
        }
    }

    /**
     * Edge Index is sorted on integer index value of Node Set default behavior
     * for all graphs PRAGMA: PB with several graphs, index are not shared
     */
    public static void setCompareIndex(boolean b) {
        byIndexDefault = b;
        Distinct.setCompareIndex(b);
    }

    /**
     *
     */
    @Deprecated
    public static void setDistinctDatatype(boolean b) {

    }

    public static void setNodeAsDatatype(boolean b) {
        NodeImpl.byIDatatype = b;
    }

    public static void setEdgeMetadataDefault(boolean b) {
        EDGE_METADATA_DEFAULT = b;
    }

    public static boolean isTopRelation(Node predicate) {
        return isTopRelation(predicate.getLabel());
    }

    static boolean isTopRelation(String predicate) {
        return predicate.equals(TOPREL);
    }

    public static void setDefaultVerbose(boolean b) {
        VERBOSE = b;
    }

    public static void setDefaultSkolem(boolean b) {
        SKOLEM_DEFAULT = b;
    }

    public boolean isSkolem() {
        return isSkolem;
    }

    public void setSkolem(boolean isSkolem) {
        this.isSkolem = isSkolem;
    }

    public String getName() {
        return name;
    }

    public void setName(String name) {
        this.name = name;
    }

    /**
     * Contain undefined datatype
     */
    public boolean isFlawed() {
        for (Node ent : getLiteralNodes()) {
            IDatatype dt = ent.getValue();
            if (DatatypeMap.isUndefined(dt)) {
                return true;
            }
        }
        return false;
    }

    public boolean isCorrect() {
        return !isFlawed();
    }

    public boolean typeCheck() {
        if (getEntailment() == null) {
            return true;
        }
        return getEntailment().typeCheck();
    }

    // Shape result graph, return sh:conforms value
    public boolean conform() {
        Edge e = getEdge(SHAPE_CONFORM);
        if (e == null) {
            return false;
        }
        return e.getNode(1).getDatatypeValue().booleanValue();
    }

    public boolean isTuple() {
        return isTuple;
    }

    public void setTuple(boolean isTuple) {
        this.isTuple = isTuple;
    }

    public boolean hasRuleEdgeList() {
        return hasRuleEdgeList;
    }

    public void setHasList(boolean hasRuleEdgeList) {
        this.hasRuleEdgeList = hasRuleEdgeList;
        setList();
    }

    /**
     * Create specific Index where edges are sorted newest first Use case:
     * RuleEngine focus on new edges
     */
    void setList() {
        if (hasRuleEdgeList) {
            ruleEdgeIndex = createIndex(byIndex, ILIST);
            getIndexList().add(ruleEdgeIndex);
        } else if (getIndexList().get(getIndexList().size() - 1).getIndex() == ILIST) {
            getIndexList().remove(getIndexList().size() - 1);
            ruleEdgeIndex = null;
        }
    }

    EdgeManagerIndexer createIndex(boolean b, int i) {
        return new EdgeManagerIndexer(this, b, i);
    }

    @Override
    public String toGraph() {
        return null;
    }

    @Override
    public Object getGraph() {
        return this;
    }

    @Override
    public void setGraph(Object obj) {
    }

    @Override
    public Graph getTripleStore() {
        return this;
    }

    @Override
    public String getDatatypeLabel() {
        return String.format("[Graph: size=%s]", size());
    }

    public void addEdgeChangeListener(EdgeChangeListener el) {
        edgeChangeListeners.add(el);
    }

    /**
     * Return copy edges in specific objects
     *
     * @return
     */
    @Override
    public Iterable<Edge> getLoop() {

        Iterator<Edge> it = iterator();

        return () -> new Iterator<Edge>() {
            @Override
            public boolean hasNext() {
                return it.hasNext();
            }

            @Override
            public Edge next() {
                Edge edge = it.next();
                if (edge == null) {
                    return null;
                }
                return getEdgeFactory().copy(edge);
            }
        };
    }

    DataProducer getDataProducer(Node... from) {
        DataProducer dp;
        if (from == null || from.length == 0) {
            dp = getDataStore().getNamed(null, null);
        } else {
            dp = getDataStore().getNamed(Arrays.asList(from), null);
        }
        return dp;
    }

    /**
     * Return statements with the specified subject, predicate, object and
     * (optionally) from exist in this graph.
     *
     * @param s    The subject of the statements to match, null to match statements
     *             with any subject.
     * @param p    Predicate of the statements to match, null to match statements
     *             with any predicate.
     * @param o    Object of the statements to match, null to match statements with
     *             any object.
     * @param from Contexts of the statements to match. If from = Node[0] or from =
     *             null, statements will match disregarding their context.
     * @return List of edges that match the specified pattern.
     */
    public Iterable<Edge> getEdgesRDF4J(Node s, Node p, Node o, Node... from) {
        DataProducer dp = getDataProducer(from);
        return dp.iterate(bnvalue(s), bnvalue(p), bnvalue(o));
    }

    IDatatype bnvalue(Node n) {
        if (n == null) {
            return DatatypeMap.createBlank();
        }
        return n.getDatatypeValue();
    }

    /**
     * Iterate graph edges Successive edges of the same property are returned in
     * the "same physical" Edge object The reason is that edges are stored
     * without the property Node. Iterator creates a buffer to store a copy of
     * edges with the property Node. For performance purpose in SPARQL Producer,
     * we iterate edges in the same buffer If needed, it may be necessary to
     * make copy of edge buffer using g.getEdgeFactory().copy(edge) .
     */
    @Override
    public Iterator<Edge> iterator() {
        return getEdges().iterator();
    }

    @Override
    public IDatatype getValue(String var, int n) {
        int i = 0;
        for (Edge ent : getEdges()) {
            if (i++ == n) {
                return DatatypeMap.createObject(ent);
            }
        }
        return null;
    }

    public Context getContext() {
        if (context == null) {
            context = new Context(this);
        }
        return context;
    }

    public void setContext(Context context) {
        this.context = context;
    }

    @Override
    public PointerType pointerType() {
        return GRAPH;
    }

    public TreeNode treeNode() {
        return new TreeNode();
    }

    /**
     * System Node are predefined such as kg:default Node for default graph They
     * have an index but they are not yet stored in any graph table but system
     * table They are retrieved by getResource, getNode, getGraph, getProperty
     * on demand
     */
    void initSystem() {
        system = new HashMap<>();
        systemNode = new ArrayList<>();
        for (String uri : PREDEFINED) {
            Node n = createSystemNode(uri);
            system.put(uri, n);
            systemNode.add(n);
        }
        defaultGraph = system.get(Entailment.DEFAULT);
        ruleGraph = system.get(Entailment.RULE);
        constraintGraph = system.get(Entailment.CONSTRAINT);
    }

    Node createSystemNode(String label) {
        IDatatype dt = DatatypeMap.newResource(label);
        Node node = NodeImpl.create(dt, this);
        index(dt, node);
        return node;
    }

    Node getSystemNode(String name) {
        return system.get(name);
    }

    @Override
    public Node getNode(int n) {
        return systemNode.get(n);
    }

    public Node getNodeDefault() {
        return getNode(DEFAULT_INDEX);
    }

    public Node getNodeRule() {
        return getNode(RULE_INDEX);
    }

    public Node getNodeEntail() {
        return getNode(ENTAIL_INDEX);
    }

    public EdgeFactory getEdgeFactory() {
        return fac;
    }

    public void setOptimize(boolean b) {
    }

    public boolean isByIndex() {
        return byIndex;
    }

    /**
     * set byIndex on this graph only reset EdgeIndex as well and sort edge list
     * accordingly
     */
    public void setByIndex(boolean b) {
        byIndex = b;
        for (EdgeManagerIndexer id : getIndexList()) {
            id.setByIndex(b);
        }
    }

    public boolean isLog() {
        return log != null;
    }

    public Log getLog() {
        return log;
    }

    public void setLog(Log l) {
        log = l;
    }

    public void log(Log.Operation type, Object obj) {
        if (log != null) {
            log.log(type, obj);
        }
    }

    public void log(Log.Operation type, Object obj1, Object obj2) {
        if (log != null) {
            log.log(type, obj1, obj2);
        }
    }

    public void addEngine(Engine e) {
        manager.addEngine(e);
    }

    public void removeEngine(Engine e) {
        manager.removeEngine(e);
    }

    public Workflow getWorkflow() {
        return manager;
    }

    public void setWorkflow(Workflow wf) {
        manager = wf;
    }

    public void setClearEntailment(boolean b) {
        manager.setClearEntailment(b);
    }

    /**
     * Process entailments
     */
    public synchronized void process() throws EngineException {
        manager.process();
    }

    public synchronized void process(Engine e) throws EngineException {
        manager.process(e);
    }

    /**
     * Remove entailments
     */
    public synchronized void remove() {
        manager.remove();
    }

    public void addListener(GraphListener gl) {
        if (getListenerList() == null) {
            setListenerList(new ArrayList<>());
        }
        if (!listenerList.contains(gl)) {
            getListenerList().add(gl);
            gl.addSource(this);
        }
    }

    public void removeListener(GraphListener gl) {
        if (getListenerList() != null) {
            getListenerList().remove(gl);
        }
    }

    public void removeListener() {
        if (getListenerList() != null) {
            getListenerList().clear();
        }
    }

    public Tagger getTagger() {
        return tag;
    }

    public void setTagger(Tagger t) {
        tag = t;
        if (t != null) {
            setTag(true);
        }
    }

    public Lock readLock() {
        return getLock().readLock();
    }

    public Lock writeLock() {
        return getLock().writeLock();
    }

    public ReentrantReadWriteLock getLock() {
        return lock;
    }

    public boolean isReadLocked() {
        return getLock().getReadLockCount() > 0;
    }

    public boolean isLocked() {
        return isReadLocked() || getLock().isWriteLocked();
    }

    void clearDistance() {
        setClassDistance(null);
        setPropertyDistance(null);
    }

    public Entailment getEntailment() {
        return getWorkflow().getEntailment();
    }

    /**
     * Set RDFS entailment
     */
    public void setEntailment() {
        getWorkflow().setEntailment();
    }

    /**
     * Use Case: GUI Remove or perform RDFS Entailment
     */
    synchronized public void setRDFSEntailment(boolean b) {
        getWorkflow().setRDFSEntailment(b);
        if (b) {
            getEventManager().start(Event.ActivateEntailment);
            init();
        }
    }

    public void pragmaRDFSentailment(boolean b) {
        getWorkflow().pragmaRDFSentailment(b);
        if (b) {
            getEventManager().start(Event.ActivateEntailment);
        }
    }

    public void set(String property, boolean value) {
        localSet(property, value);
        if (getEntailment() != null) {
            getEntailment().set(property, value);
        }
    }

    void localSet(String property, boolean value) {
        if (property.equals(Entailment.DUPLICATE_INFERENCE)) {
            for (EdgeManagerIndexer t : getIndexList()) {
                t.setDuplicateEntailment(value);
            }
        }
    }

    @Override
    public String toString() {
        return toRDF();
    }

    public String toRDF() {
        Serializer sb = new Serializer();
        sb.open("kg:Graph");

        sb.appendPNL("kg:edge     ", size());
        sb.appendPNL("kg:node     ", nbNodes());
        sb.appendPNL("kg:graph    ", graph.size());
        sb.appendPNL("kg:property ", getSubjectIndex().size());
        sb.appendPNL("kg:uri      ", individual.size());
        sb.appendPNL("kg:bnode    ", blank.size());
        sb.appendPNL("kg:triple    ", triple.size());
        sb.appendPNL("kg:literal  ", getLiteralNodeManager().size());
        sb.appendPNL("kg:nodeManager  ", getNodeManager().isEffective());
        if (getNodeManager().isEffective()) {
            sb.appendPNL("kg:nbSubject  ", getNodeManager().size());
            sb.appendPNL("kg:nbProperty  ", getNodeManager().count());
        }
        sb.appendPNL("kg:date     ", DatatypeMap.newDate());

        sb.close();

        for (EdgeManagerIndexer t : getIndexList()) {
            if (t.getIndex() == 0 || t.cardinality() > 0) {
                sb.appendNL(t.toRDF());
            }
        }

        return sb.toString();
    }

    public NodeManager getNodeManager() {
        return getIndex().getNodeManager();
    }

    /**
     * Generate an RDF Graph that describes the KGRAM system and the current RDF
     * graph
     */
    public Graphable describe() {
        return getContext();
    }

    public String display(int max) {
        return display(0, max);
    }

    public String display() {
        return display(0, Integer.MAX_VALUE);
    }

    public String display(int n, int max) {
        String sep = System.getProperty("line.separator");
        StringBuilder sb = new StringBuilder();

        for (Node p : getSortedProperties()) {
            if (sb.length() > 0) {
                sb.append(NL);
            }
            sb.append(String.format("predicate %s [%s]", p, getIndex().size(p)));
            sb.append(sep);
            int i = 0;
            for (Edge ent : (n == 0) ? getEdges(p) : getIndex(n).getEdges()) {
                sb.append((i < 10) ? "0" : "").append(i++).append(" ");
                sb.append(ent);
                sb.append(sep);
                if (i >= max) {
                    break;
                }
            }
        }
        return sb.toString();
    }

    public Entailment getProxy() {
        if (proxy == null) {
            proxy = getEntailment();
            if (proxy == null) {
                proxy = Entailment.create(this);
            }
        }
        return proxy;
    }

    public boolean isType(Edge edge) {
        return getProxy().isType(edge);
    }

    public boolean isType(Node pred) {
        return getProxy().isType(pred);
    }

    public boolean isSubClassOf(Node pred) {
        return getProxy().isSubClassOf(pred);
    }

    public boolean isSubClassOf(Node node, Node sup) {
        return getProxy().isSubClassOf(node, sup);
    }

    /*
     * ************************************************************
     *
     * Consistency Management
     *
     *************************************************************
     */
    public EventManager getEventManager() {
        return eventManager;
    }

    public void setEventHandler(EventHandler h) {
        getEventManager().setEventHandler(h);
    }

    public void setVerbose(boolean b) {
        if (b) {
            // hide to logger
            getEventManager().hide(Event.Insert);
            getEventManager().hide(Event.Construct);
        }
    }

    // RDF Star
    public boolean isEdgeMetadata() {
        return edgeMetadata;
    }

    public void setEdgeMetadata(boolean b) {
        edgeMetadata = b;
    }

    public boolean isRDFStar() {
        return edgeMetadata;
    }

    public static void setRDFStar(boolean b) {
        setEdgeMetadataDefault(b);
    }

    /**
     * EventManager call init() before query execution
     * First time: Index graph: edge list sorted and reduced, compute graph node index
     * Next time:  recompute graph node index
     * All time:   Perform entailment.
     */
    public synchronized void init() {
        getEventManager().start(Event.InitGraph, isIndexable());

        if (isIndexable()) {
            // sort edge list and reduce (delete duplicate edges)
            index();
        }

        if (getEventManager().isUpdate()) {
            // use case: previously load or sparql update
            // clear nodeIndexManager
            onUpdate();
            // recompute IndexNodeManager
            performIndexNodeManager();
        }

        if (getEventManager().isEntail() && getWorkflow().isAvailable()) {
            try {
                // run manager inference engine
                process();
            } catch (EngineException ex) {
                logger.error(ex.getMessage());
            }
            getEventManager().setEntail(false);
        }

        // when entailment has modified the graph
        // recompute IndexNodeManager
        performIndexNodeManager();

        getEventManager().finish(Event.InitGraph);
    }

    public IDatatype start() {
        init();
        return DatatypeMap.TRUE;
    }

    private void onUpdate() {
        getEventManager().setUpdate(false);
        // node index
        clearNodeIndex();
        clearDistance();
        if (getEventManager().isDelete()) {
            manager.onDelete();
            getEventManager().setDelete(false);
        }
    }

    public void clean() {
        // clean timestamp index
        if (hasRuleEdgeList) {
            ruleEdgeIndex.clean();
        }
    }

    public void cleanEdge() {
        // clean rule engine timestamp
        for (Edge ent : getEdges()) {
            ent.setEdgeIndex(-1);
        }
    }

    public boolean hasEntailment() {
        return getEntailment() != null && getEntailment().isActivate();
    }

    // true when index must be sorted
    public boolean isIndexable() {
        return isIndexable;
    }

    public void setIndexable(boolean b) {
        isIndexable = b;
    }

    // already indexed
    public boolean isIndexed() {
        return !isIndexable();
    }

    public void setIndexed(boolean b) {
        isIndexable = !b;
    }

    /*
     * **********************************************************************
     */
    public ValueResolver getValueResolver() {
        return values;
    }

    public EdgeManagerIndexer getIndex() {
        return getSubjectIndex();
    }

    void startUpdate() {
    }

    public void finishUpdate() {
        getIndex().finishUpdate();
    }

    public void finishRuleEngine() {
        getIndex().finishRuleEngine();
    }

    public void startLoad() {
        if (size() == 0 || Property.getBooleanValue(Property.Value.GRAPH_INDEX_LOAD_SKIP)) {
            // graph is empty, optimize loading as if the graph were not indexed
            // because in this case, edges are added directly
            //logger.info("Set graph as not indexed");
            setIndexed(false);
        }
    }

    /**
     * Graph updated: nodeManager content is obsolete
     */
    void eventUpdate() {
        clearNodeManager();
    }

    // Clear Index node -> (predicate:position)
    public void clearNodeManager() {
        for (EdgeManagerIndexer id : getIndexList()) {
            id.getNodeManager().desactivate();
        }
    }

    // Clear Index of nodes in their named graph
    void clearNodeIndex() {
        getNodeGraphIndex().clear();
    }

    /**
     * Pragma: to be called after reduce (after index()))
     *
     * @param b
     */
    public void tuneNodeManager(boolean b) {
        for (EdgeManagerIndexer id : getIndexList()) {
            if (b) {
                id.getNodeManager().setAvailable(b);
                if (id.getIndex() == 0) {
                    id.indexNodeManager();
                }
            } else {
                id.getNodeManager().desactivate();
                id.getNodeManager().setAvailable(b);
            }

        }
    }

    /**
     * When load is finished, sort edges Side effect: index NodeManager
     */
    public void index() {
        if (size() > 0) {
            getEventManager().start(Event.IndexGraph);
            basicIndex();
            getEventManager().finish(Event.IndexGraph);
            setIndexed(true);
        }
    }

    void basicIndex() {
        for (EdgeManagerIndexer ei : getIndexList()) {
            ei.index();
        }
    }

    public void compact() {
        cleanIndex();
        if (containsCoreseNode(getNode(Graph.RULE_INDEX))) {
            getSubjectIndex().compact();
        }
    }

    public void cleanIndex() {
        for (EdgeManagerIndexer ei : getIndexList()) {
            if (ei.getIndex() != 0) {
                ei.clean();
            }
        }
    }

    /**
     * Prepare the graph in order to perform eg a Query In practice it generates
     * the Index properly.
     */
    public void prepare() {
        getEventManager().start(Event.Process);
    }

    void indexGraph() {
        if (isIndexable()) {
            index();
        }
        performIndexNodeManager();
    }

    void performIndexNodeManager() {
        if (!getNodeManager().isActive()) {
            indexNodeManager();
        }
    }

    /**
     * Index node -> (predicate:position)
     * Pragma: graph must be indexed first
     */
    public void indexNodeManager() {
        getIndex().indexNodeManager();
    }

    // Index graph nodes in their named graph
    synchronized void indexNode() {
        if (getNodeGraphIndex().size() == 0) {
            getSubjectIndex().indexNode();
        }
    }

    public void indexResources() {
        int i = 0;
        for (Node n : getRBNodes()) {
            n.setIndex(i++);
        }
    }

    // declare subject/object as graph vertex
    public void define(Edge ent) {
        if (ent.isAsserted()) {
            nodeGraphIndex.add(ent);
        }
    }

    public Iterable<Node> getProperties() {
        return getSubjectIndex().getProperties();
    }

    public Iterable<Node> getSortedProperties() {
        return getSubjectIndex().getSortedProperties();
    }

    @Override
    public IDatatype set(IDatatype key, IDatatype value) {
        insert(addBlank().getDatatypeValue(), key, value);
        return value;
    }

    public Edge add(Edge edge) {
        return add(edge, true);
    }

    public Edge add(Edge edge, boolean duplicate) {
        // store edge in index 0
        Edge ent = getSubjectIndex().add(edge, duplicate);
        // tell other index that predicate has instances
        if (ent != null) {
            addGraphNode(edge.getGraph());
            addPropertyNode(edge.getEdgeNode());
            declare(edge, duplicate);
            size++;
            for (EdgeChangeListener listener : edgeChangeListeners) {
                listener.onEdgeInsert(ent);
            }
        }

        return ent;
    }

    void declare(Edge edge, boolean duplicate) {
        for (EdgeManagerIndexer ei : getIndexList()) {
            if (ei.getIndex() != 0) {
                ei.declare(edge, duplicate);
            }
        }
    }

    public boolean exist(Edge edge) {
        return getSubjectIndex().exist(edge);
    }

    public Edge find(Edge edge) {
        return getSubjectIndex().find(edge);
    }

    public Edge findEdge(Node s, Node p, Node o) {
        return getSubjectIndex().findEdge(s, p, o);
    }

    public TripleNode findTriple(Node s, Node p, Node o) {
        Edge edge = findEdge(s, p, o);
        if (edge == null || !edge.isTripleNode()) {
            return null;
        }
        return ((EdgeTripleNode) edge).getTriple();
    }

    public boolean exist(Node p, Node n1, Node n2) {
        p = getPropertyNode(p);
        if (p == null) {
            return false;
        }
        return getSubjectIndex().exist(p, n1, n2);
    }

    public Edge addEdgeWithNode(Edge ee) {
        addEdgeNode(ee);
        return addEdge(ee);
    }

    /**
     * DataManager create and insert nodes in graph and then insert
     * edge
     */
    public Edge insertEdgeWithTargetNode(Edge ee) {
        ee.setGraph(basicAddGraph(ee.getGraph()));
        ee.setProperty(basicAddProperty(ee.getProperty().getLabel()));
        ee.setNode(0, addNode(ee.getNode(0)));
        ee.setNode(1, addNode(ee.getNode(1)));
        return addEdge(ee);
    }

    public Iterable<Edge> deleteEdgeWithTargetNode(Edge edge) {
        return delete(
                edge.getGraphNode(), edge.getSubjectNode(),
                edge.getPropertyNode(),
                edge.getObjectNode());
    }

    public void addEdgeNode(Edge ee) {
        addGraphNode(ee.getGraph());
        addPropertyNode(ee.getEdgeNode());
        for (int i = 0; i < ee.nbGraphNode(); i++) {
            add(ee.getNode(i));
        }
    }

    public Node addList(List<Node> list) {
        return addList(addDefaultGraphNode(), list);
    }

    public Node addList(Node g, List<Node> list) {
        addGraphNode(g);
        Node fst = addProperty(RDF.FIRST);
        Node rst = addProperty(RDF.REST);
        Node nil = addResource(RDF.NIL);
        Node head = addBlank();
        Node cur = head;
        Node tmp;
        int s = list.size() - 1;
        int i = 0;

        for (Node n : list) {
            tmp = nil;
            if (i++ < s) {
                tmp = addBlank();
            }
            add(n);
            addEdge(g, cur, fst, n);
            addEdge(g, cur, rst, tmp);
            cur = tmp;
        }
        return head;
    }

    public Edge addEdge(Edge edge) {
        return addEdge(edge, true);
    }

    public Edge addEdge(Edge edge, boolean duplicate) {
        Edge ent = add(edge, duplicate);
        if (ent != null) {
            getEventManager().process(Event.Insert, ent);
            manager.onInsert(ent.getGraph(), edge);
        }
        return ent;
    }

    public void addOpt(Node p, List<Edge> list) {
        if (list.isEmpty()) {
            return;
        }
        if (p == null) {
            addOpt(list);
        } else {
            p = list.get(0).getEdgeNode();
            add(p, list);
        }
    }

    /**
     * PRAGMA: there is no duplicate in list, all edges are inserted predicate
     * is declared in graph
     * TODO: if same predicate, perform ensureCapacity on Index list
     */
    void add(Node p, List<Edge> list) {
        for (EdgeManagerIndexer ei : getIndexList()) {
            ei.add(p, list);
        }
        //getEventManager().process(Event.Insert);
        for (Edge e : list) {
            getEventManager().process(Event.Insert, e);
        }
        size += list.size();
    }

    /**
     * Use case: RuleEngine
     * PRAGMA: edges in list do not exists in graph (no duplicate)
     */
    public void addOpt(List<Edge> list) {
        if (list.isEmpty()) {
            return;
        }
        // fake index not sorted, hence add(edge) is done at end of index list
        setIndexed(false);
        HashMap<String, Node> t = new HashMap<>();

        for (Edge ee : list) {

            Node pred = ee.getEdgeNode();
            t.put(pred.getLabel(), pred);

            // add Edge at the end of list index
            addEdge(ee);
        }

        for (Node pred : t.values()) {
            for (EdgeManagerIndexer ei : getIndexList()) {
                // sort but does not reduce:
                ei.index(pred);
            }
        }
        setIndexed(true);
    }

    /**
     * Use case: Entailment PRAGMA: edges in list may exist in graph
     */
    public List<Edge> copy(List<Edge> list) {
        for (EdgeManagerIndexer id : getIndexList()) {
            if (id.getIndex() != 0) {
                id.clearCache();
            }
        }

        // fake Index not sorted to add edges at the end of the Index
        setIndexed(false);
        for (Edge ent : list) {
            Edge e = add(ent);
            if (e != null) {
                getEventManager().process(Event.Insert, e);
            }
        }
        setIndexed(true);
        // sort and reduce
        getSubjectIndex().index();

        return list;
    }

    public Edge create(Node source, Node subject, Node predicate, Node value) {
        return fac.create(source, subject, predicate, value);
    }

    /**
     * create edge for insert in the graph
     * pragma: nodes are already inserted
     */
    public Edge createForInsert(Node source, Node subject, Node predicate, Node value) {
        Edge edge = fac.create(source, subject, predicate, value);
        if (edge.isTripleNode()) {
            initTripleNode(edge);
        }
        return edge;
    }

    /**
     * edge = (g, TripleNode(s p o))
     * index or share existing (s p o)
     */
    void initTripleNode(Edge edge) {
        Node tripleNode = edge.getTripleNode();
        if (tripleNode.getDatatypeValue() == null) {
            IDatatype dt = createTripleReference(edge);
            Node node = getTripleNode(dt.getLabel());
            if (node == null) {
                tripleNode.setDatatypeValue(dt);
                indexNode(dt, tripleNode);
                addTripleNode(dt, tripleNode);
            } else {
                // share existing TripleNode
                edge.setTripleNode(node);
            }
            edge.getTripleNode().setEdge(tripleNode.getEdge());
        }
    }

    public Edge createDelete(Node source, Node subject, Node predicate, Node value) {
        return fac.createDelete(source, subject, predicate, value);
    }

    public Edge createDelete(IDatatype source, IDatatype subject, IDatatype predicate, IDatatype value) {
        Node graph = (source == null) ? null : getCreateNode(source);
        return fac.createDelete(graph, getCreateNode(subject), getCreateNode(predicate), getCreateNode(value));
    }

    Node getCreateNode(IDatatype dt) {
        return getNode(dt, true, false);
    }

    public Edge create(Node source, Node predicate, List<Node> list) {
        return fac.create(source, predicate, list);
    }

    public Edge create(Node source, Node predicate, List<Node> list, boolean nested) {
        return fac.create(source, predicate, list, nested);
    }

    public Edge createDelete(Node source, Node predicate, List<Node> list) {
        return fac.createDelete(source, predicate, list);
    }

    public Edge create(IDatatype source, IDatatype subject, IDatatype predicate, IDatatype value, IDatatype ref) {
        List<Node> list = list(
                getCreateNode(subject),
                getCreateNode(value),
                getCreateNode(ref));
        return create(getCreateNode(source), getCreateNode(predicate), list);
    }

    // rdf star
    // triple(s, p, o)
    // filter bind <<s p o>>
    public IDatatype createTriple(IDatatype s, IDatatype p, IDatatype o) {
        IDatatype ref = createTripleReference();
        Edge e = create(getDefaultGraphDatatypeValue(), s, p, o, ref);
        e.setCreated(true);
        e.setNested(true);
        return ref;
    }

    List<Node> list(Node... list) {
        ArrayList<Node> alist = new ArrayList<>(Arrays.asList(list));
        return alist;
    }

    public Edge create(IDatatype source, IDatatype subject, IDatatype predicate, IDatatype value) {
        return create(getCreateNode(source), getCreateNode(subject), getCreateNode(predicate), getCreateNode(value));
    }

    public Edge create(IDatatype subject, IDatatype predicate, IDatatype value) {
        return create(getDefaultGraphNode(), getCreateNode(subject), getCreateNode(predicate), getCreateNode(value));
    }

    @Override
    public int size() {
        return size;
    }

    public int nbNodes() {
        return nbIndividuals() + nbBlanks() + nbLiterals();
    }

    public int getNodeIndex() {
        return nodeIndex;
    }

    public int nbResources() {
        return nbIndividuals() + nbBlanks();
    }

    public int nbIndividuals() {
        return individual.size();
    }

    public int nbBlanks() {
        return blank.size();
    }

    public int nbTriples() {
        return triple.size();
    }

    public int nbLiterals() {
        return getLiteralNodeManager().size();
    }

    public void setSize(int n) {
        size = n;
    }

    public Node copy(Node node) {
        Node res = getExtNode(node);
        if (res == null) {
            res = getNode(getDatatypeValue(node), true, false);
        }
        return res;
    }

    IDatatype getDatatypeValue(Node node) {
        return node.getValue();
    }

    public Node getTopClass() {
        Node n = getNode(OWL.THING);
        if (n == null) {
            n = getNode(RDFS.RESOURCE);
        }
        if (n == null) {
            n = createNode(RDFS.RESOURCE);
        }
        return n;
    }

    public Node getTopClass(String defaut, String... nameList) {
        for (String className : nameList) {
            Node n = getNode(className);
            if (n != null) {
                return n;
            }
        }
        return createNode(defaut);
    }

    public Node getTopProperty() {
        Node n = getNode(TOPREL);
        if (n == null) {
            n = createNode(TOPREL);
        }
        return n;
    }

    /**
     * predicate = rdfs:subClassOf return top level classes: those that are
     * object of subClassOf but not subject
     */
    public List<Node> getTopLevel(Node predicate) {
        ArrayList<Node> list = new ArrayList<>();
        TreeNode subject = new TreeNode(), object = new TreeNode();

        for (Edge edge : getEdges(predicate)) {
            subject.put(edge.getNode(0));
            object.put(edge.getNode(1));
        }

        for (Node node : object.values()) {
            if (!subject.contains(node) && !list.contains(node)) {
                list.add(node);
            }
        }
        return list;
    }

    public List<Node> getTopProperties() {
        List<Node> nl = new ArrayList<>();
        Node n = getTopProperty();
        nl.add(n);

        return nl;
    }

    // used by construct
    public Node getNode(Node gNode, IDatatype dt, boolean create, boolean add) {
        if (dt.isBlank() && !dt.isTriple() && isSkolem()) {
            dt = skolem(dt);
        }
        return getNode(dt, create, add);
    }

    /**
     * Given a constant query node, return the target node in current graph if
     * it exists
     */
    @Override
    public Node getNode(Node node) {
        IDatatype dt = getDatatypeValue(node);
        return getNode(dt, false, false);
    }

    @Override
    public Node getVertex(Node node) {
        if (node.getDatatypeValue().isURI()) {
            return getNode(node.getLabel());
        }
        return getNode(node);
    }

    public Node createNode(IDatatype dt) {
        return getNode(dt, true, false);
    }

    // all nodes
    // TODO: check producer
    public Node addNode(IDatatype dt) {
        return getNode(dt, true, true);
    }

    public Node addNode(Node node) {
        return getNode(value(node), true, true);
    }

    // used by construct
    public Node getNode(IDatatype dt, boolean create, boolean add) {
        if (dt.isLiteral()) {
            return getLiteralNode(dt, create, add);
        } else if (dt.isTriple()) {
            return getTripleNode(dt, create, add);
        } else if (dt.isBlank()) {
            return getBlankNode(dt, create, add);
        } else {
            return getResourceNode(dt, create, add);
        }
    }

    // May return Node with same value but different label
    public Node getExtNode(Node node) {
        IDatatype dt = getDatatypeValue(node);
        if (isSameIndexAble(dt)) {
            return getExtLiteralNode(dt);
        } else {
            return getNode(node);
        }
    }

    public Node getResourceNode(IDatatype dt, boolean create, boolean add) {
        String key = getKey(dt);
        Node node = getNode(key, dt.getLabel());
        if (node != null) {
            return node;
        }
        node = getResource(key, dt.getLabel());
        if (node == null && create) {
            node = createNode(key, dt);
        }
        if (add) {
            add(dt, node);
        }
        return node;
    }

    // bnode may be a named graph id
    public Node getBlankNode(IDatatype dt, boolean create, boolean add) {
        Node node = getBlankNodeBasic(dt.getLabel());
        if (node != null) {
            return node;
        }
        node = getBlankNodeGraph(dt.getLabel());
        if (node == null && create) {
            node = buildNode(dt);
        }
        if (add) {
            add(dt, node);
        }
        return node;
    }

    public Node getTripleNode(IDatatype dt, boolean create, boolean add) {
        Node node = getTripleNode(dt.getLabel());
        if (node != null) {
            return node;
        }
        if (node == null && create) {
            node = buildNode(dt);
        }
        if (add) {
            add(dt, node);
        }
        return node;
    }

    public Node getLiteralNode(IDatatype dt, boolean create, boolean add) {
        String key = getKey(dt);
        Node node = getLiteralNode(key, dt);
        if (node != null) {
            return node;
        }
        if (create) {
            node = createNode(key, dt);
            if (add) {
                addLiteralNode(dt, node);
            }
        }
        return node;
    }

    /**
     * Retrieve a node/graph node/property node
     */
    public Node getResource(String name) {
        return getResource(getID(name), name);
    }

    Node getResource(String key, String name) {
        Node node = getNode(key, name);
        if (node == null) {
            node = getGraphNode(key, name);
        }
        if (node == null) {
            node = getPropertyNode(name);
        }
        if (node == null) {
            node = getSystemNode(name);
        }
        return node;
    }

    // resource or blank
    public boolean isIndividual(Node node) {
        return individual.containsKey(getID(node))
                || blank.containsKey(node.getLabel())
                || triple.containsKey(node.getLabel());
    }

    // resource node
    public Node getNode(String name) {
        return getNode(getID(name), name);
    }

    Node getNode(String key, String name) {
        return individual.get(key);
    }

    void addNode(IDatatype dt, Node node) {
        individual.put(getID(node), node);
    }

    public Node getBlankNode1(String name) {
        return getBlankNodeBasic(name);
    }

    // bnode subject/object or named graph id
    public Node getBlankNode(String name) {
        Node node = getBlankNodeBasic(name);
        if (node == null) {
            node = getBlankNodeGraph(name);
        }
        return node;
    }

    public Node getBlankNodeBasic(String name) {
        return blank.get(name);
    }

    // named graph id may be a bnode
    public Node getBlankNodeGraph(String name) {
        return graph.get(name);
    }

    public Node getTripleNode(String name) {
        return triple.get(name);
    }

    void addBlankNode(IDatatype dt, Node node) {
        blank.put(node.getLabel(), node);
    }

    void addTripleNode(IDatatype dt, Node node) {
        triple.put(node.getLabel(), node);
    }

    public void removeTripleNode(Node node) {
        triple.remove(node.getLabel());
    }

    String getID(Node node) {
        if (valueOut) {
            return node.getKey();
        } else {
            return node.getLabel();
        }
    }

    String getID(String str) {
        if (valueOut) {
            return values.getKey(str);
        } else {
            return str;
        }
    }

    String getKey(IDatatype dt) {
        if (valueOut) {
            return values.getKey(dt);
        } else {
            return dt.getLabel();
        }
    }

    Node basicAddGraph(Node node) {
        return basicAddGraph(node.getLabel(), node.isBlank());
    }

    Node basicAddGraph(String label) {
        return basicAddGraph(label, false);
    }

    Node basicAddGraph(String label, boolean bnode) {
        String key = getID(label);
        Node node = getGraphNode(key, label);
        if (node != null) {
            return node;
        }
        if (bnode || isBlank(label)) {
            node = getBlankNodeBasic(label);
            if (node == null) {
                IDatatype dt = DatatypeMap.createBlank(label);
                node = createNode(key, dt);
                indexNode(dt, node);
            }
        } else {
            node = getResource(key, label);
            if (node == null) {
                IDatatype dt = DatatypeMap.createResource(label);
                node = createNode(key, dt);
                indexNode(dt, node);
            }
        }
        graph.put(key, node);
        return node;
    }

    boolean isBlank(String label) {
        return label.startsWith(BLANK);
    }

    Node basicAddGraphNode(Node node) {
        graph.put(node.getLabel(), node);
        return node;
    }

    Node basicAddResource(String label) {
        Node node = getResource(label);
        if (node != null) {
            add(node.getDatatypeValue(), node);
            return node;
        }
        IDatatype dt = DatatypeMap.createResource(label);
        String key = getID(label);
        node = createNode(key, dt);
        add(dt, node);
        return node;
    }

    Node basicAddProperty(String label) {
        Node node = getPropertyNode(label);
        if (node != null) {
            return node;
        }
        node = getResource(label);
        if (node == null) {
            IDatatype dt = DatatypeMap.createResource(label);
            node = buildNode(dt);
            indexNode(dt, node);
        }
        property.put(label, node);
        return node;
    }

    Node basicAddBlank1(String label) {
        Node node = getBlankNode(label);
        if (node == null) {
            IDatatype dt = DatatypeMap.createBlank(label);
            if (dt != null) {
                node = buildNode(dt);
                indexNode(dt, node);
                addBlankNode(dt, node);
            }
        }
        return node;
    }

    // add bnode as subject/object
    // bnode may already exist as subject/object or as named graph id
    Node basicAddBlank(String label) {
        Node node = getBlankNodeBasic(label);
        if (node != null) {
            return node;
        } else {
            node = getBlankNodeGraph(label);
        }
        if (node == null) {
            IDatatype dt = DatatypeMap.createBlank(label);
            if (dt != null) {
                node = buildNode(dt);
                indexNode(dt, node);
                addBlankNode(dt, node);
            }
        } else {
            // node is named graph id but not a graph node (subject/object)
            // register node as graph node
            addBlankNode(node.getDatatypeValue(), node);
        }

        return node;
    }

    Node basicAddTripleReference(String label) {
        Node node = getTripleNode(label);
        if (node == null) {
            IDatatype dt = createTripleReference(label);
            node = buildNode(dt);
            indexNode(dt, node);
            addTripleNode(dt, node);
        }
        return node;
    }

    Node basicAddTripleReference(Node s, Node p, Node o) {
        String label = reference(s, p, o);
        Node node = getTripleNode(label);
        if (node == null) {
            IDatatype dt = createTripleReference(label);
            node = new TripleNode(s, p, o);
            node.setDatatypeValue(dt);
            dt.setEdge(node.getEdge());
            indexNode(dt, node);
            addTripleNode(dt, node);
        }
        return node;
    }

    public void add(Node node) {
        IDatatype dt = getDatatypeValue(node);
        add(dt, node);
    }

    public void add(Node node, int n) {
        if (isMetadata() && n > 1) {
            return;
        }
        add(node);
    }

    void add(IDatatype dt, Node node) {
        if (dt.isLiteral()) {
            addLiteralNode(dt, node);
        } else if (dt.isTriple()) {
            addTripleNode(dt, node);
            indexNode(dt, node);
        } else if (dt.isBlank()) {
            addBlankNode(dt, node);
            indexNode(dt, node);
        } else {
            addNode(dt, node);
            indexNode(dt, node);
        }
    }

    public void addLiteralNode(IDatatype dt, Node node) {
        if (valueOut) {
            vliteral.put(node.getKey(), node);
            indexNode(dt, node);
        } else {
            getLiteralNodeManager().put(dt, node);
            indexLiteralNode(dt, node);
        }
    }

    /**
     * 01 and 1 have same index true and '1'^^xsd:boolean have same index date
     * with Z and date with +00:00 have same value but different label hence
     * they have different Node with same index
     */
    boolean isSameIndexAble(IDatatype dt) {
        return dt.isNumber() || dt.isBoolean() || dt.isDate();
    }

    /**
     * Assign an index to Literal Node Assign same index to same number values:
     * same datatype with same value and different label have same index 1, 01,
     * 1.0 have same index: they join with SPARQL; 1, 1 double have different
     * index, they do not join
     */
    void indexLiteralNode(IDatatype dt, Node node) {
        if (isSameIndexAble(dt)) {
            Node n = getLiteralIndexManager().get(dt);
            if (n == null) {
                getLiteralIndexManager().put(dt, node);
                indexNode(dt, node);
            } else if (node.getIndex() == -1) {
                // assign same index as existing same value
                node.setIndex(n.getIndex());
            }
        } else {
            indexNode(dt, node);
        }
    }

    public Node getLiteralNode(IDatatype dt) {
        return getLiteralNode(getKey(dt), dt);
    }

    // return same datatype value with possibly different label (e.g. 10 vs 1e1)
    public Node getExtLiteralNode(IDatatype dt) {
        return getLiteralIndexManager().get(dt);
    }

    public Node getLiteralNode(String key, IDatatype dt) {
        if (valueOut) {
            return vliteral.get(key);
        } else {
            return getLiteralNodeManager().get(dt);
        }
    }

    public Node getGraphNode(String label) {
        return getGraphNode(getID(label), label);
    }

    public Node getGraphNode(Node node) {
        return getGraphNode(node.getLabel());
    }

    /**
     * Include external named graph node
     */
    public Node getGraphNodeWithExternal(Node node) {
        Node n = getGraphNode(node);
        if (n == null
                && getNamedGraph(node.getLabel()) != null) {
            return node;
        }
        return n;
    }

    Node getGraphNode(String key, String label) {
        return graph.get(key);
    }

    public void addGraphNode(Node gNode) {
        if (!containsCoreseNode(gNode)) {
            //graph.put(gNode.getLabel(), gNode);
            graph.put(getID(gNode), gNode);
            indexNode(gNode.getValue(), gNode);
        }
    }

    public boolean containsCoreseNode(Node node) {
        //return graph.containsKey(node.getLabel());
        return graph.containsKey(getID(node));
    }

    public Node getPropertyNode(String label) {
        return property.get(label);
    }

    @Override
    public Node getPropertyNode(Node p) {
        return property.get(p.getLabel());
    }

    public void addPropertyNode(Node pNode) {
        if (!property.containsKey(pNode.getLabel())) {
            property.put(pNode.getLabel(), pNode);
            indexNode(pNode.getValue(), pNode);
        }
    }

    public DataStore getDataStore() {
        return dataStore;
    }

    public DataProducer getDefault() {
        return getDataStore().getDefault();
    }

    public DataProducer getNamed() {
        return getDataStore().getNamed();
    }

    public Iterable<Edge> getEdges() {
        Iterable<Edge> ie = getSubjectIndex().getEdges();
        if (ie == null) {
            return new ArrayList<>();
        }
        return ie;
    }

    // DataManager api

    @Override
    public Edge getEdge(Node pred, Node node, int index) {
        Iterable<Edge> it = getEdges(pred, node, index);
        if (it == null) {
            return null;
        }
        for (Edge ent : it) {
            return ent;
        }
        return null;
    }

    public Iterable<Edge> iterate(Node s, Node p, Node o, List<Node> from) {
        DataProducer dp = new DataProducer(this);
        if (from != null && !from.isEmpty()) {
            dp.fromSelect(from);
        }
        return dp.iterate(s, p, o);
    }

    public Iterable<Edge> insert(Node s, Node p, Node o, List<Node> contexts) {
        if (contexts == null || contexts.isEmpty()) {
            Edge edge = insert(s, p, o);
        } else {
            for (Node g : contexts) {
                Edge edge = insert(g, s, p, o);
            }
        }
        return emptyEdgeList;
    }

    public Iterable<Edge> delete(Node s, Node p, Node o, List<Node> contexts) {
        if (contexts == null || contexts.isEmpty()) {
            List<Edge> edge = delete(s, p, o);
        } else {
            for (Node g : contexts) {
                List<Edge> edge = delete(g, s, p, o);
            }
        }
        return emptyEdgeList;
    }

    @Override
    public Node value(Node subj, Node pred, int n) {
        Node ns = getNode(subj);
        Node np = getPropertyNode(pred);
        if (ns == null || np == null) {
            return null;
        }
        Edge edge = getEdge(np, ns, 0);
        if (edge == null) {
            return null;
        }
        return edge.getNode(n);
    }

    public Edge getEdge(String name, Node node, int index) {
        Node pred = getPropertyNode(name);
        if (pred == null) {
            return null;
        }
        return getEdge(pred, node, index);
    }

    public Edge getEdge(String name, String arg, int index) {
        Node pred = getPropertyNode(name);
        Node node = getNode(arg);
        if (pred == null || node == null) {
            return null;
        }
        Edge edge = getEdge(pred, node, index);
        return edge;
    }

    public IDatatype getValue(String name, IDatatype dt) {
        Node node = getNode(dt);
        if (node == null) {
            return null;
        }
        return getValue(name, node);
    }

    public IDatatype getValue(String name, Node node) {
        Node value = getNode(name, node);
        if (value == null) {
            return null;
        }
        return value.getValue();
    }

    public Node getNode(String name, Node node) {
        Edge edge = getEdge(name, node, 0);
        if (edge == null) {
            return null;
        }
        return edge.getNode(1);
    }

    public Iterable<Node> getNodes(Node pred, Node node, int n) {
        Iterable<Edge> it = getEdges(pred, node, n);
        if (it == null) {
            return new ArrayList<>();
        }
        int index = (n == 0) ? 1 : 0;
        return NodeIterator.create(it, index);
    }

    public Iterable<Edge> properGetEdges(Node predicate, Node node, Node node2, int n) {
        Iterable<Edge> it = getEdges(predicate, node, node2, n);
        if (it == null) {
            return EMPTY;
        }
        return it;
    }

    public Iterable<Edge> getEdges(Node predicate, Node node, int n) {
        return getEdges(predicate, node, null, n);
    }

    public Iterable<Edge> getEdges(Node predicate, Node node, Node node2, int n) {
        if (isTopRelation(predicate)) {
            return getEdges(node, n);
        } else {
            return basicEdges(predicate, node, node2, n);
        }
    }

    public Iterable<Edge> basicEdges(Node predicate, Node node, Node node2, int n) {
        return getIndex(n).getEdges(predicate, node, node2);
    }

    /**
     * with rdfs:subPropertyOf
     */
    public Iterable<Edge> getAllEdges(Node predicate, Node node, Node node2, int n) {
        MetaIterator<Edge> meta = new MetaIterator<>();

        for (Node pred : getProperties(predicate)) {
            Iterable<Edge> it = getIndex(n).getEdges(pred, node);
            if (it != null) {
                meta.next(it);
            }
        }
        if (meta.isEmpty()) {
            return new ArrayList<Edge>();
        }
        return meta;
    }

    public Iterable<Node> getProperties(Node p) {
        ArrayList<Node> list = new ArrayList<>();
        for (Node n : getProperties()) {
            if (getEntailment().isSubPropertyOf(n, p)) {
                list.add(n);
            }
        }
        return list;
    }

    /**
     * Return start blank node for all lists
     */
    public List<Node> getLists() {
        List<Node> list = new ArrayList<>();
        for (Edge ent : getEdges(RDF.FIRST)) {
            Node start = ent.getNode(0);
            Edge edge = getEdge(RDF.REST, start, 1);
            if (edge == null) {
                list.add(start);
            }
        }
        return list;
    }

    /**
     * Return the root of the graph, when it is a tree (e.g. SPIN Graph)
     */
    public Node getRoot() {
        for (Node node : getBlankNodes()) {
            if (!hasEdge(node, 1)) {
                return node;
            }
        }
        return null;
    }

    public boolean hasEdge(Node node, int i) {
        Iterable<Edge> it = getEdges(node, i);
        return it.iterator().hasNext();
    }

    public List<Node> getList(Node node) {
        List<Node> list = new ArrayList<Node>();
        list(node, list);
        return list;
    }

    public List<IDatatype> getDatatypeList(IDatatype dt) {
        Node node = getNode(dt);
        if (node == null) {
            return null;
        }
        return getDatatypeList(node);
    }

    public List<IDatatype> getDatatypeList(Node node) {
        List<Node> list = getList(node);
        ArrayList<IDatatype> ldt = new ArrayList<>();
        for (Node n : list) {
            ldt.add(value(n));
        }
        return ldt;
    }

    /**
     * node is a list Node compute the list of elements
     */
    void list(Node node, List<Node> list) {
        if (node.getLabel().equals(RDF.NIL)) {
        } else {
            Edge first = getEdge(RDF.FIRST, node, 0);
            if (first != null) {
                list.add(first.getNode(1));
            }
            Edge rest = getEdge(RDF.REST, node, 0);
            if (rest != null) {
                list(rest.getNode(1), list);
            }
        }
    }

    /**
     *
     */
    public IDatatype list(Node node) {
        ArrayList<IDatatype> list = reclist(node);
        if (list == null) {
            return null;
        }
        return DatatypeMap.createList(list);
    }

    public ArrayList<IDatatype> reclist(Node node) {
        if (node.getLabel().equals(RDF.NIL)) {
            return new ArrayList<>();
        } else {
            Edge first = getEdge(RDF.FIRST, node, 0);
            Edge rest = getEdge(RDF.REST, node, 0);
            if (first == null || rest == null) {
                return null;
            }
            ArrayList<IDatatype> list = reclist(rest.getNode(1));
            if (list == null) {
                return null;
            }
            Node val = first.getNode(1);

            if (val.isBlank() && !val.isTriple()) {
                // may be a list
                ArrayList<IDatatype> ll = reclist(val);
                if (ll == null) {
                    // not a list
                    list.add(0, value(val));
                } else {
                    // list
                    list.add(0, DatatypeMap.createList(ll));
                }
            } else {
                list.add(0, value(val));
            }
            return list;
        }
    }

    IDatatype value(Node n) {
        return n.getValue();
    }

    // without duplicates
    public Iterable<Edge> getNodeEdges(Node node) {
        return getDataStore().getDefault().iterate(node, 0);
    }

    public Iterable<Edge> getNodeEdges(Node gNode, Node node) {
        return getDataStore().getNamed().from(gNode).iterate(node, 0);
    }

    public List<EdgeManagerIndexer> getIndexList() {
        return tables;
    }

    public void setIndexList(ArrayList<EdgeManagerIndexer> tables) {
        this.tables = tables;
    }

    public EdgeManagerIndexer getIndex(int n) {
        switch (n) {
            case IGRAPH:
                return getNamedGraphIndex();
            case ILIST:
                return ruleEdgeIndex;
        }
//        if (n + 1 >= tables.size()) {
//            //setIndex(n, new EdgeIndex(this, n));	
//        }
        return getIndexList().get(n);
    }

    void setIndex(int n, EdgeManagerIndexer e) {
        getIndexList().add(n, e);
    }

    public Iterable<Edge> getEdges(Node node, int n) {
        if (node == null) {
            // without NodeManager
            return getSortedEdgesBasic(node, n);
        } else {
            // with NodeManager
            return getIndex(n).getSortedEdges(node);
        }
    }

    // without NodeManager
    public Iterable<Edge> getSortedEdgesBasic(Node node, int n) {
        MetaIterator<Edge> meta = new MetaIterator<Edge>();

        for (Node pred : getSortedProperties()) {
            Iterable<Edge> it = getIndex(n).getEdges(pred, node);
            if (it != null) {
                meta.next(it);
            }
        }
        if (meta.isEmpty()) {
            return new ArrayList<Edge>();
        }
        return meta;
    }

    public Iterable<Edge> getEdges(String p) {
        Node predicate = getPropertyNode(p);
        if (predicate == null) {
            if (isTopRelation(p)) {
                return getEdges();
            }
            return EMPTY;
        }
        return getEdges(predicate);
    }

    public Edge getEdge(String p) {
        Iterator<Edge> it = getEdges(p).iterator();
        if (it.hasNext()) {
            return it.next();
        }
        return null;
    }

    public Iterable<Edge> getEdges(String p, Node n, int i) {
        Node predicate = getPropertyNode(p);
        if (predicate == null) {
            return EMPTY;
        }
        Iterable<Edge> it = getEdges(predicate, n, i);
        if (it == null) {
            return EMPTY;
        }
        return it;
    }

    public Iterable<Edge> getEdges(IDatatype s, IDatatype p, IDatatype o) {
        Node ns = null, np, no = null;
        if (p == null) {
            np = getTopProperty();
        } else {
            np = getPropertyNode(p);
            if (np == null) {
                return EMPTY;
            }
        }
        if (s != null) {
            ns = getNode(s);
        }
        if (o != null) {
            no = getNode(o);
        }
        if (s == null && o != null) {
            return getEdges(np, no, null, 1);
        }
        Iterable<Edge> it = getEdges(np, ns, no, 0);
        if (it == null) {
            return EMPTY;
        }
        return it;
    }

    public Iterable<Edge> getEdges(Node predicate) {
        Iterable<Edge> it = getEdges(predicate, null, 0);
        if (it == null) {
            it = EMPTY;
        }
        return it;
    }

    public int size(Node predicate) {
        if (isTopRelation(predicate)) {
            return size();
        }
        Node pred = getPropertyNode(predicate.getLabel());
        if (pred == null) {
            return 0;
        }
        return getSubjectIndex().size(pred);
    }

    public Node getGraphNode() {
        for (Node node : getGraphNodes()) {
            if (!node.getLabel().startsWith(NSManager.KGRAM)) {
                return node;
            }
        }
        return null;
    }

    public Iterable<Node> getGraphNodes() {
        return graph.values();
    }

    /**
     * from is empty: return defined named graph list from is not empty: return
     * subset of defined named graph member of from
     * <p>
     * When from is empty: iterate standard named graph nodes and when
     * isAllGraphNode() = true include external named graph nodes
     * <p>
     * When from is not empty: include external graph node that are in from
     * because they are explicitly required in the query use case: sparql micro
     * service need external graph node
     */
    public Iterable<Node> getGraphNodes(List<Node> from) {
        if (from.size() > 0) {
            return getTheGraphNodes(from);
        }
        return getTheGraphNodes();
    }

    public Iterable<Node> getTheGraphNodes() {
        return isAllGraphNode() ? getGraphNodesAll() : getGraphNodes();
    }

    Iterable<Node> getTheGraphNodes(List<Node> from) {
        List<Node> list = new ArrayList<>();
        for (Node nn : from) {
            Node target = getGraphNodeWithExternal(nn);
            if (target != null) {
                list.add(target);
            }
        }
        return list;
    }

    public List<Node> getGraphNodesExtern() {
        return new ArrayList<>(0);
    }

    public Iterable<Node> getGraphNodesAll() {
        ArrayList<Node> list = new ArrayList<>();
        for (Node node : getGraphNodes()) {
            list.add(node);
        }
        for (Node node : getGraphNodesExtern()) {
            list.add(node);
        }
        return list;
    }

    public int nbGraphNodes() {
        return graph.size();
    }

    public Iterable<Node> getNodes() {
        return individual.values();
    }

    public Iterable<Node> getBlankNodes() {
        return blank.values();
    }

    public Iterable<Node> getTripleNodes() {
        return triple.values();
    }

    public Hashtable<String, Node> getTripleNodeMap() {
        return triple;
    }

    /**
     * resource & blank TODO: a node may have been deleted (by a delete triple)
     * but still be in the table
     */
    public Iterable<Node> getRBNodes() {
        MetaIterator<Node> meta = new MetaIterator<>();
        meta.next(getNodes());
        meta.next(getBlankNodes());
        return meta;
    }

    public Iterable<Node> getSubjectNodes() {
        MetaIterator<Node> meta = new MetaIterator<>();
        meta.next(getNodes());
        meta.next(getBlankNodes());
        meta.next(getTripleNodes());
        return meta;
    }

    public Iterable<Node> getLiteralNodes() {
        if (valueOut) {
            return vliteral.values();
        }
        return getLiteralNodeManager().values();
    }

    /**
     * return graph vertex: subject/object of asserted edges
     * return iterable of NodeGraph(node, graph)
     * MUST perform n.getNode() to get the node
     * compute graph nodes (only if it has not been already computed)
     */
    public Iterable<Node> getAllNodeIterator() {
        return getNodeGraphIterator();
    }

    public Iterable<Node> getAllNodeIterator2() {
        if (getEventManager().isDeletion()) {
            // recompute existing nodes (only if it has not been already recomputed)
            // iterable NodeGraph(node, graph)
            return getNodeGraphIterator();
        } else {
            // get nodes from basic node tables
            return getNodeIterator();
        }
    }

    /**
     * Iterate nodes from basic graph node tables
     * not exactly graph vertex with rdf star
     *
     * @note: consider nodes from nested triple
     * although they are just quoted
     */
    public Iterable<Node> getNodeIterator() {
        MetaIterator<Node> meta = new MetaIterator<>();
        meta.next(getNodes());
        meta.next(getBlankNodes());
        meta.next(getLiteralNodes());
        meta.next(getTripleNodes());
        return meta;
    }

    /**
     * return iterable of NodeGraph(node, graph)
     * MUST perform n.getNode() to get the node
     */
    public Iterable<Node> getNodeGraphIterator() {
        indexNode();
        return getNodeGraphIndex().getDistinctNodes();
    }

    // return iterable of NodeGraph(node, graph)
    // MUST perform n.getNode() to get the node
    public Iterable<Node> getNodeGraphIterator(Node gNode) {
        if (gNode == null) {
            return getNodeGraphIterator();
        }
        indexNode();
        return getNodeGraphIndex().getNodes(gNode);
    }

    public boolean contains(Node graph, Node node) {
        indexNode();
        return getNodeGraphIndex().contains(graph, node);
    }

    public NodeGraphIndex getNodeGraphIndex() {
        return nodeGraphIndex;
    }

    /**
     * May infer datatype from property range
     */
    public Node addLiteral(String pred, String label, String datatype, String lang) {
        IDatatype dt = createLiteral(pred, label, datatype, lang);
        if (dt == null) {
            return null;
        }
        return addNode(dt);
    }

    /**
     * May infer datatype from property range
     */
    public IDatatype createLiteral(String pred, String label, String datatype, String lang) {
        String range = null;
        if (lang == null
                && getEntailment() != null && getEntailment().isDatatypeInference()) {
            range = getEntailment().getRange(pred);
            if (range != null
                    && !range.startsWith(Entailment.XSD)) {
                range = null;
            }
        }
        if (datatype == null) {
            if (range != null) {
                datatype = range;
            }
        }

        return DatatypeMap.createLiteral(label, datatype, lang);
    }

    public String newBlankID() {
        if (isSkolem) {
            return skolem(blankID());
        } else {
            return blankID();
        }
    }

    public String newTripleReferenceID() {
        return TRIPLE_REF + triplerefid++;
    }

    synchronized String blankID() {
        return BLANK + blankid++;
    }

    public String skolem(String id) {
        String str = values.getKey(key + id);
        return SKOLEM + str;
    }

    public IDatatype skolem(IDatatype dt) {
        if (dt.isTriple()) {
            return dt;
        }
        if (!dt.isBlank()) {
            return dt;
        }
        String id = skolem(dt.getLabel());
        return createSkolem(id);
    }

    public Node skolem(Node node) {
        if (node.isTriple()) {
            return node;
        }
        if (!node.isBlank()) {
            return node;
        }
        String id = skolem(node.getLabel());
        return NodeImpl.create(createSkolem(id), this);
    }

    IDatatype createSkolem(String id) {
        return DatatypeMap.createSkolem(id);
    }

    public void deleteGraph(String name) {
        graph.remove(getID(name));
    }

    void indexNode(IDatatype dt, Node node) {
        index(dt, node);

        // save values to other medias other than RAM
        if (storable(dt)) {
            dt.setValue(dt.getLabel(), node.getIndex(), storageMgr);
        }
    }

    void index(IDatatype dt, Node node) {
        if (node.getIndex() == -1) {
            node.setIndex(nodeIndex++);
        }
    }

    //check if store dt to file
    boolean storable(IDatatype dt) {

        // check storage manager
        boolean r = (storageMgr != null) && storageMgr.enabled() && (dt != null);
        if (!r) {
            return false;
        }

        // check data type
        r &= DatatypeMap.persistentable(dt);

        // check string length
        r &= storageMgr.check(dt.getLabel());

        return r;
    }

    // ==== example: how to set up parameters ====
    // Graph g = Graph.create();
    // Parameters params = Parameters.create();
    // params.add(Parameters.type.MAX_LIT_LEN, 128);
    // g.setPersistent(IOperation.STORAGE_FILE, params);
    public void setStorage(int type, Parameters params) {
        storageMgr = StorageFactory.create(type, params);
        storageMgr.enable(true);
    }

    public void setStorage(int type) {
        this.setStorage(type, null);
    }

    public IStorage getStorageMgr() {
        return this.storageMgr;
    }

    /**
     * Only for new node that does not exist
     */
    Node buildNode(IDatatype dt) {
        return createNode(getKey(dt), dt);
    }

    Node createNode(String key, IDatatype dt) {
        Node node;
        if (valueOut) {
            node = NodeImpl.create(dt, this);
            node.setKey(key);
            values.setValue(key, dt);
        } else {
            node = NodeImpl.create(dt, this);
        }

        return node;
    }

    public IDatatype getValue(Node node) {
        return values.getValue(node.getKey());
    }

    // resource nodes
    public Node createNode(String name) {
        IDatatype dt = DatatypeMap.createResource(name);
        if (dt == null) {
            return null;
        }
        return buildNode(dt);
    }

    /**
     * **************************************************************
     * <p>
     * Graph operations
     * <p>
     * **************************************************************
     */
    public boolean compare(Graph g) {
        return compare(g, false, false);
    }

    public boolean compare(Graph g, boolean isGraph) {
        return compare(g, isGraph, false);
    }

    public boolean compare(Graph g2, boolean isGraph, boolean detail) {
        prepare();
        g2.prepare();
        return new GraphCompare(this, g2).compare(isGraph, detail);
    }

    /**
     * Create a graph for each named graph
     */
    public List<Graph> split() {

        if (graph.size() == 1) {
            ArrayList<Graph> list = new ArrayList<Graph>();
            list.add(this);
            return list;
        }

        return gSplit();
    }

    List<Graph> gSplit() {

        GTable map = new GTable();

        for (Edge ent : getEdges()) {
            Graph g = map.getGraph(ent.getGraph());
            g.addEdgeWithNode(ent);
        }

        ArrayList<Graph> list = new ArrayList<Graph>();
        for (Graph g : map.values()) {
            list.add(g);
        }

        return list;

    }

    public List<Edge> getEdgeList(Node n) {
        ArrayList<Edge> list = new ArrayList<Edge>();
        for (Edge e : getEdges(n, 0)) {
            list.add(e);
        }
        return list;
    }

    /**
     * Without rule entailment
     */
    public List<Edge> getEdgeListSimple(Node n) {
        ArrayList<Edge> list = new ArrayList<Edge>();
        for (Edge e : getEdges(n, 0)) {
            if (!getProxy().isRule(e)) {
                list.add(e);
            }
        }
        return list;
    }

    /*
     * ***************************************************************
     *
     * Update
     *
     ****************************************************************
     */
    public Edge insert(Edge ent) {
        return addEdge(ent);
    }

    public List<Edge> delete(Edge edge) {
        List<Edge> res = null;

        if (edge.getGraph() == null) {
            res = deleteAll(edge);
        } else {
            Edge ee = basicDelete(edge);
            if (ee != null) {
                res = new ArrayList<>();
                res.add(ee);
                getEventManager().process(Event.Delete, ee, edge);
            }
        }

        if (res != null) {
            logger.info("" + edge);
            logger.info("" + res);
            deleted(res);
        }
        return res;
    }

    public List<Edge> delete(Edge edge, List<Constant> from) {
        List<Edge> res = null;

        for (Constant str : from) {
            Node node = getGraphNode(str.getLabel());

            if (node != null) {
                fac.setGraph(edge, node);
                Edge ent = basicDelete(edge);
                if (ent != null) {
                    if (res == null) {
                        res = new ArrayList<>();
                    }
                    res.add(ent);
                    getEventManager().process(Event.Delete, ent, edge);
                }
            }
        }

        if (res != null) {
            logger.info("" + edge.getEdgeLabel());
            logger.info("" + res);
            deleted(res);
        }
        return res;
    }

    /**
     * Does not delete nodes
     */
    Edge basicDelete(Edge edge) {
        Edge res = null;

        for (EdgeManagerIndexer ie : getIndexList()) {
            Edge ent = ie.delete(edge);
            if (ent != null) {
                res = ent;
            }
        }
        return res;
    }

    /**
     * delete occurrences of this edge in all graphs
     */
    List<Edge> deleteAll(Edge edge) {
        ArrayList<Edge> res = null;
        Node graphName = null;
        for (Node graph : getGraphNodes()) {
            edge.setGraph(graph);
            Edge ent = basicDelete(edge);
            if (ent != null) {
                if (res == null) {
                    res = new ArrayList<>();
                }
                res.add(ent);
                graphName = ent.getGraph();
                getEventManager().process(Event.Delete, ent, edge);
            }
        }
        if (graphName != null) {
            edge.setGraph(graphName);
        }
        return res;
    }

    /**
     * This list of edges has been deleted
     * Notify all listeners of the deletion
     */
    void deleted(List<Edge> list) {

        for (EdgeChangeListener el : this.edgeChangeListeners) {
            el.onBulkEdgeDelete(list);
        }

        for (Edge edge : list) {
            for (int i = 0; i < edge.nbNode(); i++) {
                delete(edge.getNode(i));
            }
        }
    }

    void delete(Node node) {
        // TODO: Delete its nodes from tables if needed
    }

    // clear all except graph names.
    // they must be cleared explicitely
    public void clear() {
        clearNodeIndex();
        clearNodes();
        for (EdgeManagerIndexer t : getIndexList()) {
            t.clear();
        }
        manager.onClear();
        clearDistance();

        setIndexable(true);
        getEventManager().initStatus();

        size = 0;
        if (storageMgr != null) {
            storageMgr.clean();
        }
    }

    void clearNodes() {
        individual.clear();
        blank.clear();
        triple.clear();
        getLiteralNodeManager().clear();
        property.clear();
    }

    public boolean clearDefault() {
        clear();
        return true;
    }

    public boolean clearNamed() {
        clear();
        return true;
    }

    public boolean dropGraphNames() {

        if (this.graph.isEmpty()) {
            return false;
        }

        this.graph.clear();
        return true;
    }

    public boolean clear(String uri, boolean isSilent) {
        return this.clear(uri);
    }

    public boolean clear(String graph_name) {
        if (graph_name != null) {
            Node gg = getGraphNode(graph_name);
            if (gg != null) {
                getEventManager().process(Event.Delete, gg);
                getIndex(IGRAPH).clear(gg);
            }
        }

        return true;
    }

    public boolean update(String source, String target, boolean isSilent, GRAPH_OPERATION mode) {
        Node g1 = getGraphNode(source);
        Node g2 = getGraphNode(target);

        if (g1 == null) {
            return false;
        }
        getEventManager().process(Event.Insert);
        if (g2 == null) {
            g2 = addGraph(target);
        }

        switch (mode) {
            case ADD:
                getIndex(IGRAPH).add(g1, g2);
                break;
            case MOVE:
                getIndex(IGRAPH).move(g1, g2);
                break;
            case COPY:
                getIndex(IGRAPH).copy(g1, g2);
                break;

        }

        return true;
    }

    public boolean add(String source, String target, boolean isSilent) {
        return update(source, target, isSilent, GRAPH_OPERATION.ADD);
    }

    public boolean move(String source, String target, boolean isSilent) {
        return update(source, target, isSilent, GRAPH_OPERATION.MOVE);
    }

    public boolean copy(String source, String target, boolean isSilent) {
        return update(source, target, isSilent, GRAPH_OPERATION.COPY);
    }

    synchronized public Distance setClassDistance() {
        if (classDistance != null) {
            return classDistance;
        }
        setClassDistance(Distance.classDistance(this));
        return classDistance;
    }

    public Distance getClassDistance() {
        return classDistance;
    }

    /**
     * *******************************************************
     * <p>
     * Distance
     * <p>
     * ******************************************************
     */
    public void setClassDistance(Distance distance) {
        this.classDistance = distance;
    }

    synchronized public Distance setPropertyDistance() {
        if (propertyDistance != null) {
            return propertyDistance;
        }
        setPropertyDistance(Distance.propertyDistance(this));
        return propertyDistance;
    }

    public Distance getPropertyDistance() {
        return propertyDistance;
    }

    public void setPropertyDistance(Distance distance) {
        this.propertyDistance = distance;
    }

    /**
     * Add a copy of edge Use case: edge comes from another graph,
     * create a local copy of nodes
     */
    public Edge copy(Edge edge) {
        Node g = basicAddGraph(edge.getGraph());
        Node p = basicAddProperty(edge.getEdgeNode().getLabel());

        ArrayList<Node> list = new ArrayList<>();

        // nbNodeIndex() exclude metadata TripleNode as getNode(2)
        for (int i = 0; i < edge.nbNodeIndex(); i++) {
            Node n = addNode(edge.getNode(i).getValue());
            list.add(n);
        }
        Edge e = addEdge(g, p, list);
        return e;
    }

    /**
     * **************************************************
     *
     * User API
     *
     * TODO: no code here, use call to basic methods secure addEdge wrt
     * addGraph/addProperty api with IDatatype
     *
     * *************************************************
     */

    /**
     * TODO: setUpdate(true)
     */
    public Edge copy(Node gNode, Node pred, Edge ent) {
        Edge e = fac.copy(gNode, pred, ent);
        Edge res = add(e);
        return res;
    }

    public void copy(Graph g) {
        copyNode(g);
        for (Edge ent : g.getEdges()) {
            copy(ent);
        }
    }

    void copyNode(Graph g) {
    }

    public Graph copy() {
        Graph g = empty();
        g.copy(this);
        return g;
    }

    public Graph empty() {
        Graph g = create();
        g.inherit(this);
        return g;
    }

    public Graph construct() {
        Graph g = create();
        g.setEdgeMetadata(isEdgeMetadata());
        return g;
    }

    void inherit(Graph g) {
        setSkolem(g.isSkolem());
    }

    public Graph union(Graph g) {
        Graph gu = Graph.create();
        gu.copy(this);
        gu.copy(g);
        gu.init();
        return gu;
    }

    public Graph merge(Graph g) {
        copy(g);
        init();
        return this;
    }

    void copyEdge(Edge ent) {
    }

    /**
     * Add edge and add it's nodes
     * Node MUST be graph node
     */
    public Edge add(Node source, Node subject, Node predicate, Node value) {
        Edge e = fac.create(source, subject, predicate, value);
        Edge ee = addEdgeWithNode(e);
        return ee;
    }

    // Node MAY not be graph node
    // It will be replaced by graph node
    public Edge insert(Node s, Node p, Node o) {
        return insert(null, s, p, o);
    }

    // Node MAY not be graph node
    // It will be replaced by graph node
    public Edge insert(Node g, Node s, Node p, Node o) {
        if (g == null) {
            g = addDefaultGraphNode();
        }
        Edge e = fac.create(g, s, p, o);
        return insertEdgeWithTargetNode(e);
    }

    /**
     * Add edge and add it's nodes
     * xt:insert
     */
    public Edge insert(IDatatype subject, IDatatype predicate, IDatatype value) {
        return insert(null, subject, predicate, value);
    }

    public Edge insert(IDatatype source, IDatatype subject, IDatatype predicate, IDatatype value) {
        return insert(source == null ? addDefaultGraphNode() : createNode(source),
                createNode(subject), createNode(predicate), createNode(value));
    }

    public List<Edge> delete(Node s, Node p, Node o) {
        return delete(null, s.getDatatypeValue(), p.getDatatypeValue(), o.getDatatypeValue());
    }

    public List<Edge> delete(Node g, Node s, Node p, Node o) {
        return delete(g == null ? null : g.getDatatypeValue(),
                s.getDatatypeValue(), p.getDatatypeValue(), o.getDatatypeValue());
    }

    public List<Edge> delete(IDatatype subject, IDatatype predicate, IDatatype value) {
        return delete(null, subject, predicate, value);
    }

    public List<Edge> delete(IDatatype source, IDatatype subject, IDatatype predicate, IDatatype value) {
        Edge e = createDelete(source, subject, predicate, value);
        List<Edge> list = delete(e);
        return list;
    }

    /**
     * Add Edge, not add nodes
     */
    public Edge addEdge(Node source, Node subject, Node predicate, Node value) {
        Edge e = fac.create(source, subject, predicate, value);
        Edge ee = addEdge(e);
        if (ee != null) {
            return ee;
        }
        return null;
    }

    public Edge addEdge(Node subject, Node predicate, Node value) {
        Node g = addDefaultGraphNode();
        return addEdge(g, subject, predicate, value);
    }

    // tuple
    public Edge addEdge(Node source, Node predicate, List<Node> list) {
        Edge e;
        if (list.size() == 2) {
            e = fac.create(source, list.get(0), predicate, list.get(1));
        } else {
            e = fac.create(source, predicate, list);
        }

        Edge ee = addEdge(e);
        if (ee != null) {
            return ee;
        }
        return null;
    }

    /**
     * Graph in itself is not considered as a graph node for SPARQL path unless
     * explicitely referenced as a subject or object Hence ?x :p* ?y does not
     * return named graph nodes
     */
    public Node addGraph(String label) {
        return basicAddGraph(label);
    }

    public Node addGraph(String label, boolean bnode) {
        return basicAddGraph(label, bnode);
    }

    public Node addDefaultGraphNode() {
        return basicAddGraphNode(defaultGraph);
    }

    public boolean isDefaultGraphNode(Node g) {
        return g == defaultGraph;
    }

    public boolean isDefaultGraphNode(String name) {
        return name.equals(Entailment.DEFAULT);
    }

    public Node getDefaultGraphNode() {
        return defaultGraph;
    }

    public IDatatype getDefaultGraphDatatypeValue() {
        return getDefaultGraphNode().getDatatypeValue();
    }

    public Node addRuleGraphNode() {
        return basicAddGraphNode(ruleGraph);
    }

    public Node getRuleGraphNode() {
        return ruleGraph;
    }

    public Node addConstraintGraphNode() {
        return basicAddGraphNode(constraintGraph);
    }

    public Node getConstraintGraphNode() {
        return constraintGraph;
    }

    public Graph getConstraintGraph() {
        return this;
    }

    public boolean isRuleGraphNode(Node node) {
        return node == ruleGraph;
    }

    public Node addResource(String label) {
        return basicAddResource(label);
    }

    /**
     * Property in itself is not considered as a graph node for SPARQL path
     * unless explicitely referenced as a subject or object Hence ?x :p* ?y does
     * not return property nodes
     */
    public Node addProperty(String label) {
        return basicAddProperty(label);
    }

    /**
     * label *must* have been generated by newBlankID()
     */
    public Node addBlank(String label) {
        if (isSkolem) {
            return basicAddResource(label);
        } else {
            return basicAddBlank(label);
        }
    }

    public Edge beforeInsert(Edge edge) {
        return edge;
    }

    public Node addTripleReference() {
        return addTripleReference(newTripleReferenceID());
    }

    public Node addTripleReference(String label) {
        return basicAddTripleReference(label);
    }

    public Node addTripleReference(Node s, Node p, Node o) {
        if (Property.getBooleanValue(Property.Value.RDF_STAR_TRIPLE)) {
            return basicAddTripleReference(s, p, o);
        }
        return basicAddTripleReference(reference(s, p, o));
    }

    public Node getTripleReference(Node s, Node p, Node o) {
        return getTripleNode(reference(s, p, o));
    }

    public Node getTripleReference(Edge edge) {
        return getTripleNode(reference(edge.getSubjectNode(), edge.getPropertyNode(), edge.getObjectNode()));
    }

    public IDatatype createTripleReference(Node s, Node p, Node o) {
        return createTripleReference(reference(s, p, o));
    }

    public IDatatype createTripleReference(Edge edge) {
        return createTripleReference(edge.getSubjectNode(), edge.getPropertyNode(), edge.getObjectNode());
    }

    /**
     * generate unique reference node ID for given s p o
     * pragma: nodes MUST have been inserted in the graph to have an index
     * _:ti.j.k where i, j, k are node index
     */
    public String reference(Node s, Node p, Node o) {
        return String.format("%s%s.%s.%s", TRIPLE_REF, reference(s), reference(p), reference(o));
    }

    public String reference(Node n) {
        IDatatype dt = n.getValue();
        if (dt.isURI()) {
            return Integer.toString(n.getIndex());
        }
        if (dt.isNumber()) {
            return referenceNumber(dt);
        }
        if (dt.isBoolean()) {
            // distinguish true from 1
            return String.format("b%s", dt.getLabel());
        }
        // dates may also have same index but different labels, see isDate() above
        // date with Z and date with +00:00 have same index (same value) but different labels
        // they should have different ID
        if (dt.isDate()) {
            if (DatatypeMap.getTZ(dt).equals("Z")) {
                return String.format("d%s", n.getIndex());
            }
        }
        return Integer.toString(n.getIndex());
    }

    // 1 and 1.0 may have same index -> consider value to differentiate them
    String referenceNumber(IDatatype dt) {
        return String.format("%s(%s)", shortDatatypeLabel(dt), dt.getLabel());
    }

    String shortDatatypeLabel(IDatatype dt) {
        return dt.getDatatype().getLabel().substring(NSManager.XSD_LENGTH, NSManager.XSD_LENGTH + 3);
    }

    public IDatatype createTripleReference() {
        return createTripleReference(newTripleReferenceID());
    }

    IDatatype createTripleReference(String label) {
        return DatatypeMap.createTripleReference(label);
    }

    public IDatatype createBlank(String label) {
        if (isSkolem) {
            return createSkolem(label);
        } else {
            return DatatypeMap.createBlank(label);
        }
    }

    public Node addBlank() {
        return addBlank(newBlankID());
    }

    public Node addTripleName() {
        return addBlank();
    }

    public Node addLiteral(String label, String datatype, String lang) {
        IDatatype dt = DatatypeMap.createLiteral(label, datatype, lang);
        if (dt == null) {
            return null;
        }
        return addNode(dt);
    }

    public Node addLiteral(String label, String datatype) {
        IDatatype dt = DatatypeMap.createLiteral(label, datatype, null);
        if (dt == null) {
            return null;
        }
        return addNode(dt);
    }

    public Node addLiteral(String label) {
        return addLiteral(label, null, null);
    }

    public Node addLiteral(int n) {
        return addNode(DatatypeMap.newInstance(n));
    }

    public Node addLiteral(long n) {
        return addNode(DatatypeMap.newInstance(n));
    }

    public Node addLiteral(double n) {
        return addNode(DatatypeMap.newInstance(n));
    }

    public Node addLiteral(float n) {
        return addNode(DatatypeMap.newInstance(n));
    }

    public Node addLiteral(boolean n) {
        return addNode(DatatypeMap.newInstance(n));
    }

    /**
     * Generate a unique tag for each triple
     */
    Node tag() {
        IDatatype dt = DatatypeMap.newInstance(tagString());
        Node tag = getNode(dt, true, true);
        return tag;
    }

    /**
     * *******************************************************
     */

    public void tag(Edge ent) {
        fac.tag(ent);
    }

    String tagString() {
        Tagger t = getTagger();
        if (t == null) {
            return key + tagCount++;
        }
        return t.tag();
    }

    public boolean hasTag() {
        return hasTag;
    }

    boolean needTag(Edge ent) {
        return hasTag()
                && ent.nbNode() == TAGINDEX
                && !getProxy().isEntailed(ent.getGraph());
    }

    public void setTag(boolean b) {
        hasTag = b;
        if (b) {
            setTuple(true);
        }
    }

    /**
     * This log would be used to broadcast deletion to peers
     */
    public void logDelete(Edge ent) {
        if (getListenerList() != null) {
            for (GraphListener gl : getListenerList()) {
                gl.delete(this, ent);
            }
        }
    }

    public void logInsert(Edge ent) {
        if (getListenerList() != null) {
            for (GraphListener gl : getListenerList()) {
                gl.insert(this, ent);
            }
        }
    }

    public void declareUpdate(boolean b) {
        for (EdgeManagerIndexer ind : getIndexList()) {
            ind.declareUpdate(b);
        }
    }

    public void logStart(Query q) {
        if (getListenerList() != null) {
            for (GraphListener gl : getListenerList()) {
                gl.start(this, q);
            }
        }
    }

    public void logFinish(Query q) {
        logFinish(q, null);
    }

    public void logFinish(Query q, Mappings m) {
        if (getListenerList() != null) {
            for (GraphListener gl : getListenerList()) {
                gl.finish(this, q, m);
            }
        }
    }

    public void logLoad(String path) {
        if (getListenerList() != null) {
            for (GraphListener gl : getListenerList()) {
                gl.load(path);
            }
        }
    }

    public boolean onInsert(Edge ent) {
        if (getListenerList() != null) {
            for (GraphListener gl : getListenerList()) {
                if (!gl.onInsert(this, ent)) {
                    return false;
                }
            }
        }
        return true;
    }

    /**
     * Check if query may succeed on graph PRAGMA: no RDFS entailments, simple
     * RDF match
     */
    public boolean check(Query q) {
        return new QueryCheck(this).check(q);
    }

    // overloaded by GraphStore
    public void shareNamedGraph(Graph g) {
    }

    public Collection<String> getNames() {
        return new ArrayList<>(0);
    }

    public Graph getNamedGraph(String name) {
        return null;
    }

    public Graph setNamedGraph(String name, Graph g) {
        return this;
    }

    public Dataset getDataset() {
        Dataset ds = Dataset.create();
        for (Node node : getGraphNodes()) {
            ds.addFrom(node.getLabel());
            ds.addNamed(node.getLabel());
        }
        return ds;
    }

    public Graph getRuleGraph(boolean constraint) {
        return this;
    }

    public Node getRuleGraphName(boolean constraint) {
        return (constraint && CONSTRAINT_NAMED_GRAPH) ? addConstraintGraphNode() : addRuleGraphNode();
    }

    public boolean isMetadata() {
        return metadata;
    }

    public void setMetadata(boolean metadata) {
        this.metadata = metadata;
    }

    public boolean isMetadataNode() {
        return isEdgeMetadata() || isMetadata();
    }

    public boolean isFormerMetadata() {
        return isMetadataNode() && !Property.getBooleanValue(Property.Value.RDF_STAR_TRIPLE);
    }

    /**
     * @Draft For each triple pattern: Search if there exists graph name,
     * subject, property, object in the graph with similar URI
     * mode=message&param=sv:distance~n => levenshtein distance <= n
     */
    public JSONObject match(ASTQuery ast) {
        return match(ast, 1);
    }

    public JSONObject match(ASTQuery ast, int d) {
        return new GraphDistance(this).match(ast, d);
    }

    public JSONObject cardinality(ASTQuery ast) {
        return new GraphDistance(this).cardinality(ast);
    }

    public SortedMap<IDatatype, Node> getLiteralNodeManager() {
        return literalNodeManager;
    }

    public void setLiteralNodeManager(SortedMap<IDatatype, Node> literal) {
        this.literalNodeManager = literal;
    }

    public SortedMap<IDatatype, Node> getLiteralIndexManager() {
        return literalIndexManager;
    }

    public void setLiteralIndexManager(SortedMap<IDatatype, Node> sliteral) {
        this.literalIndexManager = sliteral;
    }

    public boolean isAllGraphNode() {
        return allGraphNode;
    }

    public void setAllGraphNode(boolean allGraphNode) {
        this.allGraphNode = allGraphNode;
    }

    public EdgeManagerIndexer getSubjectIndex() {
        return subjectIndex;
    }

    void setSubjectIndex(EdgeManagerIndexer table) {
        this.subjectIndex = table;
    }

    EdgeManagerIndexer getNamedGraphIndex() {
        return namedGraphIndex;
    }

    void setNamedGraphIndex(EdgeManagerIndexer tgraph) {
        this.namedGraphIndex = tgraph;
    }

    public List<GraphListener> getListenerList() {
        return listenerList;
    }

    public void setListenerList(List<GraphListener> listenerList) {
        this.listenerList = listenerList;
    }

    public enum GRAPH_OPERATION {
        COPY, MOVE, ADD, CLEAR
    }

    /**
     * With CompareNode: manage 1, 01, 1.0 as different Node (with same index)
     * With CompareIndex: manage IDatatype(1) IDatatype(01) IDatatype(1.0) with
     * same index
     * With CompareIndexStrict: manage IDatatype(1) IDatatype(01)
     * with same index and 1.0 with different index (sparql compliant)
     */
    public class TreeNode extends TreeMap<IDatatype, Node> {

        // allocate Node, sameTerm semantics
        // 1 and 01 and 1.0 have different Node
        public TreeNode() {
            super(new CompareNode());
        }

        // allocate Node index
        TreeNode(boolean entailment) {
            super((entailment)
                    ? // with datatype entailment
                    // index(1) = index(01) = index(1.0)
                    // same value => same index
                    // integer|decimal vs integer|decimal => same index
                    // integer|decimal vs double|float    => different index
                    new CompareWithDatatypeEntailment() :
                    // without datatype entailment
                    // index(1) = index(01) != index(1.0)
                    // different datatype => different index
                    new CompareWithoutDatatypeEntailment());
        }

        void put(Node node) {
            put(node.getDatatypeValue(), node);
        }

        boolean contains(Node node) {
            return containsKey(node.getDatatypeValue());
        }
    }

    /**
     * Comparator for Node allocation where 1 and 01 have different Node with same Node index
     * This Comparator enables to retrieve an occurrence of a given Literal
     * already existing in graph in such a way that two occurrences of same
     * Literal be represented by same Node It represents (1 integer) and (01
     * integer) as two different nodes that will be assigned the same node index
     * in order to join in SPARQL
     */
    class CompareNode implements Comparator<IDatatype> {

        CompareNode() {
        }

        // sameTerm semantics, strict order, 1 != 01 (to get different Node)
        @Override
        public int compare(IDatatype dt1, IDatatype dt2) {
            int res = dt1.compareTo(dt2);
            return res;
        }
    }

    class GTable extends HashMap<Node, Graph> {

        public Graph getGraph(Node gNode) {
            Graph g = get(gNode);
            if (g == null) {
                g = Graph.create();
                put(gNode, g);
            }
            return g;
        }
    }

}<|MERGE_RESOLUTION|>--- conflicted
+++ resolved
@@ -51,11 +51,6 @@
         fr.inria.corese.core.sparql.api.Graph,
         Graphable, TripleStore {
 
-<<<<<<< HEAD
-    private static Logger logger = LoggerFactory.getLogger(Graph.class);
-    private static final String SHAPE_CONFORM = NSManager.SHAPE + "conforms";
-=======
->>>>>>> 8542c38f
     public static final String SYSTEM = ExpType.KGRAM + "system";
     public static final String TOPREL = fr.inria.corese.core.sparql.triple.cst.RDFS.RootPropertyURI;
     public static final int IGRAPH = -1;

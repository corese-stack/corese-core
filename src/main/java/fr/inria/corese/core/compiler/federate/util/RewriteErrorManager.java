--- conflicted
+++ resolved
@@ -9,11 +9,7 @@
  *
  */
 public class RewriteErrorManager {
-<<<<<<< HEAD
     final static String NL = "\n";
-=======
-    static final String NL = System.getProperty("line.separator");
->>>>>>> c4a681f3
     private List<RewriteError> errorList;
 
 

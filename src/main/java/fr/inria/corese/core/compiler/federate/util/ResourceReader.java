--- conflicted
+++ resolved
@@ -56,16 +56,10 @@
                 fq.close();
                 break;
             }
-<<<<<<< HEAD
             if (isnl){
                 sb.append("\n");
             }
             else {
-=======
-            if (isnl) {
-                sb.append(System.getProperty("line.separator"));
-            } else {
->>>>>>> c4a681f3
                 isnl = true;
             }
             sb.append(str);

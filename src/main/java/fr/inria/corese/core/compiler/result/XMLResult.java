--- conflicted
+++ resolved
@@ -40,20 +40,8 @@
 @Deprecated
 public class XMLResult {
 
-<<<<<<< HEAD
-    private static Logger logger = LoggerFactory.getLogger(XMLResult.class);
     static final String NL = "\n";
-
-    // create target Node
-    Producer producer;
-    // create query Node
-    	private fr.inria.corese.core.compiler.parser.Compiler compiler;
-    HashMap<String, Integer> table;
-    ArrayList<Node> varList;
-=======
-    static final String NL = System.getProperty("line.separator");
     private static final Logger logger = LoggerFactory.getLogger(XMLResult.class);
->>>>>>> c4a681f3
     private static final int UNKNOWN = -1;
     private static final int RESULT = 1;
     private static final int BINDING = 2;

package fr.inria.corese.core.extension;

import fr.inria.corese.compiler.eval.QuerySolverVisitor;
import fr.inria.corese.core.Graph;
import fr.inria.corese.core.load.LoadException;
import fr.inria.corese.core.load.Service;
import fr.inria.corese.core.logic.Distance;
import fr.inria.corese.core.print.LogManager;
import fr.inria.corese.core.query.Construct;
import fr.inria.corese.core.query.QueryProcess;
import fr.inria.corese.core.rule.Cleaner;
import fr.inria.corese.core.rule.RuleEngine;
import fr.inria.corese.core.visitor.solver.QuerySolverVisitorRule;
import fr.inria.corese.kgram.api.core.Edge;
import fr.inria.corese.kgram.api.core.Node;
import fr.inria.corese.kgram.api.query.ProcessVisitor;
import fr.inria.corese.kgram.core.Mappings;
import fr.inria.corese.kgram.core.ProcessVisitorDefault;
import fr.inria.corese.kgram.core.Query;
import fr.inria.corese.sparql.api.IDatatype;
import fr.inria.corese.sparql.datatype.DatatypeMap;
import fr.inria.corese.sparql.exceptions.EngineException;
import fr.inria.corese.sparql.exceptions.SafetyException;
import fr.inria.corese.sparql.triple.function.term.Binding;
import fr.inria.corese.sparql.triple.function.term.TermEval;
import fr.inria.corese.sparql.triple.parser.ASTQuery;
import fr.inria.corese.sparql.triple.parser.Access;
import fr.inria.corese.sparql.triple.parser.Access.Feature;
import fr.inria.corese.sparql.triple.parser.Access.Level;
import fr.inria.corese.sparql.triple.parser.Context;
import fr.inria.corese.sparql.triple.parser.context.ContextLog;
import java.io.IOException;
import java.util.Enumeration;
import org.slf4j.Logger;
import org.slf4j.LoggerFactory;


/**
 * Generic Java Extension function public class
 * prefix fun: <function://fr.inria.corese.core.extension.Extension>
 * fun:test(xt:graph())
 * 
 * Provide access to query execution environment
 * 
 * @author Olivier Corby, Wimmics INRIA I3S, 2020
 */
public class Extension extends Core {
    private static Logger logger = LoggerFactory.getLogger(Extension.class);
    
    static Extension singleton;
    
    static {
        singleton = new Extension();
    }
    
//    public static Extension singleton() {
//        return singleton;
//    }
    
    Binding getBinding() {
        if (getEnvironment() == null) {
            return null;
        }
        return (Binding) getEnvironment().getBind();
    }
    
    // inherit access level from Binding
    Context getCreateContext() {
        Binding b = getBinding();
        if (b == null) {
            return new Context(Level.DEFAULT);
        }
        return new Context(b.getAccessLevel());
    }
    
    ContextLog getLog() {
        return getBinding().getLog();
    }
    
    public IDatatype getContextLog() {
        if (getLog() == null) {
            return null;
        }
        return DatatypeMap.createObject(getLog());
    }
    
    public IDatatype getMessage() {
        String url = getLog().getMessage();
        if (url == null) {
            return null;
        }
        String text = new Service().getString(url);
        if (text == null || text.isEmpty()) {
            return null;
        }
        return DatatypeMap.json(text);
    }
    
    /**
     * Service evaluation report graph recorded in ContextLog 
     */
    public IDatatype getLogGraph() {
        if (getLog() == null) {
            return null;
        }
        LogManager man = new LogManager(getLog());
        try {
            Graph g = man.parse();
            return DatatypeMap.createObject(g);
        } catch (LoadException ex) {
            logger.error(ex.getMessage());
            return null;
        }
    }
    
    public IDatatype getLogURL() {
        if (getLog() == null || getLog().getLink() == null) {
            return null;
        }
        return DatatypeMap.newResource(getLog().getLink());
    }

       
    public IDatatype parse(IDatatype dt) throws EngineException {
        Context c = getCreateContext();
        if (Access.reject(Feature.LDSCRIPT_SPARQL, c.getLevel())) {
            throw new SafetyException(TermEval.SPARQL_MESS);
        }
        ASTQuery ast = parseQuery(dt.getLabel(), c);
        if (ast == null) { 
            return null;
        }
        return DatatypeMap.createObject(ast);
    }
    
    ASTQuery parseQuery(String str, Context c) throws EngineException {
        QueryProcess exec = QueryProcess.create();
        Query q = exec.compile(str, c);
        return  q.getAST();
    }
        
        
   
    IDatatype imports(IDatatype dt, IDatatype pub) {
        return imports(dt, pub.booleanValue());
    }
    
    IDatatype imports(IDatatype dt, boolean pub) {
        QueryProcess exec = QueryProcess.create();
        try {
            boolean b = exec.imports(dt.getLabel(), pub);
            return DatatypeMap.newInstance(b);
        }
        catch (EngineException ex) {
            logger.error(ex.getMessage());
            return DatatypeMap.FALSE;
        }
    }
    

    
    
    public IDatatype list(IDatatype dt) {
        if (dt.getObject() != null && dt.getObject() instanceof Enumeration) {
            return DatatypeMap.newList((Enumeration)dt.getObject());
        }
        if (dt.getObject() != null && dt.getObject() instanceof Object[]) {
            return DatatypeMap.newList((Object[])dt.getObject());
        }
        return DatatypeMap.list();
    }  
          
    public IDatatype allEntailment(IDatatype dt) {
        Construct.setAllEntailment(dt.booleanValue());
        return dt;
    }
    
    
     public IDatatype distance(IDatatype dt1, IDatatype dt2) { 
         return distance(dt1, dt2, null);
     }

    
     public IDatatype distance(IDatatype dt1, IDatatype dt2, IDatatype dt) {
        Graph g = getGraph();
        Node n1 = g.getNode(dt1);
        Node n2 = g.getNode(dt2);
        if (n1 == null || n2 == null) {
            return getValue(Integer.MAX_VALUE);
        }

        Distance distance = g.getClassDistance();
        if (distance == null || (dt != null && ! distance.getSubClassOf().equals(dt.getLabel()))) {
            distance = new Distance(g);
            distance.setStep(1);
            if (dt != null) {
                distance.setSubClassOf(dt.getLabel());
            }            
            distance.start();
            g.setClassDistance(distance);
        }
        double dd = distance.distance(n1, n2);
        return getValue(dd);
    }
    
    
    
    
    // clean OWL ontology: remove duplicate statements
    public IDatatype clean() {
        Cleaner clean = new Cleaner(getGraph());
        clean.setVisitor(new QuerySolverVisitorRule(new RuleEngine(), getEval()));
        try {
            clean.clean();
        } catch (IOException | LoadException | EngineException ex) {
            logger.error(ex.getMessage());
<<<<<<< HEAD
        } catch (EngineException ex) {
            logger.error(ex.getMessage());
        } catch (LoadException ex) {
            ex.printStackTrace();
        }
=======
        } 
>>>>>>> 3b41a416
        return DatatypeMap.TRUE;
    }
    
    
 
    
    IDatatype mytest() {
        try {
            QueryProcess exec = QueryProcess.create(getGraph());
            System.out.println("before mytest");
            Mappings map = exec.query("insert { graph us:g1 { [] rdf:value ?v } } where { bind (rand() as ?v) }");
            System.out.println("after mytest");
        } catch (EngineException ex) {
            logger.error(ex.getMessage());
        }
        return DatatypeMap.TRUE;
    }
    
     IDatatype mytest2() {
        Service s = new Service("http://localhost:8080/sparql");
        try {
            System.out.println("before mytest");
            Mappings map = s.select("insert { graph us:g1 { [] rdf:value ?v } } where { bind (rand() as ?v) }");
            System.out.println("after mytest");
        } catch (LoadException ex) {
            System.out.println(ex);
        }
        return DatatypeMap.TRUE;
    }
    
     public IDatatype mytest1() {
        System.out.println("mytest 1");
        return DatatypeMap.TRUE;
    }
    
    
    // example    
    IDatatype test(IDatatype dt) {
        getEnvironment();
        getProducer();
        getGraph();
        getEval();
        return DatatypeMap.TRUE;
    }
    
   ProcessVisitor getVisitor() {
       return getEval().getVisitor();
   } 
    
   public IDatatype closeVisitor() {
       getEval().setVisitor(new ProcessVisitorDefault());
       getVisitor().setDefaultValue(TRUE);
       return visitor();
   } 
   
   public IDatatype openVisitor() {
       getEval().setVisitor(new QuerySolverVisitor(getEval()));
       getVisitor().init(getEnvironment().getQuery());
       return visitor();
   } 
    
    /**
     * Accessor
     * fun:visitor()
     */
    public IDatatype visitor() {
        return cast(getVisitor());
    }
    
    public IDatatype query() {
        return cast(getQuery());
    }
    
    public IDatatype ast() {
        return cast(getAST());
    }
    
    public IDatatype edge(IDatatype n) {
        Edge[] edges = getEnvironment().getEdges();
        if (edges == null || edges.length < n.intValue()) {
            return null;
        }
        return cast(edges[n.intValue()]);
    }
    
    Query getQuery() {
        return getEnvironment().getQuery();
    }
    
    ASTQuery getAST() {
        return  getEnvironment().getQuery().getAST();
    }
    
    IDatatype cast(Object obj) {
        return DatatypeMap.getValue(obj);
    }
    
    
    
    public IDatatype fib(IDatatype n) {
        switch (n.intValue()) {
            case 0: 
            case 1: return n;
            default: return fib(n.minus(DatatypeMap.ONE)).plus(fib(n.minus(DatatypeMap.TWO)));
        }
    }
    
    public IDatatype fibJava(IDatatype n) {
        return DatatypeMap.newInstance(fib(n.intValue()));
    }

    
    int fib(int n) {
        switch (n) {
            case 0: 
            case 1: return n;
            default: return fib(n-1) + fib(n-2);
        }
    }
    
    
    
}<|MERGE_RESOLUTION|>--- conflicted
+++ resolved
@@ -214,15 +214,7 @@
             clean.clean();
         } catch (IOException | LoadException | EngineException ex) {
             logger.error(ex.getMessage());
-<<<<<<< HEAD
-        } catch (EngineException ex) {
-            logger.error(ex.getMessage());
-        } catch (LoadException ex) {
-            ex.printStackTrace();
-        }
-=======
         } 
->>>>>>> 3b41a416
         return DatatypeMap.TRUE;
     }
     

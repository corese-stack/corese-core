
<project xmlns="http://maven.apache.org/POM/4.0.0" xmlns:xsi="http://www.w3.org/2001/XMLSchema-instance" xsi:schemaLocation="http://maven.apache.org/POM/4.0.0 http://maven.apache.org/maven-v4_0_0.xsd">
    
<<<<<<< HEAD
	<modelVersion>4.0.0</modelVersion>
	<groupId>fr.inria.wimmics</groupId>
	<artifactId>sparql</artifactId>
    
	<parent>
		<groupId>fr.inria.wimmics</groupId>
		<artifactId>corese-parent</artifactId>
		<version>3.2.1-SNAPSHOT</version>
		<relativePath>..</relativePath>
	</parent>

	<dependencies>
		<!--<dependency>
			<groupId>StringHelper</groupId>
			<artifactId>StringHelper</artifactId>
			<version>1.0</version>
		</dependency>-->
=======
    <modelVersion>4.0.0</modelVersion>
    <parent>
        <groupId>fr.inria.wimmics</groupId>
        <artifactId>corese-parent</artifactId>
        <version>3.2.1-SNAPSHOT</version>
        <relativePath>..</relativePath>
    </parent>

    <groupId>${parent.groupId}</groupId>
    <artifactId>sparql</artifactId>
    <version>${parent.version}</version>

    <dependencies>
        <dependency>
            <groupId>${parent.groupId}</groupId>
            <artifactId>kgram</artifactId>
            <version>${parent.version}</version>
        </dependency>

        <!--<dependency>
            <groupId>StringHelper</groupId>
            <artifactId>StringHelper</artifactId>
            <version>1.0</version>
        </dependency>-->
>>>>>>> 2dbc658c
		<!--<dependency>
			<groupId>commons-lang</groupId>
			<artifactId>commons-lang</artifactId>
			<version>2.4</version>
		</dependency>-->
                
<<<<<<< HEAD
		<dependency>
			<groupId>org.apache.logging.log4j</groupId>
			<artifactId>log4j-api</artifactId>
		</dependency>
		<dependency>
			<groupId>org.apache.logging.log4j</groupId>
			<artifactId>log4j-core</artifactId>
		</dependency>
        
		<dependency>
			<groupId>fr.inria.wimmics</groupId>
			<artifactId>kgram</artifactId>
			<version>${project.version}</version>
		</dependency>
    
		<dependency>
			<groupId>junit</groupId>
			<artifactId>junit</artifactId>
		</dependency>
=======
        <dependency>
            <groupId>log4j</groupId>
            <artifactId>log4j</artifactId>
        </dependency>
        <dependency>
            <groupId>junit</groupId>
            <artifactId>junit</artifactId>
        </dependency>
>>>>>>> 2dbc658c

	
	</dependencies>

	<build>
		<resources>
			<resource>
				<directory>src/main/resources</directory>
				<filtering>false</filtering>
				<excludes>
					<exclude>data/**</exclude>
					<exclude>licenses/**</exclude>
				</excludes>
			</resource>
		</resources>
		<plugins>
			<plugin>
				<groupId>org.apache.maven.plugins</groupId>
				<artifactId>maven-compiler-plugin</artifactId>
				<configuration>
					<source>1.6</source>
					<target>1.6</target>
				</configuration>
			</plugin>
			<plugin>
				<groupId>org.apache.maven.plugins</groupId>
				<artifactId>maven-surefire-plugin</artifactId>
				<configuration>
					<skip>true</skip>
				</configuration>
			</plugin>
			<!--			<plugin>
				<groupId>org.apache.maven.plugins</groupId>
				<artifactId>maven-assembly-plugin</artifactId>
				<executions>
					<execution>
						<phase>package</phase>
						<configuration>
							<descriptorId>jar-with-dependencies</descriptorId>
							<archive>
								<manifest>
									<mainClass>fr.inria.acacia.corese.triple.Main</mainClass>
									<addClasspath>false</addClasspath>
								</manifest>
							</archive>
						</configuration>
						<goals>
							<goal>single</goal>
						</goals>
					</execution>
				</executions>
			</plugin>-->
			
			
			<plugin>
				<groupId>org.apache.maven.plugins</groupId>
				<artifactId>maven-pmd-plugin</artifactId>
				<version>2.5</version>
				<configuration>
					<sourceEncoding>utf-8</sourceEncoding>
					<targetJdk>1.6</targetJdk>
				</configuration>
			</plugin>
			
			<plugin>
				<groupId>org.codehaus.mojo</groupId>
				<artifactId>findbugs-maven-plugin</artifactId>
				<version>2.3.1</version>
				<configuration>
					<xmlOutput>true</xmlOutput>
				</configuration>
			</plugin>
			

		</plugins>
	</build>
	<profiles>
		<profile>
			<id>jenkins</id>
			<activation>
				<property>
					<name>env.BUILD_NUMBER</name>
				</property>
			</activation>
			<build>
				<plugins>
					<plugin>
						<groupId>org.codehaus.mojo</groupId>
						<artifactId>cobertura-maven-plugin</artifactId>
					</plugin>
				</plugins>
			</build>
		</profile>
	</profiles>
</project><|MERGE_RESOLUTION|>--- conflicted
+++ resolved
@@ -1,10 +1,7 @@
 
 <project xmlns="http://maven.apache.org/POM/4.0.0" xmlns:xsi="http://www.w3.org/2001/XMLSchema-instance" xsi:schemaLocation="http://maven.apache.org/POM/4.0.0 http://maven.apache.org/maven-v4_0_0.xsd">
     
-<<<<<<< HEAD
 	<modelVersion>4.0.0</modelVersion>
-	<groupId>fr.inria.wimmics</groupId>
-	<artifactId>sparql</artifactId>
     
 	<parent>
 		<groupId>fr.inria.wimmics</groupId>
@@ -13,45 +10,15 @@
 		<relativePath>..</relativePath>
 	</parent>
 
+	<artifactId>sparql</artifactId>
+
 	<dependencies>
-		<!--<dependency>
-			<groupId>StringHelper</groupId>
-			<artifactId>StringHelper</artifactId>
-			<version>1.0</version>
-		</dependency>-->
-=======
-    <modelVersion>4.0.0</modelVersion>
-    <parent>
-        <groupId>fr.inria.wimmics</groupId>
-        <artifactId>corese-parent</artifactId>
-        <version>3.2.1-SNAPSHOT</version>
-        <relativePath>..</relativePath>
-    </parent>
+		<dependency>
+			<groupId>${project.parent.groupId}</groupId>
+			<artifactId>kgram</artifactId>
+			<version>${project.parent.version}</version>
+		</dependency>
 
-    <groupId>${parent.groupId}</groupId>
-    <artifactId>sparql</artifactId>
-    <version>${parent.version}</version>
-
-    <dependencies>
-        <dependency>
-            <groupId>${parent.groupId}</groupId>
-            <artifactId>kgram</artifactId>
-            <version>${parent.version}</version>
-        </dependency>
-
-        <!--<dependency>
-            <groupId>StringHelper</groupId>
-            <artifactId>StringHelper</artifactId>
-            <version>1.0</version>
-        </dependency>-->
->>>>>>> 2dbc658c
-		<!--<dependency>
-			<groupId>commons-lang</groupId>
-			<artifactId>commons-lang</artifactId>
-			<version>2.4</version>
-		</dependency>-->
-                
-<<<<<<< HEAD
 		<dependency>
 			<groupId>org.apache.logging.log4j</groupId>
 			<artifactId>log4j-api</artifactId>
@@ -60,29 +27,10 @@
 			<groupId>org.apache.logging.log4j</groupId>
 			<artifactId>log4j-core</artifactId>
 		</dependency>
-        
-		<dependency>
-			<groupId>fr.inria.wimmics</groupId>
-			<artifactId>kgram</artifactId>
-			<version>${project.version}</version>
-		</dependency>
-    
 		<dependency>
 			<groupId>junit</groupId>
 			<artifactId>junit</artifactId>
 		</dependency>
-=======
-        <dependency>
-            <groupId>log4j</groupId>
-            <artifactId>log4j</artifactId>
-        </dependency>
-        <dependency>
-            <groupId>junit</groupId>
-            <artifactId>junit</artifactId>
-        </dependency>
->>>>>>> 2dbc658c
-
-	
 	</dependencies>
 
 	<build>

plugins {
    // Core Gradle plugins
    `java-library`                                              // For creating reusable Java libraries

    // Publishing plugins 
    signing                                                     // Signs artifacts for Maven Central
    `maven-publish`                                             // Enables publishing to Maven repositories
    id("io.github.gradle-nexus.publish-plugin") version "2.0.0" // Automates Nexus publishing

    // Tooling plugins
    `jacoco`                                                    // For code coverage reports
    id("org.gradlex.extra-java-module-info") version "1.9"      // Module metadata for JARs without module info
    id("com.gradleup.shadow") version "8.3.5"                   // Bundles dependencies into a single JAR
    id("org.sonarqube") version "6.0.1.5171"                    // SonarQube integration
    id("com.intershop.gradle.javacc") version "5.0.0"           // JavaCC plugin for parsing JavaCC files
}

// SonarQube configuration

import java.time.LocalDate
import java.time.format.DateTimeFormatter

val currentDate: String = LocalDate.now().format(DateTimeFormatter.ISO_DATE)

sonar {
    properties {
        property("sonar.projectKey", "crs-core-new")
        property("sonar.host.url", "https://sonarqube.inria.fr/sonarqube")
        property("sonar.login", System.getenv("SONAR_TOKEN"))
        property("sonar.coverage.jacoco.xmlReportPaths", "build/reports/jacoco/test/jacocoTestReport.xml")
        property("sonar.sourceEncoding", "UTF-8")
        property("sonar.projectDate", currentDate)
    }
}

// JavaCC configuration
javacc {
    configs {
        register("sparqlCorese") {
            inputFile = file("src/main/java/fr/inria/corese/core/sparql/triple/javacc1/sparql_corese.jj")
            packageName = "fr.inria.corese.core.sparql.triple.javacc1"
        }
    }
}

// Ajoute les fichiers générés par JavaCC comme source Java
sourceSets {
    main {
        java {
            srcDir("$buildDir/generated-src/javacc")
        }
    }
}

tasks.named("compileJava") {
    dependsOn("javaccSparqlCorese")
}


/////////////////////////
// Project metadata    //
/////////////////////////

object Meta {
    // Project coordinates
    const val groupId = "fr.inria.corese"
    const val artifactId = "corese-core"
    const val version = "4.6.3"

    // Project description
    const val desc = "Corese is a Semantic Web Factory (triple store and SPARQL endpoint) implementing RDF, RDFS, SPARQL 1.1 Query and Update, Shacl. STTL. LDScript."
    const val githubRepo = "corese-stack/corese-core"
  
    // License information
    const val license = "CeCILL-C License"
    const val licenseUrl = "https://opensource.org/licenses/CeCILL-C"
  
    // Sonatype OSSRH publishing settings
    const val release = "https://oss.sonatype.org/service/local/staging/deploy/maven2/"
    const val snapshot = "https://oss.sonatype.org/content/repositories/snapshots/"
}

////////////////////////
// Project settings  //
///////////////////////

// Java compilation settings
java {
    withJavadocJar()                             // Include Javadoc JAR in publications
    withSourcesJar()                             // Include sources JAR in publications
    sourceCompatibility = JavaVersion.VERSION_11 // Configure minimum Java version
}

/////////////////////////
// Dependency settings //
/////////////////////////

// Define repositories to resolve dependencies from
repositories {
    mavenLocal()    // First, check the local Maven repository
    mavenCentral()  // Then, check Maven Central
}

// Define dependencies
dependencies {
    val jersey_version = "3.0.4"
    val semargl_version = "0.7.1"

<<<<<<< HEAD
    api("fr.com.hp.hpl.jena.rdf.arp:arp:2.2.b")                                          // RDF parser to handle RDF/XML files
    implementation("org.apache.commons:commons-text:1.10.0")                             // Text manipulation utilities (Apache Commons)
    implementation("commons-lang:commons-lang:2.4")                                      // Basic functions for handling strings and objects
    implementation("org.json:json:20240303")                                             // JSON processing for reading, writing, and manipulating JSON objects
    implementation("fr.inria.lille.shexjava:shexjava-core:1.0")                          // ShEx implementation for RDF validation
    implementation("org.glassfish.jersey.core:jersey-client:${jersey_version}")          // REST client for creating HTTP requests
    implementation("org.glassfish.jersey.inject:jersey-hk2:${jersey_version}")           // Dependency injection for Jersey
    implementation("com.sun.activation:jakarta.activation:2.0.1")                        // JavaBeans Activation Framework for MIME data handling
    implementation("javax.xml.bind:jaxb-api:2.3.1")                                      // JAXB API for converting between Java objects and XML
    implementation("fr.inria.corese.org.semarglproject:semargl-rdfa:${semargl_version}") // RDFa parser to extract RDF metadata from HTML
    implementation("fr.inria.corese.org.semarglproject:semargl-core:${semargl_version}") // Semargl core for RDF parsing and transformation
    implementation("com.github.jsonld-java:jsonld-java:0.13.4")                          // JSON-LD processing for Linked Data in JSON format
    implementation("junit:junit:4.13.2")                                                 // JUnit framework for unit testing in Java
    implementation("com.typesafe:config:1.4.3")                                          // Typesafe config
    api("org.slf4j:slf4j-api:2.0.9")                                                     // Simple Logging Facade for Java (SLF4J)
    testImplementation("org.apache.logging.log4j:log4j-slf4j2-impl:2.24.3")
=======
    // === Public API (Corese-Core users must see these classes) ===
    api("org.slf4j:slf4j-api:2.0.9")                          // Exposed: Logging API

    // === Internal implementations ===
    implementation("fr.com.hp.hpl.jena.rdf.arp:arp:2.2.b")               // Exposed: RDF/XML parser
    implementation("org.apache.commons:commons-text:1.10.0")  // Used internally (text manipulation)
    implementation("commons-lang:commons-lang:2.4")           // Used internally (basic utilities)
    implementation("org.json:json:20240303")                  // Used internally (JSON)
    implementation("fr.inria.lille.shexjava:shexjava-core:1.0") // Used internally (ShEx validation)
    implementation("org.glassfish.jersey.core:jersey-client:$jersey_version") // Internal HTTP client
    implementation("org.glassfish.jersey.inject:jersey-hk2:$jersey_version")  // Internal Jersey injection
    implementation("com.sun.activation:jakarta.activation:2.0.1")             // Internal MIME handling
    implementation("javax.xml.bind:jaxb-api:2.3.1")                            // Internal XML binding
    implementation("fr.inria.corese.org.semarglproject:semargl-rdfa:$semargl_version") // RDFa parsing
    implementation("fr.inria.corese.org.semarglproject:semargl-core:$semargl_version") // RDF core parser
    implementation("com.github.jsonld-java:jsonld-java:0.13.4") // Internal JSON-LD parser

    // === For tests ===
    testImplementation("junit:junit:4.13.2")                  // Unit testing framework

    // === For viewing logs during development (DO NOT include in production) ===
    runtimeOnly("org.slf4j:slf4j-simple:2.0.9")
>>>>>>> 95e66e69
}

// Configure extra Java module information for dependencies without module-info
extraJavaModuleInfo {
    // If a library is missing module info, the build process will not fail.
    failOnMissingModuleInfo.set(false)

    // Map automatic module names for non-modular libraries.
    automaticModule("fr.com.hp.hpl.jena.rdf.arp:arp", "arp") // Module for Jena RDF ARP
    automaticModule("com.github.jsonld-java:jsonld-java", "jsonld.java") // Module for JSON-LD Java
    automaticModule("commons-lang:commons-lang", "commons.lang") // Module for Commons Lang
    automaticModule("fr.inria.lille.shexjava:shexjava-core", "shexjava.core")
    automaticModule("org.eclipse.rdf4j:rdf4j-model", "rdf4j.model")
}


/////////////////////////
// Publishing settings //
/////////////////////////

// Publication configuration for Maven repositories
publishing {
    publications {
        create<MavenPublication>("mavenJava") {

            // Configure the publication to include JAR, sources, and Javadoc
            from(components["java"])

            // Configures version mapping to control how dependency versions are resolved 
            // for different usage contexts (API and runtime).
            versionMapping {
                // Defines version mapping for Java API usage.
                // Sets the version to be resolved from the runtimeClasspath configuration.
                usage("java-api") {
                    fromResolutionOf("runtimeClasspath")
                }

                // Defines version mapping for Java runtime usage.
                // Uses the result of dependency resolution to determine the version.
                usage("java-runtime") {
                    fromResolutionResult()
                }
            }

            // Configure the publication metadata
            groupId = Meta.groupId
            artifactId = Meta.artifactId
            version = Meta.version

            pom {
                name.set(Meta.artifactId)
                description.set(Meta.desc)
                url.set("https://github.com/${Meta.githubRepo}")
                licenses {
                    license {
                        name.set(Meta.license)
                        url.set(Meta.licenseUrl)
                    }
                }
                developers {
                    developer {
                        id.set("OlivierCorby")
                        name.set("Olivier Corby")
                        email.set("olivier.corby@inria.fr")
                        url.set("http://www-sop.inria.fr/members/Olivier.Corby")
                        organization.set("Inria")
                        organizationUrl.set("http://www.inria.fr/")
                    }
                    developer {
                        id.set("remiceres")
                        name.set("Rémi Cérès")
                        email.set("remi.ceres@inria.fr")
                        url.set("http://www-sop.inria.fr/members/Remi.Ceres")
                        organization.set("Inria")
                        organizationUrl.set("http://www.inria.fr/")
                    }
                    developer {
                        id.set("pierremaillot")
                        name.set("Pierre Maillot")
                        email.set("pierre.maillot@inria.fr")
                        url.set("https://maillpierre.github.io/personal-page/")
                        organization.set("Inria")
                        organizationUrl.set("http://www.inria.fr/")
                    }
                }
                scm {
                    url.set("https://github.com/${Meta.githubRepo}.git")
                    connection.set("scm:git:git://github.com/${Meta.githubRepo}.git")
                    developerConnection.set("scm:git:git://github.com/${Meta.githubRepo}.git")
                }
                issueManagement {
                    url.set("https://github.com/${Meta.githubRepo}/issues")
                }
            }
        }
    }
}

// Configure artifact signing
signing {
    // Retrieve the GPG signing key and passphrase from environment variables for secure access.
    val signingKey = providers.environmentVariable("GPG_SIGNING_KEY")
    val signingPassphrase = providers.environmentVariable("GPG_SIGNING_PASSPHRASE")

    // Sign the publications if the GPG signing key and passphrase are available.
    if (signingKey.isPresent && signingPassphrase.isPresent) {
        useInMemoryPgpKeys(signingKey.get(), signingPassphrase.get())
        sign(publishing.publications)
    }
}

// Configure Nexus publishing and credentials
nexusPublishing {
    repositories {
        // Configure Sonatype OSSRH repository for publishing.
        sonatype {
            // Retrieve Sonatype OSSRH credentials from environment variables.
            val ossrhUsername = providers.environmentVariable("OSSRH_USERNAME")
            val ossrhPassword = providers.environmentVariable("OSSRH_PASSWORD")

            // Set the credentials for Sonatype OSSRH if they are available.
            if (ossrhUsername.isPresent && ossrhPassword.isPresent) {
                username.set(ossrhUsername.get())
                password.set(ossrhPassword.get())
            }

            // Define the package group for this publication, typically following the group ID.
            packageGroup.set(Meta.groupId)
        }
    }
}

/////////////////////////
// Task configuration  //
/////////////////////////

// Set UTF-8 encoding for Java compilation tasks
tasks.withType<JavaCompile> {
    options.encoding = "UTF-8"
    options.compilerArgs.add("-Xlint:none")
}

// Configure Javadoc tasks with UTF-8 encoding and disable failure on error.
// This ensures that Javadoc generation won't fail due to minor issues.
tasks.withType<Javadoc> {
    options.encoding = "UTF-8"
    isFailOnError = false
}

// Configure the shadow JAR task to include dependencies in the output JAR.
// This creates a single JAR file with all dependencies bundled.
// The JAR file is named with the classifier "jar-with-dependencies".
tasks {
    shadowJar {
        this.archiveClassifier = "jar-with-dependencies"
            }
}

// Configure Javadoc tasks to disable doclint warnings.
tasks {
    javadoc {
        options {
            (this as CoreJavadocOptions).addBooleanOption("Xdoclint:none", true)
        }
    }
}

// Configure the build task to depend on the shadow JAR task.
// This ensures that the shadow JAR is built when the project is built.
tasks.build {
    dependsOn(tasks.shadowJar)
}

// Configure Jacoco test report task to depend on the test task,
// so reports are generated after tests run successfully.
tasks.jacocoTestReport {
    dependsOn(tasks.test)

    // Enable XML reporting for Jacoco to allow further processing or CI integration.
    reports {
        xml.required.set(true)
    }
}

// Set the test task to be followed by Jacoco report generation.
// This ensures that test coverage reports are always generated after tests.
tasks.test {
    // testLogging {
    //     events("passed", "skipped", "failed") // Affiche les résultats des tests
    //     showStandardStreams = true           // Affiche les sorties console des tests
    // }
    finalizedBy(tasks.jacocoTestReport)
}

// Ensure that all local Maven publication tasks depend on signing tasks.
// This guarantees that artifacts are signed before they are published locally.
tasks.withType<PublishToMavenLocal>().configureEach {
    dependsOn(tasks.withType<Sign>())
}

// Ensure that all remote Maven publication tasks depend on signing tasks.
// This guarantees that artifacts are signed before they are published to Maven repositories.
tasks.withType<PublishToMavenRepository>().configureEach {
    dependsOn(tasks.withType<Sign>())
}<|MERGE_RESOLUTION|>--- conflicted
+++ resolved
@@ -106,47 +106,29 @@
     val jersey_version = "3.0.4"
     val semargl_version = "0.7.1"
 
-<<<<<<< HEAD
-    api("fr.com.hp.hpl.jena.rdf.arp:arp:2.2.b")                                          // RDF parser to handle RDF/XML files
-    implementation("org.apache.commons:commons-text:1.10.0")                             // Text manipulation utilities (Apache Commons)
-    implementation("commons-lang:commons-lang:2.4")                                      // Basic functions for handling strings and objects
-    implementation("org.json:json:20240303")                                             // JSON processing for reading, writing, and manipulating JSON objects
-    implementation("fr.inria.lille.shexjava:shexjava-core:1.0")                          // ShEx implementation for RDF validation
-    implementation("org.glassfish.jersey.core:jersey-client:${jersey_version}")          // REST client for creating HTTP requests
-    implementation("org.glassfish.jersey.inject:jersey-hk2:${jersey_version}")           // Dependency injection for Jersey
-    implementation("com.sun.activation:jakarta.activation:2.0.1")                        // JavaBeans Activation Framework for MIME data handling
-    implementation("javax.xml.bind:jaxb-api:2.3.1")                                      // JAXB API for converting between Java objects and XML
-    implementation("fr.inria.corese.org.semarglproject:semargl-rdfa:${semargl_version}") // RDFa parser to extract RDF metadata from HTML
-    implementation("fr.inria.corese.org.semarglproject:semargl-core:${semargl_version}") // Semargl core for RDF parsing and transformation
-    implementation("com.github.jsonld-java:jsonld-java:0.13.4")                          // JSON-LD processing for Linked Data in JSON format
-    implementation("junit:junit:4.13.2")                                                 // JUnit framework for unit testing in Java
-    implementation("com.typesafe:config:1.4.3")                                          // Typesafe config
-    api("org.slf4j:slf4j-api:2.0.9")                                                     // Simple Logging Facade for Java (SLF4J)
-    testImplementation("org.apache.logging.log4j:log4j-slf4j2-impl:2.24.3")
-=======
     // === Public API (Corese-Core users must see these classes) ===
-    api("org.slf4j:slf4j-api:2.0.9")                          // Exposed: Logging API
+    api("org.slf4j:slf4j-api:2.0.9")                                                   // Exposed: Logging API
 
     // === Internal implementations ===
-    implementation("fr.com.hp.hpl.jena.rdf.arp:arp:2.2.b")               // Exposed: RDF/XML parser
-    implementation("org.apache.commons:commons-text:1.10.0")  // Used internally (text manipulation)
-    implementation("commons-lang:commons-lang:2.4")           // Used internally (basic utilities)
-    implementation("org.json:json:20240303")                  // Used internally (JSON)
-    implementation("fr.inria.lille.shexjava:shexjava-core:1.0") // Used internally (ShEx validation)
-    implementation("org.glassfish.jersey.core:jersey-client:$jersey_version") // Internal HTTP client
-    implementation("org.glassfish.jersey.inject:jersey-hk2:$jersey_version")  // Internal Jersey injection
-    implementation("com.sun.activation:jakarta.activation:2.0.1")             // Internal MIME handling
-    implementation("javax.xml.bind:jaxb-api:2.3.1")                            // Internal XML binding
+    implementation("fr.com.hp.hpl.jena.rdf.arp:arp:2.2.b")                             // Exposed: RDF/XML parser
+    implementation("org.apache.commons:commons-text:1.10.0")                           // Used internally (text manipulation)
+    implementation("commons-lang:commons-lang:2.4")                                    // Used internally (basic utilities)
+    implementation("org.json:json:20240303")                                           // Used internally (JSON)
+    implementation("fr.inria.lille.shexjava:shexjava-core:1.0")                        // Used internally (ShEx validation)
+    implementation("org.glassfish.jersey.core:jersey-client:$jersey_version")          // Internal HTTP client
+    implementation("org.glassfish.jersey.inject:jersey-hk2:$jersey_version")           // Internal Jersey injection
+    implementation("com.sun.activation:jakarta.activation:2.0.1")                      // Internal MIME handling
+    implementation("javax.xml.bind:jaxb-api:2.3.1")                                    // Internal XML binding
     implementation("fr.inria.corese.org.semarglproject:semargl-rdfa:$semargl_version") // RDFa parsing
     implementation("fr.inria.corese.org.semarglproject:semargl-core:$semargl_version") // RDF core parser
-    implementation("com.github.jsonld-java:jsonld-java:0.13.4") // Internal JSON-LD parser
+    implementation("com.github.jsonld-java:jsonld-java:0.13.4")                        // Internal JSON-LD parser
+    implementation("com.typesafe:config:1.4.3")                                        // Typesafe config
 
     // === For tests ===
-    testImplementation("junit:junit:4.13.2")                  // Unit testing framework
+    testImplementation("junit:junit:4.13.2")                                           // Unit testing framework
 
     // === For viewing logs during development (DO NOT include in production) ===
-    runtimeOnly("org.slf4j:slf4j-simple:2.0.9")
->>>>>>> 95e66e69
+    runtimeOnly("org.slf4j:slf4j-simple:2.0.9")                                        // Simple SLF4J implementation for logging
 }
 
 // Configure extra Java module information for dependencies without module-info
@@ -155,11 +137,11 @@
     failOnMissingModuleInfo.set(false)
 
     // Map automatic module names for non-modular libraries.
-    automaticModule("fr.com.hp.hpl.jena.rdf.arp:arp", "arp") // Module for Jena RDF ARP
-    automaticModule("com.github.jsonld-java:jsonld-java", "jsonld.java") // Module for JSON-LD Java
-    automaticModule("commons-lang:commons-lang", "commons.lang") // Module for Commons Lang
-    automaticModule("fr.inria.lille.shexjava:shexjava-core", "shexjava.core")
-    automaticModule("org.eclipse.rdf4j:rdf4j-model", "rdf4j.model")
+    automaticModule("fr.com.hp.hpl.jena.rdf.arp:arp", "arp")                           // Module for Jena RDF ARP
+    automaticModule("com.github.jsonld-java:jsonld-java", "jsonld.java")               // Module for JSON-LD Java
+    automaticModule("commons-lang:commons-lang", "commons.lang")                       // Module for Commons Lang
+    automaticModule("fr.inria.lille.shexjava:shexjava-core", "shexjava.core")          // Module for ShexJava core
+    automaticModule("org.eclipse.rdf4j:rdf4j-model", "rdf4j.model")                    // Module for RDF4J model
 }
 
 

--- conflicted
+++ resolved
@@ -107,38 +107,6 @@
     val jersey_version = "3.1.3"
     val semargl_version = "0.7.1"
 
-<<<<<<< HEAD
-    // === Public API (Corese-Core users must see these classes) ===
-    api("org.slf4j:slf4j-api:2.0.9")                                                   // Exposed: Logging API
-
-    // === Internal implementations ===
-    implementation("fr.com.hp.hpl.jena.rdf.arp:arp:2.2.b")                             // Exposed: RDF/XML parser
-    implementation("org.apache.commons:commons-text:1.10.0")                           // Used internally (text manipulation)
-    implementation("commons-lang:commons-lang:2.4")                                    // Used internally (basic utilities)
-    implementation("org.json:json:20250517")                                           // Used internally (JSON)
-    implementation("fr.inria.lille.shexjava:shexjava-core:1.0")                        // Used internally (ShEx validation)
-    implementation("org.glassfish.jersey.core:jersey-client:$jersey_version")          // Internal HTTP client
-    implementation("org.glassfish.jersey.inject:jersey-hk2:$jersey_version")           // Internal Jersey injection
-    implementation("com.sun.activation:jakarta.activation:2.0.1")                      // Internal MIME handling
-    implementation("javax.xml.bind:jaxb-api:2.3.1")                                    // Internal XML binding
-    implementation("fr.inria.corese.org.semarglproject:semargl-rdfa:$semargl_version") // RDFa parsing
-    implementation("fr.inria.corese.org.semarglproject:semargl-core:$semargl_version") // RDF core parser
-    implementation("com.github.jsonld-java:jsonld-java:0.13.4")                        // Legacy internal JSON-LD parser
-    implementation("com.typesafe:config:1.4.3")                                        // Typesafe config
-    implementation("com.apicatalog:titanium-json-ld:1.6.0")                            // JSON-LD 1.1 parser
-    implementation("com.apicatalog:titanium-rdf-api:1.0.0")                            // RDF API for the JSON-LD parser
-
-    // === For tests ===
-    testImplementation(platform("org.junit:junit-bom:5.12.2"))                         // JUnit 5 BOM for dependency management
-    testImplementation("org.junit.jupiter:junit-jupiter")                              // JUnit 5 for unit testing
-    testRuntimeOnly("org.junit.platform:junit-platform-launcher:1.12.2")               // JUnit 5 runtime for launching tests
-
-    testImplementation("org.mockito:mockito-core:5.5.0")
-    testImplementation("org.mockito:mockito-junit-jupiter:5.5.0")
-
-    // === For viewing logs during development (DO NOT include in production) ===
-    runtimeOnly("org.slf4j:slf4j-simple:2.0.9")                                        // Simple SLF4J implementation for logging
-=======
     // === Logging ===
     api("org.slf4j:slf4j-api:2.0.9")                                                   // Logging API only (SLF4J)
     implementation("org.apache.logging.log4j:log4j-core:2.20.0")                       // Log4j2 core for internal logging
@@ -150,6 +118,10 @@
     implementation("fr.inria.corese.org.semarglproject:semargl-rdfa:$semargl_version") // RDFa parser (Semargl)
     implementation("fr.inria.corese.org.semarglproject:semargl-core:$semargl_version") // Semargl core RDF parser
     implementation("com.github.jsonld-java:jsonld-java:0.13.4")                        // JSON-LD processing
+    
+    // === JSON-LD ===
+    implementation("com.apicatalog:titanium-json-ld:1.6.0")                            // JSON-LD 1.1 parser
+    implementation("com.apicatalog:titanium-rdf-api:1.0.0")                            // RDF API for the JSON-LD parser
 
     // === HTTP and XML ===
     implementation("org.glassfish.jersey.core:jersey-client:$jersey_version")          // HTTP client (Jersey)
@@ -169,7 +141,6 @@
     testRuntimeOnly("org.junit.platform:junit-platform-launcher:1.12.2")               // JUnit platform launcher (runtime)
     testImplementation("org.mockito:mockito-core:5.5.0")                               // Mockito core for mocking in tests
     testImplementation("org.mockito:mockito-junit-jupiter:5.5.0")                      // Mockito integration with JUnit Jupiter
->>>>>>> 0bb36f0c
 }
 
 // Configure extra Java module information for dependencies without module-info

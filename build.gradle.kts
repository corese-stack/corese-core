import java.time.LocalDate
import java.time.format.DateTimeFormatter

plugins {
    // Core Gradle plugins
    `java-library`                                              // For creating reusable Java libraries

    // Publishing plugins 
    signing                                                     // Signs artifacts for Maven Central
    `maven-publish`                                             // Enables publishing to Maven repositories
    id("io.github.gradle-nexus.publish-plugin") version "2.0.0" // Automates Nexus publishing

    // Tooling plugins
    `jacoco`                                                    // For code coverage reports
    id("com.gradleup.shadow") version "8.3.5"                   // Bundles dependencies into a single JAR
    id("org.sonarqube") version "6.0.1.5171"                    // SonarQube integration
    id("com.intershop.gradle.javacc") version "5.0.0"           // JavaCC plugin for parsing JavaCC files
}

// SonarQube configuration

val currentDate: String = LocalDate.now().format(DateTimeFormatter.ISO_DATE)

sonar {
    properties {
        property("sonar.projectKey", "crs-core-new")
        property("sonar.host.url", "https://sonarqube.inria.fr/sonarqube")
        property("sonar.login", System.getenv("SONAR_TOKEN"))
        property("sonar.coverage.jacoco.xmlReportPaths", "build/reports/jacoco/test/jacocoTestReport.xml")
        property("sonar.sourceEncoding", "UTF-8")
        property("sonar.projectDate", currentDate)
    }
}

// JavaCC configuration
javacc {
    configs {
        register("sparqlCorese") {
            inputFile = file("src/main/java/fr/inria/corese/core/sparql/triple/javacc1/sparql_corese.jj")
            packageName = "fr.inria.corese.core.sparql.triple.javacc1"
        }
    }
}

// Ajoute les fichiers générés par JavaCC comme source Java
sourceSets {
    main {
        java {
            srcDir(layout.buildDirectory.dir("generated-src/javacc"))
        }
    }
}

tasks.named("compileJava") {
    dependsOn("javaccSparqlCorese")
}


/////////////////////////
// Project metadata    //
/////////////////////////

object Meta {
    // Project coordinates
    const val groupId = "fr.inria.corese"
    const val artifactId = "corese-core"
    const val version = "4.6.3"

    // Project description
    const val desc = "Corese is a Semantic Web Factory (triple store and SPARQL endpoint) implementing RDF, RDFS, SPARQL 1.1 Query and Update, Shacl. STTL. LDScript."
    const val githubRepo = "corese-stack/corese-core"
  
    // License information
    const val license = "CeCILL-C License"
    const val licenseUrl = "https://opensource.org/licenses/CeCILL-C"
  
    // Sonatype OSSRH publishing settings
    const val release = "https://oss.sonatype.org/service/local/staging/deploy/maven2/"
    const val snapshot = "https://oss.sonatype.org/content/repositories/snapshots/"
}

////////////////////////
// Project settings  //
///////////////////////

// Java compilation settings
java {
    withJavadocJar()                             // Include Javadoc JAR in publications
    withSourcesJar()                             // Include sources JAR in publications
    toolchain {
        languageVersion.set(JavaLanguageVersion.of(21))
    }
}

/////////////////////////
// Dependency settings //
/////////////////////////

// Define repositories to resolve dependencies from
repositories {
    mavenLocal()    // First, check the local Maven repository
    mavenCentral()  // Then, check Maven Central
}

dependencies {
    val jersey_version = "3.1.3"
    val semargl_version = "0.7.1"

    // === Logging ===
    api("org.slf4j:slf4j-api:2.0.9")                                                   // Logging API only (SLF4J)
    implementation("org.apache.logging.log4j:log4j-core:2.20.0")                       // Log4j2 core for internal logging
    runtimeOnly("org.apache.logging.log4j:log4j-slf4j2-impl:2.20.0")                   // SLF4J binding for Log4j2 (runtime)

    // === Core dependencies ===
    implementation("fr.com.hp.hpl.jena.rdf.arp:arp:2.2.b")                             // RDF/XML parser (Jena ARP)
    implementation("fr.inria.lille.shexjava:shexjava-core:1.0")                        // ShEx validation engine
    implementation("fr.inria.corese.org.semarglproject:semargl-rdfa:$semargl_version") // RDFa parser (Semargl)
    implementation("fr.inria.corese.org.semarglproject:semargl-core:$semargl_version") // Semargl core RDF parser
    implementation("com.github.jsonld-java:jsonld-java:0.13.6")                        // Legacy JSON-LD processing


    // === HTTP and XML ===
    implementation("org.glassfish.jersey.core:jersey-client:$jersey_version")          // HTTP client (Jersey)
    implementation("org.glassfish.jersey.inject:jersey-hk2:$jersey_version")           // Dependency injection for Jersey
    implementation("com.sun.activation:jakarta.activation:2.0.1")                      // MIME type handling (Jakarta Activation)
    implementation("javax.xml.bind:jaxb-api:2.3.1")                                    // XML binding (JAXB)

    // === Utilities ===
    implementation("org.apache.commons:commons-text:1.10.0")                           // Text manipulation utilities (Commons Text)
    implementation("commons-lang:commons-lang:2.4")                                    // General utilities (Commons Lang)
    implementation("org.json:json:20240303")                                           // JSON processing
    implementation("com.typesafe:config:1.4.3")                                        // Configuration library (Typesafe Config)

    // === Test dependencies ===
    testImplementation(platform("org.junit:junit-bom:5.12.2"))                         // JUnit BOM for consistent test versions
    testImplementation("org.junit.jupiter:junit-jupiter")                              // JUnit Jupiter API and engine
    testRuntimeOnly("org.junit.platform:junit-platform-launcher:1.12.2")               // JUnit platform launcher (runtime)
    testImplementation("org.mockito:mockito-core:5.5.0")                               // Mockito core for mocking in tests
    testImplementation("org.mockito:mockito-junit-jupiter:5.5.0")                      // Mockito integration with JUnit Jupiter
}

<<<<<<< HEAD
// Configure extra Java module information for dependencies without module-info
extraJavaModuleInfo {
    // If a library is missing module info, the build process will not fail.
    failOnMissingModuleInfo.set(false)

    // Map automatic module names for non-modular libraries.
    automaticModule("fr.com.hp.hpl.jena.rdf.arp:arp", "arp")                           // Module for Jena RDF ARP
    automaticModule("com.github.jsonld-java:jsonld-java", "jsonld.java")               // Module for JSON-LD Java
    automaticModule("commons-lang:commons-lang", "commons.lang")                       // Module for Commons Lang
    automaticModule("fr.inria.lille.shexjava:shexjava-core", "shexjava.core")          // Module for ShexJava core
    automaticModule("org.eclipse.rdf4j:rdf4j-model", "rdf4j.model")                    // Module for RDF4J model

}


=======
>>>>>>> 95caa2fd
/////////////////////////
// Publishing settings //
/////////////////////////

// Publication configuration for Maven repositories
publishing {
    publications {
        create<MavenPublication>("mavenJava") {

            // Configure the publication to include JAR, sources, and Javadoc
            from(components["java"])

            // Configures version mapping to control how dependency versions are resolved 
            // for different usage contexts (API and runtime).
            versionMapping {
                // Defines version mapping for Java API usage.
                // Sets the version to be resolved from the runtimeClasspath configuration.
                usage("java-api") {
                    fromResolutionOf("runtimeClasspath")
                }

                // Defines version mapping for Java runtime usage.
                // Uses the result of dependency resolution to determine the version.
                usage("java-runtime") {
                    fromResolutionResult()
                }
            }

            // Configure the publication metadata
            groupId = Meta.groupId
            artifactId = Meta.artifactId
            version = Meta.version

            pom {
                name.set(Meta.artifactId)
                description.set(Meta.desc)
                url.set("https://github.com/${Meta.githubRepo}")
                licenses {
                    license {
                        name.set(Meta.license)
                        url.set(Meta.licenseUrl)
                    }
                }
                developers {
                    developer {
                        id.set("OlivierCorby")
                        name.set("Olivier Corby")
                        email.set("olivier.corby@inria.fr")
                        url.set("http://www-sop.inria.fr/members/Olivier.Corby")
                        organization.set("Inria")
                        organizationUrl.set("http://www.inria.fr/")
                    }
                    developer {
                        id.set("remiceres")
                        name.set("Rémi Cérès")
                        email.set("remi.ceres@inria.fr")
                        url.set("http://www-sop.inria.fr/members/Remi.Ceres")
                        organization.set("Inria")
                        organizationUrl.set("http://www.inria.fr/")
                    }
                    developer {
                        id.set("pierremaillot")
                        name.set("Pierre Maillot")
                        email.set("pierre.maillot@inria.fr")
                        url.set("https://maillpierre.github.io/personal-page/")
                        organization.set("Inria")
                        organizationUrl.set("http://www.inria.fr/")
                    }
                }
                scm {
                    url.set("https://github.com/${Meta.githubRepo}.git")
                    connection.set("scm:git:git://github.com/${Meta.githubRepo}.git")
                    developerConnection.set("scm:git:git://github.com/${Meta.githubRepo}.git")
                }
                issueManagement {
                    url.set("https://github.com/${Meta.githubRepo}/issues")
                }
            }
        }
    }
}

// Configure artifact signing
signing {
    // Retrieve the GPG signing key and passphrase from environment variables for secure access.
    val signingKey = providers.environmentVariable("GPG_SIGNING_KEY")
    val signingPassphrase = providers.environmentVariable("GPG_SIGNING_PASSPHRASE")

    // Sign the publications if the GPG signing key and passphrase are available.
    if (signingKey.isPresent && signingPassphrase.isPresent) {
        useInMemoryPgpKeys(signingKey.get(), signingPassphrase.get())
        sign(publishing.publications)
    }
}

// Configure Nexus publishing and credentials
nexusPublishing {
    repositories {
        // Configure Sonatype OSSRH repository for publishing.
        sonatype {
            // Retrieve Sonatype OSSRH credentials from environment variables.
            val ossrhUsername = providers.environmentVariable("OSSRH_USERNAME")
            val ossrhPassword = providers.environmentVariable("OSSRH_PASSWORD")

            // Set the credentials for Sonatype OSSRH if they are available.
            if (ossrhUsername.isPresent && ossrhPassword.isPresent) {
                username.set(ossrhUsername.get())
                password.set(ossrhPassword.get())
            }

            // Define the package group for this publication, typically following the group ID.
            packageGroup.set(Meta.groupId)
        }
    }
}

/////////////////////////
// Task configuration  //
/////////////////////////

// Set UTF-8 encoding for Java compilation tasks
tasks.withType<JavaCompile> {
    options.encoding = "UTF-8"
    options.compilerArgs.add("-Xlint:none")
}

// Configure Javadoc tasks with UTF-8 encoding and disable failure on error.
// This ensures that Javadoc generation won't fail due to minor issues.
tasks.withType<Javadoc> {
    options.encoding = "UTF-8"
    isFailOnError = false
}

// Configure the shadow JAR task to include dependencies in the output JAR.
// This creates a single JAR file with all dependencies bundled.
// The JAR file is named with the classifier "jar-with-dependencies".
tasks {
    shadowJar {
        this.archiveClassifier = "jar-with-dependencies"
            }
}

// Configure Javadoc tasks to disable doclint warnings.
tasks {
    javadoc {
        options {
            (this as CoreJavadocOptions).addBooleanOption("Xdoclint:none", true)
        }
    }
}

// Configure the build task to depend on the shadow JAR task.
// This ensures that the shadow JAR is built when the project is built.
tasks.build {
    dependsOn(tasks.shadowJar)
}

// Configure Jacoco test report task to depend on the test task,
// so reports are generated after tests run successfully.
tasks.jacocoTestReport {
    dependsOn(tasks.test)

    // Enable XML reporting for Jacoco to allow further processing or CI integration.
    reports {
        xml.required.set(true)
    }
}

// Set the test task to be followed by Jacoco report generation.
// This ensures that test coverage reports are always generated after tests.
tasks.test {
    useJUnitPlatform()
    testLogging {
        events("passed", "skipped", "failed")
    }
    systemProperty("java.util.logging.config.file", "src/test/resources/logging.properties")
    finalizedBy(tasks.jacocoTestReport)
}

// Ensure that all local Maven publication tasks depend on signing tasks.
// This guarantees that artifacts are signed before they are published locally.
tasks.withType<PublishToMavenLocal>().configureEach {
    dependsOn(tasks.withType<Sign>())
}

// Ensure that all remote Maven publication tasks depend on signing tasks.
// This guarantees that artifacts are signed before they are published to Maven repositories.
tasks.withType<PublishToMavenRepository>().configureEach {
    dependsOn(tasks.withType<Sign>())
}<|MERGE_RESOLUTION|>--- conflicted
+++ resolved
@@ -139,24 +139,6 @@
     testImplementation("org.mockito:mockito-junit-jupiter:5.5.0")                      // Mockito integration with JUnit Jupiter
 }
 
-<<<<<<< HEAD
-// Configure extra Java module information for dependencies without module-info
-extraJavaModuleInfo {
-    // If a library is missing module info, the build process will not fail.
-    failOnMissingModuleInfo.set(false)
-
-    // Map automatic module names for non-modular libraries.
-    automaticModule("fr.com.hp.hpl.jena.rdf.arp:arp", "arp")                           // Module for Jena RDF ARP
-    automaticModule("com.github.jsonld-java:jsonld-java", "jsonld.java")               // Module for JSON-LD Java
-    automaticModule("commons-lang:commons-lang", "commons.lang")                       // Module for Commons Lang
-    automaticModule("fr.inria.lille.shexjava:shexjava-core", "shexjava.core")          // Module for ShexJava core
-    automaticModule("org.eclipse.rdf4j:rdf4j-model", "rdf4j.model")                    // Module for RDF4J model
-
-}
-
-
-=======
->>>>>>> 95caa2fd
 /////////////////////////
 // Publishing settings //
 /////////////////////////

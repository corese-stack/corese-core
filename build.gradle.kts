--- conflicted
+++ resolved
@@ -65,11 +65,7 @@
     // Project coordinates
     const val groupId = "fr.inria.corese"
     const val artifactId = "corese-core"
-<<<<<<< HEAD
-    const val version = "4.6.4"
-=======
     const val version = "4.6.4-SNAPSHOT"
->>>>>>> 3473b189
 
     // Project description
     const val desc = "Corese is a Semantic Web Factory (triple store and SPARQL endpoint) implementing RDF, RDFS, SPARQL 1.1 Query and Update, Shacl. STTL. LDScript."
